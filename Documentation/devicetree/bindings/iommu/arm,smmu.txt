* ARM System MMU Architecture Implementation

ARM SoCs may contain an implementation of the ARM System Memory
Management Unit Architecture, which can be used to provide 1 or 2 stages
of address translation to bus masters external to the CPU.

The SMMU may also raise interrupts in response to various fault
conditions.

** System MMU required properties:

- compatible    : Should be one of:

                        "arm,smmu-v1"
                        "arm,smmu-v2"
                        "arm,mmu-400"
                        "arm,mmu-401"
                        "arm,mmu-500"
                        "cavium,smmu-v2"
                        "qcom,smmu-v2"
                        "qcom,qsmmu-v500"

                  depending on the particular implementation and/or the
                  version of the architecture implemented.

- reg           : Base address and size of the SMMU.

- reg-names	: For the "qcom,qsmmu-v500" device "tcu-base" is expected.

- #global-interrupts : The number of global interrupts exposed by the
                       device.

- interrupts    : Interrupt list, with the first #global-irqs entries
                  corresponding to the global interrupts and any
                  following entries corresponding to context interrupts,
                  specified in order of their indexing by the SMMU.

                  For SMMUv2 implementations, there must be exactly one
                  interrupt per context bank. In the case of a single,
                  combined interrupt, it must be listed multiple times.

- #iommu-cells  : See Documentation/devicetree/bindings/iommu/iommu.txt
                  for details. With a value of 1, each "iommus" entry
                  represents a distinct stream ID emitted by that device
                  into the relevant SMMU.

                  SMMUs with stream matching support and complex masters
                  may use a value of 2, where the second cell represents
                  an SMR mask to combine with the ID in the first cell.
                  Care must be taken to ensure the set of matched IDs
                  does not result in conflicts.

** System MMU optional properties:

- dma-coherent  : Present if page table walks made by the SMMU are
                  cache coherent with the CPU.

                  NOTE: this only applies to the SMMU itself, not
                  masters connected upstream of the SMMU.

- calxeda,smmu-secure-config-access : Enable proper handling of buggy
                  implementations that always use secure access to
                  SMMU configuration registers. In this case non-secure
                  aliases of secure registers have to be used during
                  SMMU configuration.

- attach-impl-defs : global registers to program at device attach
                  time. This should be a list of 2-tuples of the format:
                  <offset reg_value>.

- qcom,fatal-asf : Enable BUG_ON for address size faults.  Some hardware
                  requires special fixups to recover from address size
                  faults.  Rather than applying the fixups just BUG since
                  address size faults are due to a fundamental programming
                  error from which we don't care about recovering anyways.

- qcom,tz-device-id : A string indicating the device ID for this SMMU known
		  to TZ.  See msm_tz_smmu.c for a full list of mappings.

- qcom,skip-init : Disable resetting configuration for all context banks
                  during device reset.  This is useful for targets where
                  some context banks are dedicated to other execution
                  environments outside of Linux and those other EEs are
                  programming their own stream match tables, SCTLR, etc.
                  Without setting this option we will trample on their
                  configuration.

- qcom,dynamic  : Allow dynamic domains to be attached. This is only
		  useful if the upstream hardware is capable of switching
		  between multiple domains within a single context bank.

- qcom,use-3-lvl-tables:
		  Some hardware configurations may not be optimized for using
		  a four level page table configuration. Set to use a three
		  level page table instead.

- qcom,no-asid-retention:
		  Some hardware may lose internal state for asid after
		  retention. No cache invalidation operations involving asid
		  may be used.

- qcom,actlr:
		  An array of <sid mask actlr-setting>.
		  Any sid X for which X&~mask==sid will be programmed with the
		  given actlr-setting.

- qcom,enable-static-cb : Enables option to use pre-defined static context bank
		  allocation programmed by TZ. Global register including SMR and
		  S2CR registers are configured by TZ before kernel comes up and
		  this programming is not altered throughout the life of system.
		  We would be reading through these registers at run time to
		  identify CB allocated for a particular sid. SID masking isn't
		  supported as we are directly comparing client SID with ID bits
		  of SMR registers.

<<<<<<< HEAD
=======
-qcom,disable-atos:
		  Some hardware may not have full support for atos debugging
		  in tandem with other features like power collapse.

>>>>>>> d8914c3a
- qcom,deferred-regulator-disable-delay : The time delay for deferred regulator
                  disable in ms. In case of unmap call, regulator is
                  enabled/disabled. This may introduce additional delay. For
                  clients who do not detach, it's not possible to keep regulator
                  vote while smmu is attached. Type is <u32>.

- clocks        : List of clocks to be used during SMMU register access. See
                  Documentation/devicetree/bindings/clock/clock-bindings.txt
                  for information about the format. For each clock specified
                  here, there must be a corresponding entry in clock-names
                  (see below).

- clock-names   : List of clock names corresponding to the clocks specified in
                  the "clocks" property (above). See
                  Documentation/devicetree/bindings/clock/clock-bindings.txt
                  for more info.

- (%s)-supply   : Phandle of the regulator that should be powered on during
                  SMMU register access. (%s) is a string from the
		  qcom,regulator-names property.

- qcom,regulator-names :
		  List of strings to use with the (%s)-supply property.

- qcom,msm-bus,name
- qcom,msm-bus,num-cases
- qcom,msm-bus,num-paths
- qcom,msm-bus,vectors-KBps
		: Refer to devicetree/bindings/arm/msm/msm_bus.txt

** Deprecated properties:

- mmu-masters (deprecated in favour of the generic "iommus" binding) :
                  A list of phandles to device nodes representing bus
                  masters for which the SMMU can provide a translation
                  and their corresponding Stream IDs. Each device node
                  linked from this list must have a "#stream-id-cells"
                  property, indicating the number of Stream ID
                  arguments associated with its phandle.

** Examples:

        /* SMMU with stream matching or stream indexing */
        smmu1: iommu {
                compatible = "arm,smmu-v1";
                reg = <0xba5e0000 0x10000>;
                #global-interrupts = <2>;
                interrupts = <0 32 4>,
                             <0 33 4>,
                             <0 34 4>, /* This is the first context interrupt */
                             <0 35 4>,
                             <0 36 4>,
                             <0 37 4>;
                #iommu-cells = <1>;
        };

        /* device with two stream IDs, 0 and 7 */
        master1 {
                iommus = <&smmu1 0>,
                         <&smmu1 7>;
        };


        /* SMMU with stream matching */
        smmu2: iommu {
                ...
                #iommu-cells = <2>;
        };

        /* device with stream IDs 0 and 7 */
        master2 {
                iommus = <&smmu2 0 0>,
                         <&smmu2 7 0>;
        };

        /* device with stream IDs 1, 17, 33 and 49 */
        master3 {
                iommus = <&smmu2 1 0x30>;
        };


* Qualcomm MMU-500 TBU Device

The qcom,qsmmu-v500 device implements a number of register regions containing
debug functionality. Each register region maps to a separate tbu from the
arm mmu-500 implementation.

** TBU required properties:

- compatible    : Should be one of:
                        "qcom,qsmmuv500-tbu"

- reg           : Base address and size.

- reg-names	: "base" and "status-reg" are expected
		"base" is the main TBU register region.
		"status-reg" indicates whether hw can process a new request.

-qcom,stream-id-range:
		Pair of values describing the smallest supported stream-id
		and the size of the entire set.

Example:
smmu {
	compatible = "qcom,qsmmu-v500";
	tbu@0x1000 {
		compatible = "qcom,qsmmuv500-tbu";
		regs = <0x1000 0x1000>,
			<0x2000 0x8>;
		reg-names = "base",
			"status-reg";
		qcom,stream-id-range = <0x800 0x400>;
	};
};<|MERGE_RESOLUTION|>--- conflicted
+++ resolved
@@ -113,13 +113,10 @@
 		  supported as we are directly comparing client SID with ID bits
 		  of SMR registers.
 
-<<<<<<< HEAD
-=======
 -qcom,disable-atos:
 		  Some hardware may not have full support for atos debugging
 		  in tandem with other features like power collapse.
 
->>>>>>> d8914c3a
 - qcom,deferred-regulator-disable-delay : The time delay for deferred regulator
                   disable in ms. In case of unmap call, regulator is
                   enabled/disabled. This may introduce additional delay. For
