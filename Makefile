--- conflicted
+++ resolved
@@ -377,13 +377,8 @@
 # Make variables (CC, etc...)
 AS		= $(CROSS_COMPILE)as
 LD		= $(CROSS_COMPILE)ld
-<<<<<<< HEAD
 REAL_CC		= $(CROSS_COMPILE)gcc
 LDGOLD		= $(CROSS_COMPILE)ld.gold
-=======
-LDGOLD		= $(CROSS_COMPILE)ld.gold
-CC		= $(CROSS_COMPILE)gcc
->>>>>>> 2bb70f40
 CPP		= $(CC) -E
 AR		= $(CROSS_COMPILE)ar
 NM		= $(CROSS_COMPILE)nm
@@ -766,15 +761,12 @@
 KBUILD_CFLAGS += $(call cc-disable-warning, format-invalid-specifier)
 KBUILD_CFLAGS += $(call cc-disable-warning, gnu)
 KBUILD_CFLAGS += $(call cc-disable-warning, duplicate-decl-specifier)
-<<<<<<< HEAD
 KBUILD_CFLAGS += -fno-builtin
 KBUILD_CFLAGS += $(call cc-option, -Wno-undefined-optimized)
 KBUILD_CFLAGS += $(call cc-option, -Wno-tautological-constant-out-of-range-compare)
 KBUILD_CFLAGS += $(call cc-option, -mllvm -disable-struct-const-merge)
 KBUILD_CFLAGS += $(call cc-option, -Wno-sometimes-uninitialized)
 
-=======
->>>>>>> 2bb70f40
 # Quiet clang warning: comparison of unsigned expression < 0 is always false
 
 KBUILD_CFLAGS += $(call cc-disable-warning, tautological-compare)
