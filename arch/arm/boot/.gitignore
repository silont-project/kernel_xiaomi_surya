--- conflicted
+++ resolved
@@ -2,10 +2,4 @@
 zImage
 xipImage
 bootpImage
-<<<<<<< HEAD
-uImage
-*.dtb
-zImage-dtb
-=======
-uImage
->>>>>>> 1722fe37
+uImage