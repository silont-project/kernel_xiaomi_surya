/*
 *  arch/arm/include/asm/map.h
 *
 *  Copyright (C) 1999-2000 Russell King
 *
 * This program is free software; you can redistribute it and/or modify
 * it under the terms of the GNU General Public License version 2 as
 * published by the Free Software Foundation.
 *
 *  Page table mapping constructs and function prototypes
 */
#include <asm/io.h>

struct map_desc {
	unsigned long virtual;
	unsigned long pfn;
	unsigned long length;
	unsigned int type;
};

/* types 0-3 are defined in asm/io.h */
<<<<<<< HEAD
#define MT_CACHECLEAN		4
#define MT_MINICLEAN		5
#define MT_LOW_VECTORS		6
#define MT_HIGH_VECTORS		7
#define MT_MEMORY		8
#define MT_ROM			9
=======
#define MT_UNCACHED		4
#define MT_CACHECLEAN		5
#define MT_MINICLEAN		6
#define MT_LOW_VECTORS		7
#define MT_HIGH_VECTORS		8
#define MT_MEMORY		9
#define MT_ROM			10
>>>>>>> c07f62e5

#ifdef CONFIG_MMU
extern void iotable_init(struct map_desc *, int);
#else
#define iotable_init(map,num)	do { } while (0)
#endif<|MERGE_RESOLUTION|>--- conflicted
+++ resolved
@@ -19,14 +19,6 @@
 };
 
 /* types 0-3 are defined in asm/io.h */
-<<<<<<< HEAD
-#define MT_CACHECLEAN		4
-#define MT_MINICLEAN		5
-#define MT_LOW_VECTORS		6
-#define MT_HIGH_VECTORS		7
-#define MT_MEMORY		8
-#define MT_ROM			9
-=======
 #define MT_UNCACHED		4
 #define MT_CACHECLEAN		5
 #define MT_MINICLEAN		6
@@ -34,7 +26,6 @@
 #define MT_HIGH_VECTORS		8
 #define MT_MEMORY		9
 #define MT_ROM			10
->>>>>>> c07f62e5
 
 #ifdef CONFIG_MMU
 extern void iotable_init(struct map_desc *, int);
