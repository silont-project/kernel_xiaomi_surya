/*
 * omap_hwmod_2xxx_3xxx_ipblock_data.c - common IP block data for OMAP2/3
 *
 * Copyright (C) 2011 Nokia Corporation
 * Copyright (C) 2012 Texas Instruments, Inc.
 * Paul Walmsley
 *
 * This program is free software; you can redistribute it and/or modify
 * it under the terms of the GNU General Public License version 2 as
 * published by the Free Software Foundation.
 */

<<<<<<< HEAD
#include <plat-omap/dma-omap.h>

#include "../plat-omap/common.h"
=======
#include <linux/dmaengine.h>
#include <linux/omap-dma.h>
>>>>>>> 48d224d1

#include "omap_hwmod.h"
#include "hdq1w.h"

#include "omap_hwmod_common_data.h"
#include "dma.h"

/* UART */

static struct omap_hwmod_class_sysconfig omap2_uart_sysc = {
	.rev_offs	= 0x50,
	.sysc_offs	= 0x54,
	.syss_offs	= 0x58,
	.sysc_flags	= (SYSC_HAS_SIDLEMODE |
			   SYSC_HAS_ENAWAKEUP | SYSC_HAS_SOFTRESET |
			   SYSC_HAS_AUTOIDLE | SYSS_HAS_RESET_STATUS),
	.idlemodes	= (SIDLE_FORCE | SIDLE_NO | SIDLE_SMART),
	.sysc_fields	= &omap_hwmod_sysc_type1,
};

struct omap_hwmod_class omap2_uart_class = {
	.name	= "uart",
	.sysc	= &omap2_uart_sysc,
};

/*
 * 'dss' class
 * display sub-system
 */

static struct omap_hwmod_class_sysconfig omap2_dss_sysc = {
	.rev_offs	= 0x0000,
	.sysc_offs	= 0x0010,
	.syss_offs	= 0x0014,
	.sysc_flags	= (SYSC_HAS_SOFTRESET | SYSC_HAS_AUTOIDLE |
			   SYSS_HAS_RESET_STATUS),
	.sysc_fields	= &omap_hwmod_sysc_type1,
};

struct omap_hwmod_class omap2_dss_hwmod_class = {
	.name	= "dss",
	.sysc	= &omap2_dss_sysc,
	.reset	= omap_dss_reset,
};

/*
 * 'rfbi' class
 * remote frame buffer interface
 */

static struct omap_hwmod_class_sysconfig omap2_rfbi_sysc = {
	.rev_offs	= 0x0000,
	.sysc_offs	= 0x0010,
	.syss_offs	= 0x0014,
	.sysc_flags	= (SYSC_HAS_SIDLEMODE | SYSC_HAS_SOFTRESET |
			   SYSC_HAS_AUTOIDLE),
	.idlemodes	= (SIDLE_FORCE | SIDLE_NO | SIDLE_SMART),
	.sysc_fields	= &omap_hwmod_sysc_type1,
};

struct omap_hwmod_class omap2_rfbi_hwmod_class = {
	.name	= "rfbi",
	.sysc	= &omap2_rfbi_sysc,
};

/*
 * 'venc' class
 * video encoder
 */

struct omap_hwmod_class omap2_venc_hwmod_class = {
	.name = "venc",
};


/* Common DMA request line data */
struct omap_hwmod_dma_info omap2_uart1_sdma_reqs[] = {
	{ .name = "rx", .dma_req = OMAP24XX_DMA_UART1_RX, },
	{ .name = "tx", .dma_req = OMAP24XX_DMA_UART1_TX, },
	{ .dma_req = -1 }
};

struct omap_hwmod_dma_info omap2_uart2_sdma_reqs[] = {
	{ .name = "rx", .dma_req = OMAP24XX_DMA_UART2_RX, },
	{ .name = "tx", .dma_req = OMAP24XX_DMA_UART2_TX, },
	{ .dma_req = -1 }
};

struct omap_hwmod_dma_info omap2_uart3_sdma_reqs[] = {
	{ .name = "rx", .dma_req = OMAP24XX_DMA_UART3_RX, },
	{ .name = "tx", .dma_req = OMAP24XX_DMA_UART3_TX, },
	{ .dma_req = -1 }
};

struct omap_hwmod_dma_info omap2_i2c1_sdma_reqs[] = {
	{ .name = "tx", .dma_req = OMAP24XX_DMA_I2C1_TX },
	{ .name = "rx", .dma_req = OMAP24XX_DMA_I2C1_RX },
	{ .dma_req = -1 }
};

struct omap_hwmod_dma_info omap2_i2c2_sdma_reqs[] = {
	{ .name = "tx", .dma_req = OMAP24XX_DMA_I2C2_TX },
	{ .name = "rx", .dma_req = OMAP24XX_DMA_I2C2_RX },
	{ .dma_req = -1 }
};

struct omap_hwmod_dma_info omap2_mcspi1_sdma_reqs[] = {
	{ .name = "tx0", .dma_req = 35 }, /* DMA_SPI1_TX0 */
	{ .name = "rx0", .dma_req = 36 }, /* DMA_SPI1_RX0 */
	{ .name = "tx1", .dma_req = 37 }, /* DMA_SPI1_TX1 */
	{ .name = "rx1", .dma_req = 38 }, /* DMA_SPI1_RX1 */
	{ .name = "tx2", .dma_req = 39 }, /* DMA_SPI1_TX2 */
	{ .name = "rx2", .dma_req = 40 }, /* DMA_SPI1_RX2 */
	{ .name = "tx3", .dma_req = 41 }, /* DMA_SPI1_TX3 */
	{ .name = "rx3", .dma_req = 42 }, /* DMA_SPI1_RX3 */
	{ .dma_req = -1 }
};

struct omap_hwmod_dma_info omap2_mcspi2_sdma_reqs[] = {
	{ .name = "tx0", .dma_req = 43 }, /* DMA_SPI2_TX0 */
	{ .name = "rx0", .dma_req = 44 }, /* DMA_SPI2_RX0 */
	{ .name = "tx1", .dma_req = 45 }, /* DMA_SPI2_TX1 */
	{ .name = "rx1", .dma_req = 46 }, /* DMA_SPI2_RX1 */
	{ .dma_req = -1 }
};

struct omap_hwmod_dma_info omap2_mcbsp1_sdma_reqs[] = {
	{ .name = "rx", .dma_req = 32 },
	{ .name = "tx", .dma_req = 31 },
	{ .dma_req = -1 }
};

struct omap_hwmod_dma_info omap2_mcbsp2_sdma_reqs[] = {
	{ .name = "rx", .dma_req = 34 },
	{ .name = "tx", .dma_req = 33 },
	{ .dma_req = -1 }
};

struct omap_hwmod_dma_info omap2_mcbsp3_sdma_reqs[] = {
	{ .name = "rx", .dma_req = 18 },
	{ .name = "tx", .dma_req = 17 },
	{ .dma_req = -1 }
};

/* Other IP block data */


/*
 * omap_hwmod class data
 */

struct omap_hwmod_class l3_hwmod_class = {
	.name = "l3"
};

struct omap_hwmod_class l4_hwmod_class = {
	.name = "l4"
};

struct omap_hwmod_class mpu_hwmod_class = {
	.name = "mpu"
};

struct omap_hwmod_class iva_hwmod_class = {
	.name = "iva"
};

/* Common MPU IRQ line data */

struct omap_hwmod_irq_info omap2_timer1_mpu_irqs[] = {
	{ .irq = 37 + OMAP_INTC_START, },
	{ .irq = -1 },
};

struct omap_hwmod_irq_info omap2_timer2_mpu_irqs[] = {
	{ .irq = 38 + OMAP_INTC_START, },
	{ .irq = -1 },
};

struct omap_hwmod_irq_info omap2_timer3_mpu_irqs[] = {
	{ .irq = 39 + OMAP_INTC_START, },
	{ .irq = -1 },
};

struct omap_hwmod_irq_info omap2_timer4_mpu_irqs[] = {
	{ .irq = 40 + OMAP_INTC_START, },
	{ .irq = -1 },
};

struct omap_hwmod_irq_info omap2_timer5_mpu_irqs[] = {
	{ .irq = 41 + OMAP_INTC_START, },
	{ .irq = -1 },
};

struct omap_hwmod_irq_info omap2_timer6_mpu_irqs[] = {
	{ .irq = 42 + OMAP_INTC_START, },
	{ .irq = -1 },
};

struct omap_hwmod_irq_info omap2_timer7_mpu_irqs[] = {
	{ .irq = 43 + OMAP_INTC_START, },
	{ .irq = -1 },
};

struct omap_hwmod_irq_info omap2_timer8_mpu_irqs[] = {
	{ .irq = 44 + OMAP_INTC_START, },
	{ .irq = -1 },
};

struct omap_hwmod_irq_info omap2_timer9_mpu_irqs[] = {
	{ .irq = 45 + OMAP_INTC_START, },
	{ .irq = -1 },
};

struct omap_hwmod_irq_info omap2_timer10_mpu_irqs[] = {
	{ .irq = 46 + OMAP_INTC_START, },
	{ .irq = -1 },
};

struct omap_hwmod_irq_info omap2_timer11_mpu_irqs[] = {
	{ .irq = 47 + OMAP_INTC_START, },
	{ .irq = -1 },
};

struct omap_hwmod_irq_info omap2_uart1_mpu_irqs[] = {
	{ .irq = 72 + OMAP_INTC_START, },
	{ .irq = -1 },
};

struct omap_hwmod_irq_info omap2_uart2_mpu_irqs[] = {
	{ .irq = 73 + OMAP_INTC_START, },
	{ .irq = -1 },
};

struct omap_hwmod_irq_info omap2_uart3_mpu_irqs[] = {
	{ .irq = 74 + OMAP_INTC_START, },
	{ .irq = -1 },
};

struct omap_hwmod_irq_info omap2_dispc_irqs[] = {
	{ .irq = 25 + OMAP_INTC_START, },
	{ .irq = -1 },
};

struct omap_hwmod_irq_info omap2_i2c1_mpu_irqs[] = {
	{ .irq = 56 + OMAP_INTC_START, },
	{ .irq = -1 },
};

struct omap_hwmod_irq_info omap2_i2c2_mpu_irqs[] = {
	{ .irq = 57 + OMAP_INTC_START, },
	{ .irq = -1 },
};

struct omap_hwmod_irq_info omap2_gpio1_irqs[] = {
	{ .irq = 29 + OMAP_INTC_START, }, /* INT_24XX_GPIO_BANK1 */
	{ .irq = -1 },
};

struct omap_hwmod_irq_info omap2_gpio2_irqs[] = {
	{ .irq = 30 + OMAP_INTC_START, }, /* INT_24XX_GPIO_BANK2 */
	{ .irq = -1 },
};

struct omap_hwmod_irq_info omap2_gpio3_irqs[] = {
	{ .irq = 31 + OMAP_INTC_START, }, /* INT_24XX_GPIO_BANK3 */
	{ .irq = -1 },
};

struct omap_hwmod_irq_info omap2_gpio4_irqs[] = {
	{ .irq = 32 + OMAP_INTC_START, }, /* INT_24XX_GPIO_BANK4 */
	{ .irq = -1 },
};

struct omap_hwmod_irq_info omap2_dma_system_irqs[] = {
	{ .name = "0", .irq = 12 + OMAP_INTC_START, }, /* INT_24XX_SDMA_IRQ0 */
	{ .name = "1", .irq = 13 + OMAP_INTC_START, }, /* INT_24XX_SDMA_IRQ1 */
	{ .name = "2", .irq = 14 + OMAP_INTC_START, }, /* INT_24XX_SDMA_IRQ2 */
	{ .name = "3", .irq = 15 + OMAP_INTC_START, }, /* INT_24XX_SDMA_IRQ3 */
	{ .irq = -1 },
};

struct omap_hwmod_irq_info omap2_mcspi1_mpu_irqs[] = {
	{ .irq = 65 + OMAP_INTC_START, },
	{ .irq = -1 },
};

struct omap_hwmod_irq_info omap2_mcspi2_mpu_irqs[] = {
	{ .irq = 66 + OMAP_INTC_START, },
	{ .irq = -1 },
};

struct omap_hwmod_class_sysconfig omap2_hdq1w_sysc = {
	.rev_offs	= 0x0,
	.sysc_offs	= 0x14,
	.syss_offs	= 0x18,
	.sysc_flags	= (SYSC_HAS_SOFTRESET | SYSC_HAS_AUTOIDLE |
			   SYSS_HAS_RESET_STATUS),
	.sysc_fields    = &omap_hwmod_sysc_type1,
};

struct omap_hwmod_class omap2_hdq1w_class = {
	.name	= "hdq1w",
	.sysc	= &omap2_hdq1w_sysc,
	.reset	= &omap_hdq1w_reset,
};

struct omap_hwmod_irq_info omap2_hdq1w_mpu_irqs[] = {
	{ .irq = 58 + OMAP_INTC_START, },
	{ .irq = -1 },
};
<|MERGE_RESOLUTION|>--- conflicted
+++ resolved
@@ -10,14 +10,8 @@
  * published by the Free Software Foundation.
  */
 
-<<<<<<< HEAD
-#include <plat-omap/dma-omap.h>
-
-#include "../plat-omap/common.h"
-=======
 #include <linux/dmaengine.h>
 #include <linux/omap-dma.h>
->>>>>>> 48d224d1
 
 #include "omap_hwmod.h"
 #include "hdq1w.h"
