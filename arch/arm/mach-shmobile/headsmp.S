/*
 * SMP support for R-Mobile / SH-Mobile
 *
 * Copyright (C) 2010  Magnus Damm
 * Copyright (C) 2010  Takashi Yoshii
 *
 * Based on vexpress, Copyright (c) 2003 ARM Limited, All Rights Reserved
 *
 * This program is free software; you can redistribute it and/or modify
 * it under the terms of the GNU General Public License version 2 as
 * published by the Free Software Foundation.
 */
#include <linux/linkage.h>
#include <linux/init.h>
#include <asm/memory.h>

ENTRY(shmobile_invalidate_start)
	bl	v7_invalidate_l1
	b	secondary_startup
ENDPROC(shmobile_invalidate_start)

/*
 * Reset vector for secondary CPUs.
 * This will be mapped at address 0 by SBAR register.
 * We need _long_ jump to the physical address.
 */
	.arm
	.align  12
ENTRY(shmobile_boot_vector)
	ldr     r0, 2f
	ldr     r1, 1f
	bx	r1

ENDPROC(shmobile_boot_vector)

	.align	2
	.globl	shmobile_boot_fn
shmobile_boot_fn:
1:	.space	4
	.globl	shmobile_boot_arg
shmobile_boot_arg:
2:	.space	4
<<<<<<< HEAD
=======
	.globl	shmobile_boot_size
shmobile_boot_size:
	.long	. - shmobile_boot_vector
>>>>>>> d8ec26d7

/*
 * Per-CPU SMP boot function/argument selection code based on MPIDR
 */

ENTRY(shmobile_smp_boot)
						@ r0 = MPIDR_HWID_BITMASK
	mrc	p15, 0, r1, c0, c0, 5		@ r1 = MPIDR
	and	r0, r1, r0			@ r0 = cpu_logical_map() value
	mov	r1, #0				@ r1 = CPU index
	adr	r5, 1f				@ array of per-cpu mpidr values
	adr	r6, 2f				@ array of per-cpu functions
	adr	r7, 3f				@ array of per-cpu arguments

shmobile_smp_boot_find_mpidr:
	ldr	r8, [r5, r1, lsl #2]
	cmp	r8, r0
	bne	shmobile_smp_boot_next

	ldr	r9, [r6, r1, lsl #2]
	cmp	r9, #0
	bne	shmobile_smp_boot_found

shmobile_smp_boot_next:
	add	r1, r1, #1
	cmp	r1, #CONFIG_NR_CPUS
	blo	shmobile_smp_boot_find_mpidr

	b	shmobile_smp_sleep

shmobile_smp_boot_found:
	ldr	r0, [r7, r1, lsl #2]
	mov	pc, r9
ENDPROC(shmobile_smp_boot)

ENTRY(shmobile_smp_sleep)
	wfi
	b	shmobile_smp_boot
ENDPROC(shmobile_smp_sleep)

	.globl	shmobile_smp_mpidr
shmobile_smp_mpidr:
1:	.space	CONFIG_NR_CPUS * 4
	.globl	shmobile_smp_fn
shmobile_smp_fn:
2:	.space	CONFIG_NR_CPUS * 4
	.globl	shmobile_smp_arg
shmobile_smp_arg:
3:	.space	CONFIG_NR_CPUS * 4<|MERGE_RESOLUTION|>--- conflicted
+++ resolved
@@ -40,12 +40,9 @@
 	.globl	shmobile_boot_arg
 shmobile_boot_arg:
 2:	.space	4
-<<<<<<< HEAD
-=======
 	.globl	shmobile_boot_size
 shmobile_boot_size:
 	.long	. - shmobile_boot_vector
->>>>>>> d8ec26d7
 
 /*
  * Per-CPU SMP boot function/argument selection code based on MPIDR
