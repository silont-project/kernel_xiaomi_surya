config ARM64
	def_bool y
	select ACPI_CCA_REQUIRED if ACPI
	select ACPI_GENERIC_GSI if ACPI
	select ACPI_GTDT if ACPI
	select ACPI_IORT if ACPI
	select ACPI_REDUCED_HARDWARE_ONLY if ACPI
	select ACPI_MCFG if ACPI
	select ACPI_SPCR_TABLE if ACPI
	select ARCH_CLOCKSOURCE_DATA
	select ARCH_HAS_DEBUG_VIRTUAL
	select ARCH_HAS_DEVMEM_IS_ALLOWED
	select ARCH_HAS_ACPI_TABLE_UPGRADE if ACPI
	select ARCH_HAS_ELF_RANDOMIZE
	select ARCH_HAS_FORTIFY_SOURCE
	select ARCH_HAS_GCOV_PROFILE_ALL
	select ARCH_HAS_GIGANTIC_PAGE if (MEMORY_ISOLATION && COMPACTION) || CMA
	select ARCH_HAS_KCOV
	select ARCH_HAS_SET_MEMORY
	select ARCH_HAS_SG_CHAIN
	select ARCH_HAS_STRICT_KERNEL_RWX
	select ARCH_HAS_STRICT_MODULE_RWX
	select ARCH_HAS_TICK_BROADCAST if GENERIC_CLOCKEVENTS_BROADCAST
	select ARCH_HAVE_NMI_SAFE_CMPXCHG if ACPI_APEI_SEA
	select ARCH_INLINE_READ_LOCK if !PREEMPT
	select ARCH_INLINE_READ_LOCK_BH if !PREEMPT
	select ARCH_INLINE_READ_LOCK_IRQ if !PREEMPT
	select ARCH_INLINE_READ_LOCK_IRQSAVE if !PREEMPT
	select ARCH_INLINE_READ_UNLOCK if !PREEMPT
	select ARCH_INLINE_READ_UNLOCK_BH if !PREEMPT
	select ARCH_INLINE_READ_UNLOCK_IRQ if !PREEMPT
	select ARCH_INLINE_READ_UNLOCK_IRQRESTORE if !PREEMPT
	select ARCH_INLINE_WRITE_LOCK if !PREEMPT
	select ARCH_INLINE_WRITE_LOCK_BH if !PREEMPT
	select ARCH_INLINE_WRITE_LOCK_IRQ if !PREEMPT
	select ARCH_INLINE_WRITE_LOCK_IRQSAVE if !PREEMPT
	select ARCH_INLINE_WRITE_UNLOCK if !PREEMPT
	select ARCH_INLINE_WRITE_UNLOCK_BH if !PREEMPT
	select ARCH_INLINE_WRITE_UNLOCK_IRQ if !PREEMPT
	select ARCH_INLINE_WRITE_UNLOCK_IRQRESTORE if !PREEMPT
	select ARCH_USE_CMPXCHG_LOCKREF
	select ARCH_USE_QUEUED_RWLOCKS
	select ARCH_SUPPORTS_MEMORY_FAILURE
	select ARCH_SUPPORTS_LTO_CLANG
	select ARCH_SUPPORTS_THINLTO
	select ARCH_SUPPORTS_SHADOW_CALL_STACK
	select ARCH_SUPPORTS_ATOMIC_RMW
	select ARCH_SUPPORTS_NUMA_BALANCING
	select ARCH_WANT_COMPAT_IPC_PARSE_VERSION
	select ARCH_WANT_FRAME_POINTERS
	select ARCH_HAS_UBSAN_SANITIZE_ALL
	select ARM_AMBA
	select ARM_ARCH_TIMER
	select ARM_GIC
	select AUDIT_ARCH_COMPAT_GENERIC
	select ARM_GIC_V2M if PCI
	select ARM_GIC_V3
	select ARM_GIC_V3_ITS if PCI
	select ARM_PSCI_FW
	select BUILDTIME_EXTABLE_SORT
	select CLONE_BACKWARDS
	select COMMON_CLK if !ARCH_QCOM
	select CPU_PM if (SUSPEND || CPU_IDLE)
	select DCACHE_WORD_ACCESS
	select EDAC_SUPPORT
	select FRAME_POINTER
	select GENERIC_ALLOCATOR
	select GENERIC_ARCH_TOPOLOGY
	select GENERIC_CLOCKEVENTS
	select GENERIC_CLOCKEVENTS_BROADCAST
	select GENERIC_CPU_AUTOPROBE
	select GENERIC_CPU_VULNERABILITIES
	select GENERIC_EARLY_IOREMAP
	select GENERIC_IDLE_POLL_SETUP
	select GENERIC_IRQ_PROBE
	select GENERIC_IRQ_SHOW
	select GENERIC_IRQ_SHOW_LEVEL
	select GENERIC_PCI_IOMAP
	select GENERIC_SCHED_CLOCK
	select GENERIC_SMP_IDLE_THREAD
	select GENERIC_STRNCPY_FROM_USER
	select GENERIC_STRNLEN_USER
	select GENERIC_TIME_VSYSCALL
	select HANDLE_DOMAIN_IRQ
	select HARDIRQS_SW_RESEND
	select HAVE_ACPI_APEI if (ACPI && EFI)
	select HAVE_ALIGNED_STRUCT_PAGE if SLUB
	select HAVE_ARCH_AUDITSYSCALL
	select HAVE_ARCH_BITREVERSE
	select HAVE_ARCH_HUGE_VMAP
	select HAVE_ARCH_JUMP_LABEL
	select HAVE_ARCH_KASAN if !(ARM64_16K_PAGES && ARM64_VA_BITS_48)
	select HAVE_ARCH_KASAN_SW_TAGS if HAVE_ARCH_KASAN
	select HAVE_ARCH_KGDB
	select HAVE_ARCH_MMAP_RND_BITS
	select HAVE_ARCH_MMAP_RND_COMPAT_BITS if COMPAT
	select HAVE_ARCH_SECCOMP_FILTER
	select HAVE_ARCH_TRACEHOOK
	select HAVE_ARCH_TRANSPARENT_HUGEPAGE
	select HAVE_ARCH_VMAP_STACK
	select HAVE_ARM_SMCCC
	select HAVE_EBPF_JIT
	select HAVE_C_RECORDMCOUNT
	select HAVE_CC_STACKPROTECTOR
	select HAVE_CMPXCHG_DOUBLE
	select HAVE_CMPXCHG_LOCAL
	select HAVE_CONTEXT_TRACKING
	select HAVE_DEBUG_BUGVERBOSE
	select HAVE_DEBUG_KMEMLEAK
	select HAVE_DMA_API_DEBUG
	select HAVE_DMA_CONTIGUOUS
	select HAVE_DYNAMIC_FTRACE
	select HAVE_EFFICIENT_UNALIGNED_ACCESS
	select HAVE_FTRACE_MCOUNT_RECORD
	select HAVE_FUNCTION_TRACER
	select HAVE_FUNCTION_GRAPH_TRACER if !SHADOW_CALL_STACK
	select HAVE_GCC_PLUGINS
	select HAVE_GENERIC_DMA_COHERENT
	select HAVE_HW_BREAKPOINT if PERF_EVENTS
	select HAVE_IRQ_TIME_ACCOUNTING
	select HAVE_MEMBLOCK
	select HAVE_MEMBLOCK_NODE_MAP if NUMA
	select HAVE_NMI if ACPI_APEI_SEA
	select HAVE_PATA_PLATFORM
	select HAVE_PERF_EVENTS
	select HAVE_PERF_REGS
	select HAVE_PERF_USER_STACK_DUMP
	select HAVE_REGS_AND_STACK_ACCESS_API
	select HAVE_RCU_TABLE_FREE
	select HAVE_SYSCALL_TRACEPOINTS
	select HAVE_KPROBES
	select HAVE_KRETPROBES
	select IOMMU_DMA if IOMMU_SUPPORT
	select IRQ_DOMAIN
	select IRQ_FORCED_THREADING
	select MODULES_USE_ELF_RELA
	select NO_BOOTMEM
	select OF
	select OF_EARLY_FLATTREE
	select OF_RESERVED_MEM
	select PCI_ECAM if ACPI
	select POWER_RESET
	select POWER_SUPPLY
	select SPARSE_IRQ
	select SYSCTL_EXCEPTION_TRACE
	select THREAD_INFO_IN_TASK
	select ARCH_SUPPORTS_SPECULATIVE_PAGE_FAULT
	help
	  ARM 64-bit (AArch64) Linux support.

config 64BIT
	def_bool y

config ARCH_PHYS_ADDR_T_64BIT
	def_bool y

config MMU
	def_bool y

config ARM64_PAGE_SHIFT
	int
	default 16 if ARM64_64K_PAGES
	default 14 if ARM64_16K_PAGES
	default 12

config ARM64_CONT_SHIFT
	int
	default 5 if ARM64_64K_PAGES
	default 7 if ARM64_16K_PAGES
	default 4

config ARCH_MMAP_RND_BITS_MIN
       default 14 if ARM64_64K_PAGES
       default 16 if ARM64_16K_PAGES
       default 18

# max bits determined by the following formula:
#  VA_BITS - PAGE_SHIFT - 3
config ARCH_MMAP_RND_BITS_MAX
       default 19 if ARM64_VA_BITS=36
       default 24 if ARM64_VA_BITS=39
       default 27 if ARM64_VA_BITS=42
       default 30 if ARM64_VA_BITS=47
       default 29 if ARM64_VA_BITS=48 && ARM64_64K_PAGES
       default 31 if ARM64_VA_BITS=48 && ARM64_16K_PAGES
       default 33 if ARM64_VA_BITS=48
       default 14 if ARM64_64K_PAGES
       default 16 if ARM64_16K_PAGES
       default 18

config ARCH_MMAP_RND_COMPAT_BITS_MIN
       default 7 if ARM64_64K_PAGES
       default 9 if ARM64_16K_PAGES
       default 11

config ARCH_MMAP_RND_COMPAT_BITS_MAX
       default 16

config NO_IOPORT_MAP
	def_bool y if !PCI

config STACKTRACE_SUPPORT
	def_bool y

config ILLEGAL_POINTER_VALUE
	hex
	default 0xdead000000000000

config LOCKDEP_SUPPORT
	def_bool y

config TRACE_IRQFLAGS_SUPPORT
	def_bool y

config RWSEM_XCHGADD_ALGORITHM
	def_bool y

config GENERIC_BUG
	def_bool y
	depends on BUG

config GENERIC_BUG_RELATIVE_POINTERS
	def_bool y
	depends on GENERIC_BUG

config GENERIC_HWEIGHT
	def_bool y

config GENERIC_CSUM
        def_bool y

config GENERIC_CALIBRATE_DELAY
	def_bool y

config ZONE_DMA
	def_bool y

config HAVE_GENERIC_GUP
	def_bool y

config ARCH_DMA_ADDR_T_64BIT
	def_bool y

config NEED_DMA_MAP_STATE
	def_bool y

config NEED_SG_DMA_LENGTH
	def_bool y

config SMP
	def_bool y

config HOTPLUG_SIZE_BITS
	int "Memory hotplug block size(29 => 512MB 30 => 1GB)"
	depends on SPARSEMEM
	depends on MEMORY_HOTPLUG
	default 30
	help
	 Selects granularity of hotplug memory. Block
	 size for memory hotplug is represent as a power
	 of 2.
	 If unsure, stick with default value.

config SWIOTLB
	def_bool y

config IOMMU_HELPER
	def_bool SWIOTLB

config KERNEL_MODE_NEON
	def_bool y

config FIX_EARLYCON_MEM
	def_bool y

config PGTABLE_LEVELS
	int
	default 2 if ARM64_16K_PAGES && ARM64_VA_BITS_36
	default 2 if ARM64_64K_PAGES && ARM64_VA_BITS_42
	default 3 if ARM64_64K_PAGES && ARM64_VA_BITS_48
	default 3 if ARM64_4K_PAGES && ARM64_VA_BITS_39
	default 3 if ARM64_16K_PAGES && ARM64_VA_BITS_47
	default 4 if !ARM64_64K_PAGES && ARM64_VA_BITS_48

config ARCH_SUPPORTS_UPROBES
	def_bool y

config ARCH_PROC_KCORE_TEXT
	def_bool y

config QTI_GVM
	bool "Enable virtualization Support for MSM kernel"
	help
		This enables support for MSM Kernel based virtual
		machine for any platform.
		This helps to enable virtual driver support.
		This should work on 64bit machines.
		If you don't know what to do here, say N.

config QTI_GVM_QUIN
	bool "Enable virtualization Support for MSM kernel required for Quin platform"
	depends on QTI_GVM
	select COMMON_CLK
	select COMMON_CLK_QCOM
	help
		This enables support for MSM Kernel based virtual
		machine for Quin platform.
		This helps to enable virtual driver support.
		This should work on 64bit machines.
		If you don't know what to do here, say N.

source "init/Kconfig"

source "kernel/Kconfig.freezer"

source "arch/arm64/Kconfig.platforms"

menu "Bus support"

config PCI
	bool "PCI support"
	help
	  This feature enables support for PCI bus system. If you say Y
	  here, the kernel will include drivers and infrastructure code
	  to support PCI bus devices.

config PCI_DOMAINS
	def_bool PCI

config PCI_DOMAINS_GENERIC
	def_bool PCI

config PCI_SYSCALL
	def_bool PCI

source "drivers/pci/Kconfig"

endmenu

menu "Kernel Features"

menu "ARM errata workarounds via the alternatives framework"

config ARM64_ERRATUM_826319
	bool "Cortex-A53: 826319: System might deadlock if a write cannot complete until read data is accepted"
	default y
	help
	  This option adds an alternative code sequence to work around ARM
	  erratum 826319 on Cortex-A53 parts up to r0p2 with an AMBA 4 ACE or
	  AXI master interface and an L2 cache.

	  If a Cortex-A53 uses an AMBA AXI4 ACE interface to other processors
	  and is unable to accept a certain write via this interface, it will
	  not progress on read data presented on the read data channel and the
	  system can deadlock.

	  The workaround promotes data cache clean instructions to
	  data cache clean-and-invalidate.
	  Please note that this does not necessarily enable the workaround,
	  as it depends on the alternative framework, which will only patch
	  the kernel if an affected CPU is detected.

	  If unsure, say Y.

config ARM64_ERRATUM_827319
	bool "Cortex-A53: 827319: Data cache clean instructions might cause overlapping transactions to the interconnect"
	default y
	help
	  This option adds an alternative code sequence to work around ARM
	  erratum 827319 on Cortex-A53 parts up to r0p2 with an AMBA 5 CHI
	  master interface and an L2 cache.

	  Under certain conditions this erratum can cause a clean line eviction
	  to occur at the same time as another transaction to the same address
	  on the AMBA 5 CHI interface, which can cause data corruption if the
	  interconnect reorders the two transactions.

	  The workaround promotes data cache clean instructions to
	  data cache clean-and-invalidate.
	  Please note that this does not necessarily enable the workaround,
	  as it depends on the alternative framework, which will only patch
	  the kernel if an affected CPU is detected.

	  If unsure, say Y.

config ARM64_ERRATUM_824069
	bool "Cortex-A53: 824069: Cache line might not be marked as clean after a CleanShared snoop"
	default y
	help
	  This option adds an alternative code sequence to work around ARM
	  erratum 824069 on Cortex-A53 parts up to r0p2 when it is connected
	  to a coherent interconnect.

	  If a Cortex-A53 processor is executing a store or prefetch for
	  write instruction at the same time as a processor in another
	  cluster is executing a cache maintenance operation to the same
	  address, then this erratum might cause a clean cache line to be
	  incorrectly marked as dirty.

	  The workaround promotes data cache clean instructions to
	  data cache clean-and-invalidate.
	  Please note that this option does not necessarily enable the
	  workaround, as it depends on the alternative framework, which will
	  only patch the kernel if an affected CPU is detected.

	  If unsure, say Y.

config ARM64_ERRATUM_819472
	bool "Cortex-A53: 819472: Store exclusive instructions might cause data corruption"
	default y
	help
	  This option adds an alternative code sequence to work around ARM
	  erratum 819472 on Cortex-A53 parts up to r0p1 with an L2 cache
	  present when it is connected to a coherent interconnect.

	  If the processor is executing a load and store exclusive sequence at
	  the same time as a processor in another cluster is executing a cache
	  maintenance operation to the same address, then this erratum might
	  cause data corruption.

	  The workaround promotes data cache clean instructions to
	  data cache clean-and-invalidate.
	  Please note that this does not necessarily enable the workaround,
	  as it depends on the alternative framework, which will only patch
	  the kernel if an affected CPU is detected.

	  If unsure, say Y.

config ARM64_ERRATUM_832075
	bool "Cortex-A57: 832075: possible deadlock on mixing exclusive memory accesses with device loads"
	default y
	help
	  This option adds an alternative code sequence to work around ARM
	  erratum 832075 on Cortex-A57 parts up to r1p2.

	  Affected Cortex-A57 parts might deadlock when exclusive load/store
	  instructions to Write-Back memory are mixed with Device loads.

	  The workaround is to promote device loads to use Load-Acquire
	  semantics.
	  Please note that this does not necessarily enable the workaround,
	  as it depends on the alternative framework, which will only patch
	  the kernel if an affected CPU is detected.

	  If unsure, say Y.

config ARM64_ERRATUM_834220
	bool "Cortex-A57: 834220: Stage 2 translation fault might be incorrectly reported in presence of a Stage 1 fault"
	depends on KVM
	default y
	help
	  This option adds an alternative code sequence to work around ARM
	  erratum 834220 on Cortex-A57 parts up to r1p2.

	  Affected Cortex-A57 parts might report a Stage 2 translation
	  fault as the result of a Stage 1 fault for load crossing a
	  page boundary when there is a permission or device memory
	  alignment fault at Stage 1 and a translation fault at Stage 2.

	  The workaround is to verify that the Stage 1 translation
	  doesn't generate a fault before handling the Stage 2 fault.
	  Please note that this does not necessarily enable the workaround,
	  as it depends on the alternative framework, which will only patch
	  the kernel if an affected CPU is detected.

	  If unsure, say Y.

config ARM64_ERRATUM_845719
	bool "Cortex-A53: 845719: a load might read incorrect data"
	depends on COMPAT
	default y
	help
	  This option adds an alternative code sequence to work around ARM
	  erratum 845719 on Cortex-A53 parts up to r0p4.

	  When running a compat (AArch32) userspace on an affected Cortex-A53
	  part, a load at EL0 from a virtual address that matches the bottom 32
	  bits of the virtual address used by a recent load at (AArch64) EL1
	  might return incorrect data.

	  The workaround is to write the contextidr_el1 register on exception
	  return to a 32-bit task.
	  Please note that this does not necessarily enable the workaround,
	  as it depends on the alternative framework, which will only patch
	  the kernel if an affected CPU is detected.

	  If unsure, say Y.

config ARM64_ERRATUM_843419
	bool "Cortex-A53: 843419: A load or store might access an incorrect address"
	select ARM64_MODULE_CMODEL_LARGE if MODULES
	help
	  This option links the kernel with '--fix-cortex-a53-843419' and
	  builds modules using the large memory model in order to avoid the use
	  of the ADRP instruction, which can cause a subsequent memory access
	  to use an incorrect address on Cortex-A53 parts up to r0p4.

	  If unsure, say Y.

config ARM64_ERRATUM_1024718
	bool "Cortex-A55: 1024718: Update of DBM/AP bits without break before make might result in incorrect update"
	default y
	help
	  This option adds work around for Arm Cortex-A55 Erratum 1024718.

	  Affected Cortex-A55 cores (all revisions) could cause incorrect
	  update of the hardware dirty bit when the DBM/AP bits are updated
	  without a break-before-make. The work around is to disable the usage
	  of hardware DBM locally on the affected cores. CPUs not affected by
	  erratum will continue to use the feature.

	  If unsure, say Y.

<<<<<<< HEAD
config ARM64_ERRATUM_1286807
	bool "Cortex-A76: Modification of the translation table for a virtual address might lead to read-after-read ordering violation"
	default n
	select ARM64_WORKAROUND_REPEAT_TLBI
	help
	  This option adds workaround for ARM Cortex-A76 erratum 1286807

	  On the affected Cortex-A76 cores (r0p0 to r3p0), if a virtual
	  address for a cacheable mapping of a location is being
	  accessed by a core while another core is remapping the virtual
	  address to a new physical page using the recommended
	  break-before-make sequence, then under very rare circumstances
	  TLBI+DSB completes before a read using the translation being
	  invalidated has been observed by other observers. The
	  workaround repeats the TLBI+DSB operation.

config ARM64_ERRATUM_1188873
	bool "Cortex-A76: MRC read following MRRC read of specific Generic Timer in AArch32 might give incorrect result"
	default y
=======
config ARM64_ERRATUM_1188873
	bool "Cortex-A76: MRC read following MRRC read of specific Generic Timer in AArch32 might give incorrect result"
	default y
	depends on COMPAT
	select ARM_ARCH_TIMER_OOL_WORKAROUND
>>>>>>> 7c0c59bd
	help
	  This option adds work arounds for ARM Cortex-A76 erratum 1188873

	  Affected Cortex-A76 cores (r0p0, r1p0, r2p0) could cause
	  register corruption when accessing the timer registers from
	  AArch32 userspace.

	  If unsure, say Y.

config CAVIUM_ERRATUM_22375
	bool "Cavium erratum 22375, 24313"
	default y
	help
	  Enable workaround for erratum 22375, 24313.

	  This implements two gicv3-its errata workarounds for ThunderX. Both
	  with small impact affecting only ITS table allocation.

	    erratum 22375: only alloc 8MB table size
	    erratum 24313: ignore memory access type

	  The fixes are in ITS initialization and basically ignore memory access
	  type and table size provided by the TYPER and BASER registers.

	  If unsure, say Y.

config CAVIUM_ERRATUM_23144
	bool "Cavium erratum 23144: ITS SYNC hang on dual socket system"
	depends on NUMA
	default y
	help
	  ITS SYNC command hang for cross node io and collections/cpu mapping.

	  If unsure, say Y.

config CAVIUM_ERRATUM_23154
	bool "Cavium erratum 23154: Access to ICC_IAR1_EL1 is not sync'ed"
	default y
	help
	  The gicv3 of ThunderX requires a modified version for
	  reading the IAR status to ensure data synchronization
	  (access to icc_iar1_el1 is not sync'ed before and after).

	  If unsure, say Y.

config CAVIUM_ERRATUM_27456
	bool "Cavium erratum 27456: Broadcast TLBI instructions may cause icache corruption"
	default y
	help
	  On ThunderX T88 pass 1.x through 2.1 parts, broadcast TLBI
	  instructions may cause the icache to become corrupted if it
	  contains data for a non-current ASID.  The fix is to
	  invalidate the icache when changing the mm context.

	  If unsure, say Y.

config CAVIUM_ERRATUM_30115
	bool "Cavium erratum 30115: Guest may disable interrupts in host"
	default y
	help
	  On ThunderX T88 pass 1.x through 2.2, T81 pass 1.0 through
	  1.2, and T83 Pass 1.0, KVM guest execution may disable
	  interrupts in host. Trapping both GICv3 group-0 and group-1
	  accesses sidesteps the issue.

	  If unsure, say Y.

config QCOM_FALKOR_ERRATUM_1003
	bool "Falkor E1003: Incorrect translation due to ASID change"
	default y
	help
	  On Falkor v1, an incorrect ASID may be cached in the TLB when ASID
	  and BADDR are changed together in TTBRx_EL1. Since we keep the ASID
	  in TTBR1_EL1, this situation only occurs in the entry trampoline and
	  then only for entries in the walk cache, since the leaf translation
	  is unchanged. Work around the erratum by invalidating the walk cache
	  entries for the trampoline before entering the kernel proper.

config ARM64_WORKAROUND_REPEAT_TLBI
	bool
	help
	  Enable the repeat TLBI workaround for Falkor erratum 1009 and
	  Cortex-A76 erratum 1286807.

config QCOM_FALKOR_ERRATUM_1009
	bool "Falkor E1009: Prematurely complete a DSB after a TLBI"
	default y
	select ARM64_WORKAROUND_REPEAT_TLBI
	help
	  On Falkor v1, the CPU may prematurely complete a DSB following a
	  TLBI xxIS invalidate maintenance operation. Repeat the TLBI operation
	  one more time to fix the issue.

	  If unsure, say Y.

config QCOM_QDF2400_ERRATUM_0065
	bool "QDF2400 E0065: Incorrect GITS_TYPER.ITT_Entry_size"
	default y
	help
	  On Qualcomm Datacenter Technologies QDF2400 SoC, ITS hardware reports
	  ITE size incorrectly. The GITS_TYPER.ITT_Entry_size field should have
	  been indicated as 16Bytes (0xf), not 8Bytes (0x7).

	  If unsure, say Y.

config QCOM_FALKOR_ERRATUM_E1041
	bool "Falkor E1041: Speculative instruction fetches might cause errant memory access"
	default y
	help
	  Falkor CPU may speculatively fetch instructions from an improper
	  memory location when MMU translation is changed from SCTLR_ELn[M]=1
	  to SCTLR_ELn[M]=0. Prefix an ISB instruction to fix the problem.

	  If unsure, say Y.

endmenu


choice
	prompt "Page size"
	default ARM64_4K_PAGES
	help
	  Page size (translation granule) configuration.

config ARM64_4K_PAGES
	bool "4KB"
	help
	  This feature enables 4KB pages support.

config ARM64_16K_PAGES
	bool "16KB"
	help
	  The system will use 16KB pages support. AArch32 emulation
	  requires applications compiled with 16K (or a multiple of 16K)
	  aligned segments.

config ARM64_64K_PAGES
	bool "64KB"
	help
	  This feature enables 64KB pages support (4KB by default)
	  allowing only two levels of page tables and faster TLB
	  look-up. AArch32 emulation requires applications compiled
	  with 64K aligned segments.

endchoice

choice
	prompt "Virtual address space size"
	default ARM64_VA_BITS_39 if ARM64_4K_PAGES
	default ARM64_VA_BITS_47 if ARM64_16K_PAGES
	default ARM64_VA_BITS_42 if ARM64_64K_PAGES
	help
	  Allows choosing one of multiple possible virtual address
	  space sizes. The level of translation table is determined by
	  a combination of page size and virtual address space size.

config ARM64_VA_BITS_36
	bool "36-bit" if EXPERT
	depends on ARM64_16K_PAGES

config ARM64_VA_BITS_39
	bool "39-bit"
	depends on ARM64_4K_PAGES

config ARM64_VA_BITS_42
	bool "42-bit"
	depends on ARM64_64K_PAGES

config ARM64_VA_BITS_47
	bool "47-bit"
	depends on ARM64_16K_PAGES

config ARM64_VA_BITS_48
	bool "48-bit"

endchoice

config ARM64_VA_BITS
	int
	default 36 if ARM64_VA_BITS_36
	default 39 if ARM64_VA_BITS_39
	default 42 if ARM64_VA_BITS_42
	default 47 if ARM64_VA_BITS_47
	default 48 if ARM64_VA_BITS_48

config CPU_BIG_ENDIAN
       bool "Build big-endian kernel"
       help
         Say Y if you plan on running a kernel in big-endian mode.

config SCHED_MC
	bool "Multi-core scheduler support"
	help
	  Multi-core scheduler support improves the CPU scheduler's decision
	  making when dealing with multi-core CPU chips at a cost of slightly
	  increased overhead in some places. If unsure say N here.

config SCHED_SMT
	bool "SMT scheduler support"
	help
	  Improves the CPU scheduler's decision making when dealing with
	  MultiThreading at a cost of slightly increased overhead in some
	  places. If unsure say N here.

config NR_CPUS
	int "Maximum number of CPUs (2-4096)"
	range 2 4096
	# These have to remain sorted largest to smallest
	default "64"

config HOTPLUG_CPU
	bool "Support for hot-pluggable CPUs"
	select GENERIC_IRQ_MIGRATION
	help
	  Say Y here to experiment with turning CPUs off and on.  CPUs
	  can be controlled through /sys/devices/system/cpu.

config ARCH_ENABLE_MEMORY_HOTPLUG
    depends on !NUMA
	def_bool y

config ARCH_ENABLE_MEMORY_HOTREMOVE
	def_bool y

# The GPIO number here must be sorted by descending number. In case of
# a multiplatform kernel, we just want the highest value required by the
# selected platforms.
config ARCH_NR_GPIO
	int
	default 1280 if ARCH_QCOM
	default 256
	help
	  Maximum number of GPIOs in the system.

	  If unsure, leave the default value.

# Common NUMA Features
config NUMA
	bool "Numa Memory Allocation and Scheduler Support"
	select ACPI_NUMA if ACPI
	select OF_NUMA
	help
	  Enable NUMA (Non Uniform Memory Access) support.

	  The kernel will try to allocate memory used by a CPU on the
	  local memory of the CPU and add some more
	  NUMA awareness to the kernel.

config NODES_SHIFT
	int "Maximum NUMA Nodes (as a power of 2)"
	range 1 10
	default "2"
	depends on NEED_MULTIPLE_NODES
	help
	  Specify the maximum number of NUMA Nodes available on the target
	  system.  Increases memory reserved to accommodate various tables.

config USE_PERCPU_NUMA_NODE_ID
	def_bool y
	depends on NUMA

config HAVE_SETUP_PER_CPU_AREA
	def_bool y
	depends on NUMA

config NEED_PER_CPU_EMBED_FIRST_CHUNK
	def_bool y
	depends on NUMA

config HOLES_IN_ZONE
	def_bool y

source kernel/Kconfig.preempt
source kernel/Kconfig.hz

config ARCH_SUPPORTS_DEBUG_PAGEALLOC
	def_bool y

config ARCH_HAS_HOLES_MEMORYMODEL
	def_bool y if SPARSEMEM

config ARCH_SPARSEMEM_ENABLE
	def_bool y
	select SPARSEMEM_VMEMMAP_ENABLE

config ARCH_SPARSEMEM_DEFAULT
	def_bool ARCH_SPARSEMEM_ENABLE

config ARCH_SELECT_MEMORY_MODEL
	def_bool ARCH_SPARSEMEM_ENABLE

config HAVE_ARCH_PFN_VALID
	def_bool ARCH_HAS_HOLES_MEMORYMODEL || !SPARSEMEM

config HW_PERF_EVENTS
	def_bool y
	depends on ARM_PMU

config SYS_SUPPORTS_HUGETLBFS
	def_bool y

config ARCH_WANT_HUGE_PMD_SHARE
	def_bool y if ARM64_4K_PAGES || (ARM64_16K_PAGES && !ARM64_VA_BITS_36)

config ARCH_HAS_CACHE_LINE_SIZE
	def_bool y

source "mm/Kconfig"

config ARM64_DMA_USE_IOMMU
	bool "ARM64 DMA iommu integration"
	select ARM_HAS_SG_CHAIN
	select NEED_SG_DMA_LENGTH
	help
	  Enable using iommu through the standard dma apis.
	  dma_alloc_coherent() will allocate scatter-gather memory
	  which is made virtually contiguous via iommu.
	  Enable if system contains IOMMU hardware.

if ARM64_DMA_USE_IOMMU

config ARM64_DMA_IOMMU_ALIGNMENT
	int "Maximum PAGE_SIZE order of alignment for DMA IOMMU buffers"
	range 4 9
	default 9
	help
	  DMA mapping framework by default aligns all buffers to the smallest
	  PAGE_SIZE order which is greater than or equal to the requested buffer
	  size. This works well for buffers up to a few hundreds kilobytes, but
	  for larger buffers it just a waste of address space. Drivers which has
	  relatively small addressing window (like 64Mib) might run out of
	  virtual space with just a few allocations.

	  With this parameter you can specify the maximum PAGE_SIZE order for
	  DMA IOMMU buffers. Larger buffers will be aligned only to this
	  specified order. The order is expressed as a power of two multiplied
	  by the PAGE_SIZE.

endif

config ARCH_MEMORY_PROBE
	def_bool y
	depends on MEMORY_HOTPLUG

config SECCOMP
	bool "Enable seccomp to safely compute untrusted bytecode"
	---help---
	  This kernel feature is useful for number crunching applications
	  that may need to compute untrusted bytecode during their
	  execution. By using pipes or other transports made available to
	  the process as file descriptors supporting the read/write
	  syscalls, it's possible to isolate those applications in
	  their own address space using seccomp. Once seccomp is
	  enabled via prctl(PR_SET_SECCOMP), it cannot be disabled
	  and the task is only allowed to execute a few safe syscalls
	  defined by each seccomp mode.

config PARAVIRT
	bool "Enable paravirtualization code"
	help
	  This changes the kernel so it can modify itself when it is run
	  under a hypervisor, potentially improving performance significantly
	  over full virtualization.

config PARAVIRT_TIME_ACCOUNTING
	bool "Paravirtual steal time accounting"
	select PARAVIRT
	default n
	help
	  Select this option to enable fine granularity task steal time
	  accounting. Time spent executing other tasks in parallel with
	  the current vCPU is discounted from the vCPU power. To account for
	  that, there can be a small performance impact.

	  If in doubt, say N here.

config KEXEC
	depends on PM_SLEEP_SMP
	select KEXEC_CORE
	bool "kexec system call"
	---help---
	  kexec is a system call that implements the ability to shutdown your
	  current kernel, and to start another kernel.  It is like a reboot
	  but it is independent of the system firmware.   And like a reboot
	  you can start any kernel with it, not just Linux.

config CRASH_DUMP
	bool "Build kdump crash kernel"
	help
	  Generate crash dump after being started by kexec. This should
	  be normally only set in special crash dump kernels which are
	  loaded in the main kernel with kexec-tools into a specially
	  reserved region and then later executed after a crash by
	  kdump/kexec.

	  For more details see Documentation/kdump/kdump.txt

config XEN_DOM0
	def_bool y
	depends on XEN

config XEN
	bool "Xen guest support on ARM64"
	depends on ARM64 && OF
	select SWIOTLB_XEN
	select PARAVIRT
	help
	  Say Y if you want to run Linux in a Virtual Machine on Xen on ARM64.

config OKL4_GUEST
	bool "OKL4 Hypervisor guest support"
	depends on ARM64 && OF
	default n
	help
	  Say Y if you want to run Linux as a guest of the OKL4 hypervisor

config FORCE_MAX_ZONEORDER
	int
	default "14" if (ARM64_64K_PAGES && TRANSPARENT_HUGEPAGE)
	default "12" if (ARM64_16K_PAGES && TRANSPARENT_HUGEPAGE)
	default "11"
	help
	  The kernel memory allocator divides physically contiguous memory
	  blocks into "zones", where each zone is a power of two number of
	  pages.  This option selects the largest power of two that the kernel
	  keeps in the memory allocator.  If you need to allocate very large
	  blocks of physically contiguous memory, then you may need to
	  increase this value.

	  This config option is actually maximum order plus one. For example,
	  a value of 11 means that the largest free memory block is 2^10 pages.

	  We make sure that we can allocate upto a HugePage size for each configuration.
	  Hence we have :
		MAX_ORDER = (PMD_SHIFT - PAGE_SHIFT) + 1 => PAGE_SHIFT - 2

	  However for 4K, we choose a higher default value, 11 as opposed to 10, giving us
	  4M allocations matching the default size used by generic code.

config UNMAP_KERNEL_AT_EL0
	bool "Unmap kernel when running in userspace (aka \"KAISER\")" if EXPERT
	default y
	help
	  Speculation attacks against some high-performance processors can
	  be used to bypass MMU permission checks and leak kernel data to
	  userspace. This can be defended against by unmapping the kernel
	  when running in userspace, mapping it back in on exception entry
	  via a trampoline page in the vector table.

	  If unsure, say Y.

config HARDEN_BRANCH_PREDICTOR
	bool "Harden the branch predictor against aliasing attacks" if EXPERT
	default y
	help
	  Speculation attacks against some high-performance processors rely on
	  being able to manipulate the branch predictor for a victim context by
	  executing aliasing branches in the attacker context.  Such attacks
	  can be partially mitigated against by clearing internal branch
	  predictor state and limiting the prediction logic in some situations.

	  This config option will take CPU-specific actions to harden the
	  branch predictor against aliasing attacks and may rely on specific
	  instruction sequences or control bits being set by the system
	  firmware.

	  If unsure, say Y.

config PRINT_VMEMLAYOUT
	bool "Enable debug option to print kernel virtual memory layout"
	help
	  Enable support for printing kernel virtual memory layout for debugging
	  purpose. If disabled kernel would not show any information about
	  virtual memory layout during boot up.

	  If unsure, say N.

config ARM64_SSBD
	bool "Speculative Store Bypass Disable" if EXPERT
	help
	  This enables mitigation of the bypassing of previous stores
	  by speculative loads.

	  If unsure, say Y.

config MITIGATE_SPECTRE_BRANCH_HISTORY
	bool "Mitigate Spectre style attacks against branch history" if EXPERT
	default y
	depends on HARDEN_BRANCH_PREDICTOR || !KVM
	help
	  Speculation attacks against some high-performance processors can
	  make use of branch history to influence future speculation.
	  When taking an exception from user-space, a sequence of branches
	  or a firmware call overwrites the branch history.

config ARM64_TAGGED_ADDR_ABI
	bool "Enable the tagged user addresses syscall ABI"
	default y
	help
	  When this option is enabled, user applications can opt in to a
	  relaxed ABI via prctl() allowing tagged addresses to be passed
	  to system calls as pointer arguments. For details, see
	  Documentation/arm64/tagged-address-abi.rst.

menuconfig ARMV8_DEPRECATED
	bool "Emulate deprecated/obsolete ARMv8 instructions"
	depends on COMPAT
	help
	  Legacy software support may require certain instructions
	  that have been deprecated or obsoleted in the architecture.

	  Enable this config to enable selective emulation of these
	  features.

	  If unsure, say Y

if ARMV8_DEPRECATED

config SWP_EMULATION
	bool "Emulate SWP/SWPB instructions"
	help
	  ARMv8 obsoletes the use of A32 SWP/SWPB instructions such that
	  they are always undefined. Say Y here to enable software
	  emulation of these instructions for userspace using LDXR/STXR.

	  In some older versions of glibc [<=2.8] SWP is used during futex
	  trylock() operations with the assumption that the code will not
	  be preempted. This invalid assumption may be more likely to fail
	  with SWP emulation enabled, leading to deadlock of the user
	  application.

	  NOTE: when accessing uncached shared regions, LDXR/STXR rely
	  on an external transaction monitoring block called a global
	  monitor to maintain update atomicity. If your system does not
	  implement a global monitor, this option can cause programs that
	  perform SWP operations to uncached memory to deadlock.

	  If unsure, say Y

config CP15_BARRIER_EMULATION
	bool "Emulate CP15 Barrier instructions"
	help
	  The CP15 barrier instructions - CP15ISB, CP15DSB, and
	  CP15DMB - are deprecated in ARMv8 (and ARMv7). It is
	  strongly recommended to use the ISB, DSB, and DMB
	  instructions instead.

	  Say Y here to enable software emulation of these
	  instructions for AArch32 userspace code. When this option is
	  enabled, CP15 barrier usage is traced which can help
	  identify software that needs updating.

	  If unsure, say Y

config SETEND_EMULATION
	bool "Emulate SETEND instruction"
	help
	  The SETEND instruction alters the data-endianness of the
	  AArch32 EL0, and is deprecated in ARMv8.

	  Say Y here to enable software emulation of the instruction
	  for AArch32 userspace code.

	  Note: All the cpus on the system must have mixed endian support at EL0
	  for this feature to be enabled. If a new CPU - which doesn't support mixed
	  endian - is hotplugged in after this feature has been enabled, there could
	  be unexpected results in the applications.

	  If unsure, say Y
endif

config ARM64_SW_TTBR0_PAN
	bool "Emulate Privileged Access Never using TTBR0_EL1 switching"
	help
	  Enabling this option prevents the kernel from accessing
	  user-space memory directly by pointing TTBR0_EL1 to a reserved
	  zeroed area and reserved ASID. The user access routines
	  restore the valid TTBR0_EL1 temporarily.

menu "ARMv8.1 architectural features"

config ARM64_HW_AFDBM
	bool "Support for hardware updates of the Access and Dirty page flags"
	default y
	help
	  The ARMv8.1 architecture extensions introduce support for
	  hardware updates of the access and dirty information in page
	  table entries. When enabled in TCR_EL1 (HA and HD bits) on
	  capable processors, accesses to pages with PTE_AF cleared will
	  set this bit instead of raising an access flag fault.
	  Similarly, writes to read-only pages with the DBM bit set will
	  clear the read-only bit (AP[2]) instead of raising a
	  permission fault.

	  Kernels built with this configuration option enabled continue
	  to work on pre-ARMv8.1 hardware and the performance impact is
	  minimal. If unsure, say Y.

config ARM64_PAN
	bool "Enable support for Privileged Access Never (PAN)"
	default y
	help
	 Privileged Access Never (PAN; part of the ARMv8.1 Extensions)
	 prevents the kernel or hypervisor from accessing user-space (EL0)
	 memory directly.

	 Choosing this option will cause any unprotected (not using
	 copy_to_user et al) memory access to fail with a permission fault.

	 The feature is detected at runtime, and will remain as a 'nop'
	 instruction if the cpu does not implement the feature.

config ARM64_LSE_ATOMICS
	bool "Atomic instructions"
	help
	  As part of the Large System Extensions, ARMv8.1 introduces new
	  atomic instructions that are designed specifically to scale in
	  very large systems.

	  Say Y here to make use of these instructions for the in-kernel
	  atomic routines. This incurs a small overhead on CPUs that do
	  not support these instructions and requires the kernel to be
	  built with binutils >= 2.25.

config ARM64_VHE
	bool "Enable support for Virtualization Host Extensions (VHE)"
	default y
	help
	  Virtualization Host Extensions (VHE) allow the kernel to run
	  directly at EL2 (instead of EL1) on processors that support
	  it. This leads to better performance for KVM, as they reduce
	  the cost of the world switch.

	  Selecting this option allows the VHE feature to be detected
	  at runtime, and does not affect processors that do not
	  implement this feature.

endmenu

menu "ARMv8.2 architectural features"

config ARM64_UAO
	bool "Enable support for User Access Override (UAO)"
	default y
	help
	  User Access Override (UAO; part of the ARMv8.2 Extensions)
	  causes the 'unprivileged' variant of the load/store instructions to
	  be overriden to be privileged.

	  This option changes get_user() and friends to use the 'unprivileged'
	  variant of the load/store instructions. This ensures that user-space
	  really did have access to the supplied memory. When addr_limit is
	  set to kernel memory the UAO bit will be set, allowing privileged
	  access to kernel memory.

	  Choosing this option will cause copy_to_user() et al to use user-space
	  memory permissions.

	  The feature is detected at runtime, the kernel will use the
	  regular load/store instructions if the cpu does not implement the
	  feature.

config ARM64_PMEM
	bool "Enable support for persistent memory"
	select ARCH_HAS_PMEM_API
	select ARCH_HAS_UACCESS_FLUSHCACHE
	help
	  Say Y to enable support for the persistent memory API based on the
	  ARMv8.2 DCPoP feature.

	  The feature is detected at runtime, and the kernel will use DC CVAC
	  operations if DC CVAP is not supported (following the behaviour of
	  DC CVAP itself if the system does not define a point of persistence).

endmenu

config ARM64_MODULE_CMODEL_LARGE
	bool

config ARM64_MODULE_PLTS
	bool
	select ARM64_MODULE_CMODEL_LARGE
	select HAVE_MOD_ARCH_SPECIFIC

config RELOCATABLE
	bool
	select ARCH_HAS_RELR
	help
	  This builds the kernel as a Position Independent Executable (PIE),
	  which retains all relocation metadata required to relocate the
	  kernel binary at runtime to a different virtual address than the
	  address it was linked at.
	  Since AArch64 uses the RELA relocation format, this requires a
	  relocation pass at runtime even if the kernel is loaded at the
	  same address it was linked at.

config RANDOMIZE_BASE
	bool "Randomize the address of the kernel image"
	select ARM64_MODULE_PLTS if MODULES
	select RELOCATABLE
	help
	  Randomizes the virtual address at which the kernel image is
	  loaded, as a security feature that deters exploit attempts
	  relying on knowledge of the location of kernel internals.

	  It is the bootloader's job to provide entropy, by passing a
	  random u64 value in /chosen/kaslr-seed at kernel entry.

	  When booting via the UEFI stub, it will invoke the firmware's
	  EFI_RNG_PROTOCOL implementation (if available) to supply entropy
	  to the kernel proper. In addition, it will randomise the physical
	  location of the kernel Image as well.

	  If unsure, say N.

config RANDOMIZE_MODULE_REGION_FULL
	bool "Randomize the module region independently from the core kernel"
	depends on RANDOMIZE_BASE && !LTO_CLANG
	default y
	help
	  Randomizes the location of the module region without considering the
	  location of the core kernel. This way, it is impossible for modules
	  to leak information about the location of core kernel data structures
	  but it does imply that function calls between modules and the core
	  kernel will need to be resolved via veneers in the module PLT.

	  When this option is not set, the module region will be randomized over
	  a limited range that contains the [_stext, _etext] interval of the
	  core kernel, so branch relocations are always in range.

endmenu

menu "Boot options"

config ARM64_ACPI_PARKING_PROTOCOL
	bool "Enable support for the ARM64 ACPI parking protocol"
	depends on ACPI
	help
	  Enable support for the ARM64 ACPI parking protocol. If disabled
	  the kernel will not allow booting through the ARM64 ACPI parking
	  protocol even if the corresponding data is present in the ACPI
	  MADT table.

config CMDLINE
	string "Default kernel command string"
	default ""
	help
	  Provide a set of default command-line options at build time by
	  entering them here. As a minimum, you should specify the the
	  root device (e.g. root=/dev/nfs).

choice
	prompt "Kernel command line type" if CMDLINE != ""
	default CMDLINE_FROM_BOOTLOADER

config CMDLINE_FROM_BOOTLOADER
	bool "Use bootloader kernel arguments if available"
	help
	  Uses the command-line options passed by the boot loader. If
	  the boot loader doesn't provide any, the default kernel command
	  string provided in CMDLINE will be used.

config CMDLINE_EXTEND
	bool "Extend bootloader kernel arguments"
	help
	  The command-line arguments provided by the boot loader will be
	  appended to the default kernel command string.

config CMDLINE_FORCE
	bool "Always use the default kernel command string"
	help
	  Always use the default kernel command string, even if the boot
	  loader passes other arguments to the kernel.
	  This is useful if you cannot or don't want to change the
	  command-line options your boot loader passes to the kernel.
endchoice

config EFI_STUB
	bool

config EFI
	bool "UEFI runtime support"
	depends on OF && !CPU_BIG_ENDIAN
	select LIBFDT
	select UCS2_STRING
	select EFI_PARAMS_FROM_FDT
	select EFI_RUNTIME_WRAPPERS
	select EFI_STUB
	select EFI_ARMSTUB
	default y
	help
	  This option provides support for runtime services provided
	  by UEFI firmware (such as non-volatile variables, realtime
          clock, and platform reset). A UEFI stub is also provided to
	  allow the kernel to be booted as an EFI application. This
	  is only useful on systems that have UEFI firmware.

config DMI
	bool "Enable support for SMBIOS (DMI) tables"
	depends on EFI
	default y
	help
	  This enables SMBIOS/DMI feature for systems.

	  This option is only useful on systems that have UEFI firmware.
	  However, even with this option, the resultant kernel should
	  continue to boot on existing non-UEFI platforms.

config BUILD_ARM64_APPENDED_DTB_IMAGE
	bool "Build a concatenated Image.gz/dtb by default"
	depends on OF
	help
	  Enabling this option will cause a concatenated Image.gz and list of
	  DTBs to be built by default (instead of a standalone Image.gz.)
	  The image will built in arch/arm64/boot/Image.gz-dtb

choice
	prompt "Appended DTB Kernel Image name"
	depends on BUILD_ARM64_APPENDED_DTB_IMAGE
	help
	  Enabling this option will cause a specific kernel image Image or
	  Image.gz to be used for final image creation.
	  The image will built in arch/arm64/boot/IMAGE-NAME-dtb

	config IMG_GZ_DTB
		bool "Image.gz-dtb"
	config IMG_DTB
		bool "Image-dtb"
endchoice

config BUILD_ARM64_APPENDED_KERNEL_IMAGE_NAME
	string
	depends on BUILD_ARM64_APPENDED_DTB_IMAGE
	default "Image.gz-dtb" if IMG_GZ_DTB
	default "Image-dtb" if IMG_DTB

config BUILD_ARM64_APPENDED_DTB_IMAGE_NAMES
	string "Default dtb names"
	depends on BUILD_ARM64_APPENDED_DTB_IMAGE
	help
	  Space separated list of names of dtbs to append when
	  building a concatenated Image.gz-dtb.

choice
	prompt "Kernel compression method"
	default BUILD_ARM64_KERNEL_COMPRESSION_GZIP
	help
	  Allows choice between gzip compressed or uncompressed
	  kernel image

config BUILD_ARM64_KERNEL_COMPRESSION_GZIP
	bool "Build compressed kernel image"
	help
	  Build a kernel image using gzip
	  compression with concatenated dtb.
	  gzip is based on the DEFLATE
	  algorithm.

config BUILD_ARM64_UNCOMPRESSED_KERNEL
	bool "Build uncompressed kernel image"
	help
	  Build a kernel image without
	  compression and with
	  concatenated dtb.
endchoice

config KRYO_PMU_WORKAROUND
	bool "Workaround for PMU IRQ burst"
	default n
	depends on ARM_PMU
	help
	  Disable Performance Monitor overflow interrupts
	  when handling an monitor IRQ, to avoid simultaneous
	  overflow interrupts from multiple monitors.

	  Enable this flag for effect SoCs.

config BUILD_ARM64_DT_OVERLAY
	bool "enable DT overlay compilation support"
	depends on OF
	help
	  This option enables support for DT overlay compilation.
endmenu

menu "Userspace binary formats"

source "fs/Kconfig.binfmt"

config COMPAT
	bool "Kernel support for 32-bit EL0"
	depends on ARM64_4K_PAGES || EXPERT
	select COMPAT_BINFMT_ELF if BINFMT_ELF
	select HAVE_UID16
	select OLD_SIGSUSPEND3
	select COMPAT_OLD_SIGACTION
	help
	  This option enables support for a 32-bit EL0 running under a 64-bit
	  kernel at EL1. AArch32-specific components such as system calls,
	  the user helper functions, VFP support and the ptrace interface are
	  handled appropriately by the kernel.

	  If you use a page size other than 4KB (i.e, 16KB or 64KB), please be aware
	  that you will only be able to execute AArch32 binaries that were compiled
	  with page size aligned segments.

	  If you want to execute 32-bit userspace applications, say Y.

config SYSVIPC_COMPAT
	def_bool y
	depends on COMPAT && SYSVIPC

endmenu

menu "Power management options"

source "kernel/power/Kconfig"

config ARCH_HIBERNATION_POSSIBLE
	def_bool y
	depends on CPU_PM

config ARCH_HIBERNATION_HEADER
	def_bool y
	depends on HIBERNATION

config ARCH_SUSPEND_POSSIBLE
	def_bool y

endmenu

menu "CPU Power Management"

source "drivers/cpuidle/Kconfig"

source "drivers/cpufreq/Kconfig"

endmenu

source "net/Kconfig"

source "drivers/Kconfig"

source "drivers/firmware/Kconfig"

source "drivers/acpi/Kconfig"

source "fs/Kconfig"

source "arch/arm64/kvm/Kconfig"

source "arch/arm64/Kconfig.debug"

source "security/Kconfig"

source "crypto/Kconfig"
if CRYPTO
source "arch/arm64/crypto/Kconfig"
endif

source "lib/Kconfig"<|MERGE_RESOLUTION|>--- conflicted
+++ resolved
@@ -511,7 +511,6 @@
 
 	  If unsure, say Y.
 
-<<<<<<< HEAD
 config ARM64_ERRATUM_1286807
 	bool "Cortex-A76: Modification of the translation table for a virtual address might lead to read-after-read ordering violation"
 	default n
@@ -531,13 +530,8 @@
 config ARM64_ERRATUM_1188873
 	bool "Cortex-A76: MRC read following MRRC read of specific Generic Timer in AArch32 might give incorrect result"
 	default y
-=======
-config ARM64_ERRATUM_1188873
-	bool "Cortex-A76: MRC read following MRRC read of specific Generic Timer in AArch32 might give incorrect result"
-	default y
 	depends on COMPAT
 	select ARM_ARCH_TIMER_OOL_WORKAROUND
->>>>>>> 7c0c59bd
 	help
 	  This option adds work arounds for ARM Cortex-A76 erratum 1188873
 
