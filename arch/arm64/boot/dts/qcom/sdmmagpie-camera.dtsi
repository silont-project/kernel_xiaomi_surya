/*
 * Copyright (c) 2018-2019, 2021 The Linux Foundation. All rights reserved.
 *
 * This program is free software; you can redistribute it and/or modify
 * it under the terms of the GNU General Public License version 2 and
 * only version 2 as published by the Free Software Foundation.
 *
 * This program is distributed in the hope that it will be useful,
 * but WITHOUT ANY WARRANTY; without even the implied warranty of
 * MERCHANTABILITY or FITNESS FOR A PARTICULAR PURPOSE.  See the
 * GNU General Public License for more details.
 */

&soc {
	qcom,cam-req-mgr {
		compatible = "qcom,cam-req-mgr";
		status = "ok";
	};

	cam_csiphy0: qcom,csiphy@ace0000 {
		cell-index = <0>;
		compatible = "qcom,csiphy-v1.2", "qcom,csiphy";
		reg = <0x0ace0000 0x2000>;
		reg-names = "csiphy";
		reg-cam-base = <0xe0000>;
		interrupts = <0 477 0>;
		interrupt-names = "csiphy";
		regulator-names = "gdscr", "refgen";
		gdscr-supply = <&titan_top_gdsc>;
		refgen-supply = <&refgen>;
		csi-vdd-voltage = <1200000>;
		mipi-csi-vdd-supply = <&pm6150l_l3>;
		clocks = <&clock_camcc CAM_CC_CPHY_RX_CLK_SRC>,
			<&clock_camcc CAM_CC_CSIPHY0_CLK>,
			<&clock_camcc CAM_CC_CSI0PHYTIMER_CLK_SRC>,
			<&clock_camcc CAM_CC_CSI0PHYTIMER_CLK>;
		clock-names = "cphy_rx_clk_src",
			"csiphy0_clk",
			"csi0phytimer_clk_src",
			"csi0phytimer_clk";
		src-clock-name = "csi0phytimer_clk_src";
		clock-cntl-level = "svs", "svs_l1", "turbo";
		clock-rates =
			<384000000 0 300000000 0>,
			<400000000 0 300000000 0>,
			<400000000 0 300000000 0>;
		status = "ok";
	};

	cam_csiphy1: qcom,csiphy@ace2000{
		cell-index = <1>;
		compatible = "qcom,csiphy-v1.2", "qcom,csiphy";
		reg = <0xace2000 0x2000>;
		reg-names = "csiphy";
		reg-cam-base = <0xe2000>;
		interrupts = <0 478 0>;
		interrupt-names = "csiphy";
		regulator-names = "gdscr", "refgen";
		gdscr-supply = <&titan_top_gdsc>;
		refgen-supply = <&refgen>;
		csi-vdd-voltage = <1200000>;
		mipi-csi-vdd-supply = <&pm6150l_l3>;
		clocks = <&clock_camcc CAM_CC_CPHY_RX_CLK_SRC>,
			<&clock_camcc CAM_CC_CSIPHY0_CLK>,
			<&clock_camcc CAM_CC_CSIPHY1_CLK>,
			<&clock_camcc CAM_CC_CSI1PHYTIMER_CLK_SRC>,
			<&clock_camcc CAM_CC_CSI1PHYTIMER_CLK>;
		clock-names = "cphy_rx_clk_src",
			"csiphy0_clk",
			"csiphy1_clk",
			"csi1phytimer_clk_src",
			"csi1phytimer_clk";
		src-clock-name = "csi1phytimer_clk_src";
		clock-cntl-level = "svs", "svs_l1", "turbo";
		clock-rates =
			<384000000 0 0 300000000 0>,
			<400000000 0 0 300000000 0>,
			<400000000 0 0 300000000 0>;

		status = "ok";
	};

	cam_csiphy2: qcom,csiphy@ace4000 {
		cell-index = <2>;
		compatible = "qcom,csiphy-v1.2", "qcom,csiphy";
		reg = <0xace4000 0x2000>;
		reg-names = "csiphy";
		reg-cam-base = <0xe4000>;
		interrupts = <0 479 0>;
		interrupt-names = "csiphy";
		regulator-names = "gdscr", "refgen";
		gdscr-supply = <&titan_top_gdsc>;
		refgen-supply = <&refgen>;
		csi-vdd-voltage = <1200000>;
		mipi-csi-vdd-supply = <&pm6150l_l3>;
		clocks = <&clock_camcc CAM_CC_CPHY_RX_CLK_SRC>,
			<&clock_camcc CAM_CC_CSIPHY0_CLK>,
			<&clock_camcc CAM_CC_CSIPHY2_CLK>,
			<&clock_camcc CAM_CC_CSI2PHYTIMER_CLK_SRC>,
			<&clock_camcc CAM_CC_CSI2PHYTIMER_CLK>;
		clock-names = "cphy_rx_clk_src",
			"csiphy0_clk",
			"csiphy2_clk",
			"csi2phytimer_clk_src",
			"csi2phytimer_clk";
		src-clock-name = "csi2phytimer_clk_src";
		clock-cntl-level = "svs", "svs_l1", "turbo";
		clock-rates =
			<384000000 0 0 300000000 0>,
			<400000000 0 0 300000000 0>,
			<400000000 0 0 300000000 0>;
		status = "ok";
	};

	cam_csiphy3: qcom,csiphy@ace6000 {
		cell-index = <3>;
		compatible = "qcom,csiphy-v1.2", "qcom,csiphy";
		reg = <0xace6000 0x2000>;
		reg-names = "csiphy";
		reg-cam-base = <0xe6000>;
		interrupts = <0 607 0>;
		interrupt-names = "csiphy";
		regulator-names = "gdscr", "refgen";
		gdscr-supply = <&titan_top_gdsc>;
		refgen-supply = <&refgen>;
		csi-vdd-voltage = <1200000>;
		mipi-csi-vdd-supply = <&pm6150l_l3>;
		clocks = <&clock_camcc CAM_CC_CPHY_RX_CLK_SRC>,
			<&clock_camcc CAM_CC_CSIPHY0_CLK>,
			<&clock_camcc CAM_CC_CSIPHY3_CLK>,
			<&clock_camcc CAM_CC_CSI3PHYTIMER_CLK_SRC>,
			<&clock_camcc CAM_CC_CSI3PHYTIMER_CLK>;
		clock-names = "cphy_rx_clk_src",
			"csiphy0_clk",
			"csiphy3_clk",
			"csi3phytimer_clk_src",
			"csi3phytimer_clk";
		src-clock-name = "csi3phytimer_clk_src";
		clock-cntl-level = "svs", "svs_l1", "turbo";
		clock-rates =
			<384000000 0 0 300000000 0>,
			<400000000 0 0 300000000 0>,
			<400000000 0 0 300000000 0>;
		status = "ok";
	};

	cam_cci0: qcom,cci@ac4a000 {
		cell-index = <0>;
		compatible = "qcom,cci";
		#address-cells = <1>;
		#size-cells = <0>;
		reg = <0xac4a000 0x1000>;
		reg-names = "cci";
		reg-cam-base = <0x4a000>;
		interrupt-names = "cci";
		interrupts = <0 460 0>;
		status = "ok";
		gdscr-supply = <&titan_top_gdsc>;
		regulator-names = "gdscr";
		clocks = <&clock_camcc CAM_CC_CCI_0_CLK>,
			<&clock_camcc CAM_CC_CCI_0_CLK_SRC>;
		clock-names = "cci_0_clk",
			"cci_0_clk_src";
		src-clock-name = "cci_0_clk_src";
		clock-cntl-level = "lowsvs";
		clock-rates = <0 37500000>;
		pinctrl-names = "cam_default", "cam_suspend";
		pinctrl-0 = <&cci0_active &cci1_active>;
		pinctrl-1 = <&cci0_suspend &cci1_suspend>;
		gpios = <&tlmm 17 0>,
			<&tlmm 18 0>,
			<&tlmm 19 0>,
			<&tlmm 20 0>;
		gpio-req-tbl-num = <0 1 2 3>;
		gpio-req-tbl-flags = <1 1 1 1>;
		gpio-req-tbl-label = "CCI_I2C_DATA0",
					"CCI_I2C_CLK0",
					"CCI_I2C_DATA1",
					"CCI_I2C_CLK1";

		i2c_freq_100Khz_cci0: qcom,i2c_standard_mode {
			hw-thigh = <201>;
			hw-tlow = <174>;
			hw-tsu-sto = <204>;
			hw-tsu-sta = <231>;
			hw-thd-dat = <22>;
			hw-thd-sta = <162>;
			hw-tbuf = <227>;
			hw-scl-stretch-en = <0>;
			hw-trdhld = <6>;
			hw-tsp = <3>;
			cci-clk-src = <37500000>;
			status = "ok";
		};

		i2c_freq_400Khz_cci0: qcom,i2c_fast_mode {
			hw-thigh = <38>;
			hw-tlow = <56>;
			hw-tsu-sto = <40>;
			hw-tsu-sta = <40>;
			hw-thd-dat = <22>;
			hw-thd-sta = <35>;
			hw-tbuf = <62>;
			hw-scl-stretch-en = <0>;
			hw-trdhld = <6>;
			hw-tsp = <3>;
			cci-clk-src = <37500000>;
			status = "ok";
		};

		i2c_freq_custom_cci0: qcom,i2c_custom_mode {
			hw-thigh = <38>;
			hw-tlow = <56>;
			hw-tsu-sto = <40>;
			hw-tsu-sta = <40>;
			hw-thd-dat = <22>;
			hw-thd-sta = <35>;
			hw-tbuf = <62>;
			hw-scl-stretch-en = <1>;
			hw-trdhld = <6>;
			hw-tsp = <3>;
			cci-clk-src = <37500000>;
			status = "ok";
		};

		i2c_freq_1Mhz_cci0: qcom,i2c_fast_plus_mode {
			hw-thigh = <16>;
			hw-tlow = <22>;
			hw-tsu-sto = <17>;
			hw-tsu-sta = <18>;
			hw-thd-dat = <16>;
			hw-thd-sta = <15>;
			hw-tbuf = <24>;
			hw-scl-stretch-en = <0>;
			hw-trdhld = <3>;
			hw-tsp = <3>;
			cci-clk-src = <37500000>;
			status = "ok";
		};
	};

	cam_cci1: qcom,cci@ac4b000 {
		cell-index = <1>;
		compatible = "qcom,cci";
		#address-cells = <1>;
		#size-cells = <0>;
		reg = <0xac4b000 0x1000>;
		reg-names = "cci";
		reg-cam-base = <0x4b000>;
		interrupt-names = "cci";
		interrupts = <0 461 0>;
		status = "ok";
		gdscr-supply = <&titan_top_gdsc>;
		regulator-names = "gdscr";
		clocks = <&clock_camcc CAM_CC_CCI_1_CLK>,
			<&clock_camcc CAM_CC_CCI_1_CLK_SRC>;
		clock-names = "cci_clk",
			"cci_1_clk_src";
		src-clock-name = "cci_1_clk_src";
		clock-cntl-level = "lowsvs";
		clock-rates = <0 37500000>;
		pinctrl-names = "cam_default", "cam_suspend";
		pinctrl-0 = <&cci2_active>;
		pinctrl-1 = <&cci2_suspend>;
		gpios = <&tlmm 27 0>,
			<&tlmm 28 0>;
		gpio-req-tbl-num = <0 1>;
		gpio-req-tbl-flags = <1 1>;
		gpio-req-tbl-label = "CCI_I2C_DATA2",
					"CCI_I2C_CLK2";

		i2c_freq_100Khz_cci1: qcom,i2c_standard_mode {
			hw-thigh = <201>;
			hw-tlow = <174>;
			hw-tsu-sto = <204>;
			hw-tsu-sta = <231>;
			hw-thd-dat = <22>;
			hw-thd-sta = <162>;
			hw-tbuf = <227>;
			hw-scl-stretch-en = <0>;
			hw-trdhld = <6>;
			hw-tsp = <3>;
			cci-clk-src = <37500000>;
			status = "ok";
		};

		i2c_freq_400Khz_cci1: qcom,i2c_fast_mode {
			hw-thigh = <38>;
			hw-tlow = <56>;
			hw-tsu-sto = <40>;
			hw-tsu-sta = <40>;
			hw-thd-dat = <22>;
			hw-thd-sta = <35>;
			hw-tbuf = <62>;
			hw-scl-stretch-en = <0>;
			hw-trdhld = <6>;
			hw-tsp = <3>;
			cci-clk-src = <37500000>;
			status = "ok";
		};

		i2c_freq_custom_cci1: qcom,i2c_custom_mode {
			hw-thigh = <38>;
			hw-tlow = <56>;
			hw-tsu-sto = <40>;
			hw-tsu-sta = <40>;
			hw-thd-dat = <22>;
			hw-thd-sta = <35>;
			hw-tbuf = <62>;
			hw-scl-stretch-en = <1>;
			hw-trdhld = <6>;
			hw-tsp = <3>;
			cci-clk-src = <37500000>;
			status = "ok";
		};

		i2c_freq_1Mhz_cci1: qcom,i2c_fast_plus_mode {
			hw-thigh = <16>;
			hw-tlow = <22>;
			hw-tsu-sto = <17>;
			hw-tsu-sta = <18>;
			hw-thd-dat = <16>;
			hw-thd-sta = <15>;
			hw-tbuf = <24>;
			hw-scl-stretch-en = <0>;
			hw-trdhld = <3>;
			hw-tsp = <3>;
			cci-clk-src = <37500000>;
			status = "ok";
		};
	};

	qcom,cam_smmu {
		compatible = "qcom,msm-cam-smmu";
		status = "ok";

		msm_cam_smmu_ife {
			compatible = "qcom,msm-cam-smmu-cb";
			iommus = <&apps_smmu 0x900 0x460>,
				<&apps_smmu 0xD00 0x460>,
				<&apps_smmu 0x880 0x460>,
				<&apps_smmu 0xC80 0x460>,
				<&apps_smmu 0x820 0x440>,
				<&apps_smmu 0xC20 0x440>,
				<&apps_smmu 0x920 0x460>,
				<&apps_smmu 0xD20 0x460>,
				<&apps_smmu 0x8A0 0x460>,
				<&apps_smmu 0xCA0 0x460>,
				<&apps_smmu 0x940 0x460>,
				<&apps_smmu 0xD40 0x460>,
				<&apps_smmu 0x8C0 0x460>,
				<&apps_smmu 0xCC0 0x460>;
			label = "ife";
			ife_iova_mem_map: iova-mem-map {
				/* IO region is approximately 3.4 GB */
				iova-mem-region-io {
					iova-region-name = "io";
					iova-region-start = <0x7400000>;
					iova-region-len = <0xd8c00000>;
					iova-region-id = <0x3>;
					status = "ok";
				};
			};
		};

		msm_cam_smmu_jpeg {
			compatible = "qcom,msm-cam-smmu-cb";
			iommus = <&apps_smmu 0x1280 0x20>,
				<&apps_smmu 0x12A0 0x20>;
			label = "jpeg";
			jpeg_iova_mem_map: iova-mem-map {
				/* IO region is approximately 3.4 GB */
				iova-mem-region-io {
					iova-region-name = "io";
					iova-region-start = <0x7400000>;
					iova-region-len = <0xd8c00000>;
					iova-region-id = <0x3>;
					status = "ok";
				};
			};
		};

		msm_cam_icp_fw {
			compatible = "qcom,msm-cam-smmu-fw-dev";
			label="icp";
			memory-region = <&pil_camera_mem>;
		};

		msm_cam_smmu_icp {
			compatible = "qcom,msm-cam-smmu-cb";
			iommus = <&apps_smmu 0x1180 0x0>,
				<&apps_smmu 0x11E0 0x0>,
				<&apps_smmu 0x11A0 0x0>,
				<&apps_smmu 0x1200 0x0>,
				<&apps_smmu 0x1260 0x0>,
				<&apps_smmu 0x1220 0x0>,
				<&apps_smmu 0x1042 0x0>,
				<&apps_smmu 0x1300 0x60>,
				<&apps_smmu 0x1320 0x60>;
			label = "icp";
			icp_iova_mem_map: iova-mem-map {
				iova-mem-region-firmware {
					/* Firmware region is 5MB */
					iova-region-name = "firmware";
					iova-region-start = <0x0>;
					iova-region-len = <0x500000>;
					iova-region-id = <0x0>;
					status = "ok";
				};

				iova-mem-region-shared {
					/* Shared region is 150MB long */
					iova-region-name = "shared";
					iova-region-start = <0x7400000>;
					iova-region-len = <0x9600000>;
					iova-region-id = <0x1>;
					status = "ok";
				};

				iova-mem-region-secondary-heap {
					/* Secondary heap region is 1MB long */
					iova-region-name = "secheap";
					iova-region-start = <0x10A00000>;
					iova-region-len = <0x100000>;
					iova-region-id = <0x4>;
					status = "ok";
				};

				iova-mem-region-io {
					/* IO region is approximately 3.4 GB */
					iova-region-name = "io";
					iova-region-start = <0x10C00000>;
					iova-region-len = <0xD9900000>;
					iova-region-id = <0x3>;
					status = "ok";
				};

				iova-mem-qdss-region {
					/* QDSS region is appropriate 1MB */
					iova-region-name = "qdss";
					iova-region-start = <0x10B00000>;
					iova-region-len = <0x100000>;
					iova-region-id = <0x5>;
					qdss-phy-addr = <0x16790000>;
					status = "ok";
				};
			};
		};

		msm_cam_smmu_cpas_cdm {
			compatible = "qcom,msm-cam-smmu-cb";
			iommus = <&apps_smmu 0x1000 0x0>;
			label = "cpas-cdm0";
			cpas_cdm_iova_mem_map: iova-mem-map {
				iova-mem-region-io {
					/* IO region is approximately 3.4 GB */
					iova-region-name = "io";
					iova-region-start = <0x7400000>;
					iova-region-len = <0xd8c00000>;
					iova-region-id = <0x3>;
					status = "ok";
				};
			};
		};

		msm_cam_smmu_secure {
			compatible = "qcom,msm-cam-smmu-cb";
			label = "cam-secure";
			qcom,secure-cb;
		};

		msm_cam_smmu_fd {
			compatible = "qcom,msm-cam-smmu-cb";
			iommus = <&apps_smmu 0x12C0 0x20>,
				<&apps_smmu 0x12E0 0x20>;
			label = "fd";
			fd_iova_mem_map: iova-mem-map {
				iova-mem-region-io {
					/* IO region is approximately 3.4 GB */
					iova-region-name = "io";
					iova-region-start = <0x7400000>;
					iova-region-len = <0xd8c00000>;
					iova-region-id = <0x3>;
					status = "ok";
				};
			};
		};

		msm_cam_smmu_lrme {
			compatible = "qcom,msm-cam-smmu-cb";
			iommus = <&apps_smmu 0x11C0 0x0>,
				<&apps_smmu 0x1240 0x0>;
			label = "lrme";
			lrme_iova_mem_map: iova-mem-map {
				iova-mem-region-shared {
					/* Shared region is 100MB long */
					iova-region-name = "shared";
					iova-region-start = <0x7400000>;
					iova-region-len = <0x6400000>;
					iova-region-id = <0x1>;
					status = "ok";
				};
				/* IO region is approximately 3.3 GB */
				iova-mem-region-io {
					iova-region-name = "io";
					iova-region-start = <0xd800000>;
					iova-region-len = <0xd2800000>;
					iova-region-id = <0x3>;
					status = "ok";
				};
			};
		};
	};

	qcom,cam-cdm-intf {
		compatible = "qcom,cam-cdm-intf";
		cell-index = <0>;
		label = "cam-cdm-intf";
		num-hw-cdm = <1>;
		cdm-client-names = "vfe",
			"jpegdma",
			"jpegenc",
			"fd",
			"lrmecdm";
		status = "ok";
	};

	qcom,cpas-cdm0@ac48000 {
		cell-index = <0>;
		compatible = "qcom,cam170-cpas-cdm0";
		label = "cpas-cdm";
		reg = <0xac48000 0x1000>;
		reg-names = "cpas-cdm";
		reg-cam-base = <0x48000>;
		interrupts = <0 468 0>;
		interrupt-names = "cpas-cdm";
		regulator-names = "camss";
		camss-supply = <&titan_top_gdsc>;
		clock-names = "cam_cc_cpas_slow_ahb_clk",
			"cam_cc_cpas_ahb_clk";
		clocks = <&clock_camcc CAM_CC_SLOW_AHB_CLK_SRC>,
			<&clock_camcc CAM_CC_CPAS_AHB_CLK>;
		clock-rates = <0 0>;
		clock-cntl-level = "svs";
		cdm-client-names = "ife";
		status = "ok";
	};

	qcom,cam-isp {
		compatible = "qcom,cam-isp";
		arch-compat = "ife";
		status = "ok";
	};

	cam_csid0: qcom,csid0@acb3000 {
		cell-index = <0>;
		compatible = "qcom,csid175_200";
		reg-names = "csid";
		reg = <0xacb3000 0x1000>;
		reg-cam-base = <0xb3000>;
		interrupt-names = "csid";
		interrupts = <0 464 0>;
		regulator-names = "camss", "ife0";
		camss-supply = <&titan_top_gdsc>;
		ife0-supply = <&ife_0_gdsc>;
		clock-names =
			"ife_csid_clk_src",
			"ife_csid_clk",
			"cphy_rx_clk_src",
			"ife_cphy_rx_clk",
			"ife_clk_src",
			"ife_clk",
			"ife_axi_clk";
		clocks =
			<&clock_camcc CAM_CC_IFE_0_CSID_CLK_SRC>,
			<&clock_camcc CAM_CC_IFE_0_CSID_CLK>,
			<&clock_camcc CAM_CC_CPHY_RX_CLK_SRC>,
			<&clock_camcc CAM_CC_IFE_0_CPHY_RX_CLK>,
			<&clock_camcc CAM_CC_IFE_0_CLK_SRC>,
			<&clock_camcc CAM_CC_IFE_0_CLK>,
			<&clock_camcc CAM_CC_IFE_0_AXI_CLK>;
		clock-rates =
			<300000000 0 0 0 380000000 0 0>,
			<384000000 0 0 0 510000000 0 0>,
			<400000000 0 0 0 637000000 0 0>,
			<400000000 0 0 0 760000000 0 0>;
		clock-cntl-level = "lowsvs", "svs", "svs_l1", "turbo";
		src-clock-name = "ife_csid_clk_src";
		clock-control-debugfs = "true";
		status = "ok";
	};

	cam_vfe0: qcom,vfe0@acaf000 {
		cell-index = <0>;
		compatible = "qcom,vfe175_130";
		reg-names = "ife";
		reg = <0xacaf000 0x5200>;
		reg-cam-base = <0xaf000>;
		interrupt-names = "ife";
		interrupts = <0 465 0>;
		regulator-names = "camss", "ife0";
		camss-supply = <&titan_top_gdsc>;
		ife0-supply = <&ife_0_gdsc>;
		clock-names =
			"ife_clk_src",
			"ife_clk",
			"ife_axi_clk";
		clocks =
			<&clock_camcc CAM_CC_IFE_0_CLK_SRC>,
			<&clock_camcc CAM_CC_IFE_0_CLK>,
			<&clock_camcc CAM_CC_IFE_0_AXI_CLK>;
		clock-rates =
			<380000000 0 0>,
			<510000000 0 0>,
			<637000000 0 0>,
			<760000000 0 0>;
		clock-cntl-level = "lowsvs", "svs", "svs_l1", "turbo";
		src-clock-name = "ife_clk_src";
		clock-control-debugfs = "true";
		clock-names-option =  "ife_dsp_clk";
		clocks-option = <&clock_camcc CAM_CC_IFE_0_DSP_CLK>;
		clock-rates-option = <760000000>;
		qcom,cam-cx-ipeak = <&cx_ipeak_lm 3>;
		status = "ok";
	};

	cam_csid1: qcom,csid1@acba000 {
		cell-index = <1>;
		compatible = "qcom,csid175_200";
		reg-names = "csid";
		reg = <0xacba000 0x1000>;
		reg-cam-base = <0xba000>;
		interrupt-names = "csid";
		interrupts = <0 466 0>;
		regulator-names = "camss", "ife1";
		camss-supply = <&titan_top_gdsc>;
		ife1-supply = <&ife_1_gdsc>;
		clock-names =
			"ife_csid_clk_src",
			"ife_csid_clk",
			"cphy_rx_clk_src",
			"ife_cphy_rx_clk",
			"ife_clk_src",
			"ife_clk",
			"ife_axi_clk";
		clocks =
			<&clock_camcc CAM_CC_IFE_1_CSID_CLK_SRC>,
			<&clock_camcc CAM_CC_IFE_1_CSID_CLK>,
			<&clock_camcc CAM_CC_CPHY_RX_CLK_SRC>,
			<&clock_camcc CAM_CC_IFE_1_CPHY_RX_CLK>,
			<&clock_camcc CAM_CC_IFE_1_CLK_SRC>,
			<&clock_camcc CAM_CC_IFE_1_CLK>,
			<&clock_camcc CAM_CC_IFE_1_AXI_CLK>;
		clock-rates =
			<300000000 0 0 0 380000000 0 0>,
			<384000000 0 0 0 510000000 0 0>,
			<400000000 0 0 0 637000000 0 0>,
			<400000000 0 0 0 760000000 0 0>;
		clock-cntl-level = "lowsvs", "svs", "svs_l1", "turbo";
		src-clock-name = "ife_csid_clk_src";
		clock-control-debugfs = "true";
		status = "ok";
	};

	cam_vfe1: qcom,vfe1@acb6000 {
		cell-index = <1>;
		compatible = "qcom,vfe175_130";
		reg-names = "ife";
		reg = <0xacb6000 0x5200>;
		reg-cam-base = <0xb6000>;
		interrupt-names = "ife";
		interrupts = <0 467 0>;
		regulator-names = "camss", "ife1";
		camss-supply = <&titan_top_gdsc>;
		ife1-supply = <&ife_1_gdsc>;
		clock-names =
			"ife_clk_src",
			"ife_clk",
			"ife_axi_clk";
		clocks =
			<&clock_camcc CAM_CC_IFE_1_CLK_SRC>,
			<&clock_camcc CAM_CC_IFE_1_CLK>,
			<&clock_camcc CAM_CC_IFE_1_AXI_CLK>;
		clock-rates =
			<380000000 0 0>,
			<510000000 0 0>,
			<637000000 0 0>,
			<760000000 0 0>;
		clock-cntl-level = "lowsvs", "svs", "svs_l1", "turbo";
		src-clock-name = "ife_clk_src";
		clock-control-debugfs = "true";
		clock-names-option =  "ife_dsp_clk";
		clocks-option = <&clock_camcc CAM_CC_IFE_1_DSP_CLK>;
		clock-rates-option = <760000000>;
		qcom,cam-cx-ipeak = <&cx_ipeak_lm 3>;
		status = "ok";
	};

	cam_csid_lite0: qcom,csid-lite0@acc8000 {
		cell-index = <2>;
		compatible = "qcom,csid-lite175";
		reg-names = "csid-lite";
		reg = <0xacc8000 0x1000>;
		reg-cam-base = <0xc8000>;
		interrupt-names = "csid-lite";
		interrupts = <0 438 0>;
		regulator-names = "camss";
		camss-supply = <&titan_top_gdsc>;
		clock-names =
			"ife_csid_clk_src",
			"ife_csid_clk",
			"cphy_rx_clk_src",
			"ife_cphy_rx_clk",
			"ife_clk_src",
			"ife_clk";
		clocks =
			<&clock_camcc CAM_CC_IFE_LITE_CSID_CLK_SRC>,
			<&clock_camcc CAM_CC_IFE_LITE_CSID_CLK>,
			<&clock_camcc CAM_CC_CPHY_RX_CLK_SRC>,
			<&clock_camcc CAM_CC_IFE_LITE_CPHY_RX_CLK>,
			<&clock_camcc CAM_CC_IFE_LITE_CLK_SRC>,
			<&clock_camcc CAM_CC_IFE_LITE_CLK>;
		clock-rates =
			<300000000 0 0 0 320000000 0>,
			<384000000 0 0 0 400000000 0>,
			<400000000 0 0 0 480000000 0>,
			<400000000 0 0 0 600000000 0>;
		clock-cntl-level = "lowsvs", "svs", "svs_l1", "turbo";
		src-clock-name = "ife_csid_clk_src";
		clock-control-debugfs = "true";
		status = "ok";
	};

	cam_vfe_lite0: qcom,vfe-lite0@acc4000 {
		cell-index = <2>;
		compatible = "qcom,vfe-lite175";
		reg-names = "ife-lite";
		reg = <0xacc4000 0x4000>;
		reg-cam-base = <0xc4000>;
		interrupt-names = "ife-lite";
		interrupts = <0 434 0>;
		regulator-names = "camss";
		camss-supply = <&titan_top_gdsc>;
		clock-names =
			"ife_clk_src",
			"ife_clk";
		clocks =
			<&clock_camcc CAM_CC_IFE_LITE_CLK_SRC>,
			<&clock_camcc CAM_CC_IFE_LITE_CLK>;
		clock-rates =
			<320000000 0>,
			<400000000 0>,
			<480000000 0>,
			<600000000 0>;
		clock-cntl-level = "lowsvs", "svs", "svs_l1", "turbo";
		src-clock-name = "ife_clk_src";
		clock-control-debugfs = "true";
		status = "ok";
	};

	qcom,cam-icp {
		compatible = "qcom,cam-icp";
		compat-hw-name = "qcom,a5",
			"qcom,ipe0",
			"qcom,ipe1",
			"qcom,bps";
		num-a5 = <1>;
		num-ipe = <2>;
		num-bps = <1>;
		icp_pc_en;
		status = "ok";
	};

	cam_a5: qcom,a5@ac00000 {
		cell-index = <0>;
		compatible = "qcom,cam-a5";
		reg = <0xac00000 0x6000>,
			<0xac10000 0x8000>,
			<0xac18000 0x3000>;
		reg-names = "a5_qgic", "a5_sierra", "a5_csr";
		reg-cam-base = <0x00000 0x10000 0x18000>;
		interrupts = <0 463 0>;
		interrupt-names = "a5";
		regulator-names = "camss-vdd";
		camss-vdd-supply = <&titan_top_gdsc>;
		clock-names =
			"soc_fast_ahb",
			"icp_ahb_clk",
			"icp_clk_src",
			"icp_clk";
		clocks =
			<&clock_camcc CAM_CC_FAST_AHB_CLK_SRC>,
			<&clock_camcc CAM_CC_ICP_AHB_CLK>,
			<&clock_camcc CAM_CC_ICP_CLK_SRC>,
			<&clock_camcc CAM_CC_ICP_CLK>;

		clock-rates =
			<200000000 0 400000000 0>,
			<400000000 0 600000000 0>;
		clock-cntl-level = "svs", "turbo";
		fw_name = "CAMERA_ICP.elf";
		ubwc-cfg = <0x73 0x1CF>;
		status = "ok";
	};

	cam_ipe0: qcom,ipe0 {
		cell-index = <0>;
		compatible = "qcom,cam-ipe";
		reg = <0xac87000 0x3000>;
		reg-names = "ipe0_top";
		reg-cam-base = <0x87000>;
		regulator-names = "ipe0-vdd";
		ipe0-vdd-supply = <&ipe_0_gdsc>;
		clock-names =
			"ipe_0_ahb_clk",
			"ipe_0_areg_clk",
			"ipe_0_axi_clk",
			"ipe_0_clk_src",
			"ipe_0_clk";
		src-clock-name = "ipe_0_clk_src";
		clock-control-debugfs = "true";
		clocks =
			<&clock_camcc CAM_CC_IPE_0_AHB_CLK>,
			<&clock_camcc CAM_CC_IPE_0_AREG_CLK>,
			<&clock_camcc CAM_CC_IPE_0_AXI_CLK>,
			<&clock_camcc CAM_CC_IPE_0_CLK_SRC>,
			<&clock_camcc CAM_CC_IPE_0_CLK>;

		clock-rates =
			<0 0 0 340000000 0>,
			<0 0 0 430000000 0>,
			<0 0 0 520000000 0>,
			<0 0 0 600000000 0>,
			<0 0 0 600000000 0>;
		clock-cntl-level = "lowsvs", "svs", "svs_l1",
				"nominal", "turbo";
		qcom,cam-cx-ipeak = <&cx_ipeak_lm 3>;
		status = "ok";
	};

	cam_ipe1: qcom,ipe1 {
		cell-index = <1>;
		compatible = "qcom,cam-ipe";
		reg = <0xac91000 0x3000>;
		reg-names = "ipe1_top";
		reg-cam-base = <0x91000>;
		regulator-names = "ipe1-vdd";
		ipe1-vdd-supply = <&ipe_1_gdsc>;
		clock-names =
			"ipe_1_ahb_clk",
			"ipe_1_areg_clk",
			"ipe_1_axi_clk",
			"ipe_1_clk_src",
			"ipe_1_clk";
		src-clock-name = "ipe_1_clk_src";
		clock-control-debugfs = "true";
		clocks =
			<&clock_camcc CAM_CC_IPE_1_AHB_CLK>,
			<&clock_camcc CAM_CC_IPE_1_AREG_CLK>,
			<&clock_camcc CAM_CC_IPE_1_AXI_CLK>,
			<&clock_camcc CAM_CC_IPE_0_CLK_SRC>,
			<&clock_camcc CAM_CC_IPE_1_CLK>;

		clock-rates =
			<0 0 0 340000000 0>,
			<0 0 0 430000000 0>,
			<0 0 0 520000000 0>,
			<0 0 0 600000000 0>,
			<0 0 0 600000000 0>;
		clock-cntl-level = "lowsvs", "svs", "svs_l1",
				"nominal", "turbo";
		qcom,cam-cx-ipeak = <&cx_ipeak_lm 3>;
		status = "ok";
	};

	cam_bps: qcom,bps {
		cell-index = <0>;
		compatible = "qcom,cam-bps";
		reg = <0xac6f000 0x3000>;
		reg-names = "bps_top";
		reg-cam-base = <0x6f000>;
		regulator-names = "bps-vdd";
		bps-vdd-supply = <&bps_gdsc>;
		clock-names =
			"bps_ahb_clk",
			"bps_areg_clk",
			"bps_axi_clk",
			"bps_clk_src",
			"bps_clk";
		src-clock-name = "bps_clk_src";
		clock-control-debugfs = "true";
		clocks =
			<&clock_camcc CAM_CC_BPS_AHB_CLK>,
			<&clock_camcc CAM_CC_BPS_AREG_CLK>,
			<&clock_camcc CAM_CC_BPS_AXI_CLK>,
			<&clock_camcc CAM_CC_BPS_CLK_SRC>,
			<&clock_camcc CAM_CC_BPS_CLK>;

		clock-rates =
			<0 0 0 200000000 0>,
			<0 0 0 400000000 0>,
			<0 0 0 480000000 0>,
			<0 0 0 600000000 0>,
			<0 0 0 600000000 0>;
		clock-cntl-level = "lowsvs", "svs", "svs_l1",
				"nominal", "turbo";
		qcom,cam-cx-ipeak = <&cx_ipeak_lm 3>;
		status = "ok";
	};

	qcom,cam-jpeg {
		compatible = "qcom,cam-jpeg";
		compat-hw-name = "qcom,jpegenc",
			"qcom,jpegdma";
		num-jpeg-enc = <1>;
		num-jpeg-dma = <1>;
		status = "ok";
	};

	cam_jpeg_enc: qcom,jpegenc@ac4e000 {
		cell-index = <0>;
		compatible = "qcom,cam_jpeg_enc";
		reg-names = "jpege_hw";
		reg = <0xac4e000 0x4000>;
		reg-cam-base = <0x4e000>;
		interrupt-names = "jpeg";
		interrupts = <0 474 0>;
		regulator-names = "camss-vdd";
		camss-vdd-supply = <&titan_top_gdsc>;
		clock-names =
			"jpegenc_clk_src",
			"jpegenc_clk";
		clocks =
			<&clock_camcc CAM_CC_JPEG_CLK_SRC>,
			<&clock_camcc CAM_CC_JPEG_CLK>;

		clock-rates = <600000000 0>;
		src-clock-name = "jpegenc_clk_src";
		clock-cntl-level = "nominal";
		status = "ok";
	};

	cam_jpeg_dma: qcom,jpegdma@ac52000{
		cell-index = <0>;
		compatible = "qcom,cam_jpeg_dma";
		reg-names = "jpegdma_hw";
		reg = <0xac52000 0x4000>;
		reg-cam-base = <0x52000>;
		interrupt-names = "jpegdma";
		interrupts = <0 475 0>;
		regulator-names = "camss-vdd";
		camss-vdd-supply = <&titan_top_gdsc>;
		clock-names =
			"jpegdma_clk_src",
			"jpegdma_clk";
		clocks =
			<&clock_camcc CAM_CC_JPEG_CLK_SRC>,
			<&clock_camcc CAM_CC_JPEG_CLK>;

		clock-rates = <600000000 0>;
		src-clock-name = "jpegdma_clk_src";
		clock-cntl-level = "nominal";
		status = "ok";
	};

	qcom,cam-fd {
		compatible = "qcom,cam-fd";
		compat-hw-name = "qcom,fd";
		num-fd = <1>;
		status = "ok";
	};

	cam_fd: qcom,fd@ac5a000 {
		cell-index = <0>;
		compatible = "qcom,fd501";
		reg-names = "fd_core", "fd_wrapper";
		reg = <0xac5a000 0x1000>,
			<0xac5b000 0x400>;
		reg-cam-base = <0x5a000 0x5b000>;
		interrupt-names = "fd";
		interrupts = <0 462 0>;
		regulator-names = "camss-vdd";
		camss-vdd-supply = <&titan_top_gdsc>;
		clock-names =
			"fd_core_clk_src",
			"fd_core_clk",
			"fd_core_uar_clk";
		clocks =
			<&clock_camcc CAM_CC_FD_CORE_CLK_SRC>,
			<&clock_camcc CAM_CC_FD_CORE_CLK>,
			<&clock_camcc CAM_CC_FD_CORE_UAR_CLK>;
		src-clock-name = "fd_core_clk_src";
		clock-control-debugfs = "true";
		clock-cntl-level = "lowsvs", "svs", "svs_l1", "turbo";
		clock-rates =
<<<<<<< HEAD
			<600000000 0 0>,
			<600000000 0 0>,
			<600000000 0 0>,
=======
			<380000000 0 0>,
			<400000000 0 0>,
			<480000000 0 0>,
>>>>>>> 20813838
			<600000000 0 0>;
		status = "ok";
	};

	qcom,cam-lrme {
		compatible = "qcom,cam-lrme";
		arch-compat = "lrme";
		status = "ok";
	};

	cam_lrme: qcom,lrme@ac6b000 {
		cell-index = <0>;
		compatible = "qcom,lrme";
		reg-names = "lrme";
		reg = <0xac6b000 0xa00>;
		reg-cam-base = <0x6b000>;
		interrupt-names = "lrme";
		interrupts = <0 476 0>;
		regulator-names = "camss";
		camss-supply = <&titan_top_gdsc>;
		clock-names =
			"lrme_clk_src",
			"lrme_clk";
		clocks =
			<&clock_camcc CAM_CC_LRME_CLK_SRC>,
			<&clock_camcc CAM_CC_LRME_CLK>;
		clock-rates =
			<240000000 0>,
			<300000000 0>,
			<320000000 0>,
			<400000000 0>;
		clock-cntl-level = "lowsvs", "svs", "svs_l1", "turbo";
		src-clock-name = "lrme_clk_src";
		status = "ok";
	};

	qcom,cam-cpas@ac40000 {
		cell-index = <0>;
		compatible = "qcom,cam-cpas";
		label = "cpas";
		arch-compat = "cpas_top";
		status = "ok";
		reg-names = "cam_cpas_top", "cam_camnoc";
		reg = <0xac40000 0x1000>,
			<0xac42000 0x6000>;
		reg-cam-base = <0x40000 0x42000>;
		interrupt-names = "cpas_camnoc";
		interrupts = <0 459 0>;
		camnoc-axi-min-ib-bw = <3000000000>;
		regulator-names = "camss-vdd";
		camss-vdd-supply = <&titan_top_gdsc>;
		clock-names =
			"gcc_ahb_clk",
			"gcc_axi_hf_clk",
			"gcc_axi_sf_clk",
			"slow_ahb_clk_src",
			"cpas_ahb_clk",
			"camnoc_axi_clk_src",
			"camnoc_axi_clk";
		clocks =
			<&clock_gcc GCC_CAMERA_AHB_CLK>,
			<&clock_gcc GCC_CAMERA_HF_AXI_CLK>,
			<&clock_gcc GCC_CAMERA_SF_AXI_CLK>,
			<&clock_camcc CAM_CC_SLOW_AHB_CLK_SRC>,
			<&clock_camcc CAM_CC_CPAS_AHB_CLK>,
			<&clock_camcc CAM_CC_CAMNOC_AXI_CLK_SRC>,
			<&clock_camcc CAM_CC_CAMNOC_AXI_CLK>;
		src-clock-name = "camnoc_axi_clk_src";
		clock-rates =
			<0 0 0 0 0 0 0>,
			<0 0 0 80000000 0 150000000 0>,
			<0 0 0 80000000 0 240000000 0>,
			<0 0 0 80000000 0 320000000 0>,
			<0 0 0 80000000 0 400000000 0>,
			<0 0 0 80000000 0 480000000 0>;
		clock-cntl-level = "suspend", "lowsvs", "svs",
			"svs_l1", "nominal", "turbo";
		qcom,cam-cx-ipeak = <&cx_ipeak_lm 3>;
		control-camnoc-axi-clk;
		camnoc-bus-width = <32>;
		camnoc-axi-clk-bw-margin-perc = <20>;
		qcom,msm-bus,name = "cam_ahb";
		qcom,msm-bus,num-cases = <6>;
		qcom,msm-bus,num-paths = <1>;
		qcom,msm-bus,vectors-KBps =
			<MSM_BUS_MASTER_AMPSS_M0
			MSM_BUS_SLAVE_CAMERA_CFG 0 0>,
			<MSM_BUS_MASTER_AMPSS_M0
			MSM_BUS_SLAVE_CAMERA_CFG 0 120000>,
			<MSM_BUS_MASTER_AMPSS_M0
			MSM_BUS_SLAVE_CAMERA_CFG 0 150000>,
			<MSM_BUS_MASTER_AMPSS_M0
			MSM_BUS_SLAVE_CAMERA_CFG 0 150000>,
			<MSM_BUS_MASTER_AMPSS_M0
			MSM_BUS_SLAVE_CAMERA_CFG 0 300000>,
			<MSM_BUS_MASTER_AMPSS_M0
			MSM_BUS_SLAVE_CAMERA_CFG 0 300000>;
		vdd-corners = <RPMH_REGULATOR_LEVEL_OFF
			RPMH_REGULATOR_LEVEL_RETENTION
			RPMH_REGULATOR_LEVEL_MIN_SVS
			RPMH_REGULATOR_LEVEL_LOW_SVS
			RPMH_REGULATOR_LEVEL_SVS
			RPMH_REGULATOR_LEVEL_SVS_L1
			RPMH_REGULATOR_LEVEL_NOM
			RPMH_REGULATOR_LEVEL_NOM_L1
			RPMH_REGULATOR_LEVEL_NOM_L2
			RPMH_REGULATOR_LEVEL_TURBO
			RPMH_REGULATOR_LEVEL_TURBO_L1>;
		vdd-corner-ahb-mapping = "suspend", "suspend",
			"minsvs", "lowsvs", "svs", "svs_l1",
			"nominal", "nominal", "nominal",
			"turbo", "turbo";
		client-id-based;
		client-names =
			"csiphy0", "csiphy1", "csiphy2", "csiphy3",
			"cci0", "cci1",
			"csid0", "csid1", "csid2",
			"iferdi0", "ifenrdi0", "iferdi1", "ifenrdi1",
			"iferdi2", "ifenrdi2",
			"ipe0", "ipe1", "cam-cdm-intf0", "cpas-cdm0",
			"bps0", "icp0", "jpeg-dma0", "jpeg-enc0",
			"fd0", "lrmecpas0";
		client-axi-port-names =
			"cam_hf_0", "cam_hf_0", "cam_hf_0", "cam_hf_0",
			"cam_sf_0", "cam_sf_0",
			"cam_hf_0", "cam_hf_0", "cam_hf_0",
			"cam_hf_1", "cam_hf_0", "cam_hf_1", "cam_hf_0",
			"cam_hf_1", "cam_hf_0",
			"cam_sf_0", "cam_sf_0", "cam_sf_0", "cam_sf_0",
			"cam_sf_0", "cam_sf_1", "cam_sf_0", "cam_sf_0",
			"cam_sf_0", "cam_sf_0";
		client-bus-camnoc-based;
		qcom,axi-port-list {
			qcom,axi-port1 {
				/* this port is clubbed port of two ports
				 * (READ and PIX ports)
				 */
				qcom,axi-port-name = "cam_hf_0";
				ib-bw-voting-needed;
				qcom,axi-port-mnoc {
					qcom,msm-bus,name = "cam_hf_0_mnoc";
					qcom,msm-bus-vector-dyn-vote;
					qcom,msm-bus,num-cases = <2>;
					qcom,msm-bus,num-paths = <1>;
					qcom,msm-bus,vectors-KBps =
					<MSM_BUS_MASTER_CAMNOC_HF0
					MSM_BUS_SLAVE_EBI_CH0 0 0>,
					<MSM_BUS_MASTER_CAMNOC_HF0
					MSM_BUS_SLAVE_EBI_CH0 0 0>;
				};
				qcom,axi-port-camnoc {
					qcom,msm-bus,name = "cam_hf_0_camnoc";
					qcom,msm-bus-vector-dyn-vote;
					qcom,msm-bus,num-cases = <2>;
					qcom,msm-bus,num-paths = <1>;
					qcom,msm-bus,vectors-KBps =
					<MSM_BUS_MASTER_CAMNOC_HF0_UNCOMP
					MSM_BUS_SLAVE_CAMNOC_UNCOMP 0 0>,
					<MSM_BUS_MASTER_CAMNOC_HF0_UNCOMP
					MSM_BUS_SLAVE_CAMNOC_UNCOMP 0 0>;
				};
			};
			qcom,axi-port2 {
				/* this port is for rdi only WR*/
				qcom,axi-port-name = "cam_hf_1";
				ib-bw-voting-needed;
				qcom,axi-port-mnoc {
					qcom,msm-bus,name = "cam_hf_1_mnoc";
					qcom,msm-bus-vector-dyn-vote;
					qcom,msm-bus,num-cases = <2>;
					qcom,msm-bus,num-paths = <1>;
					qcom,msm-bus,vectors-KBps =
					<MSM_BUS_MASTER_CAMNOC_RT
					MSM_BUS_SLAVE_EBI_CH0 0 0>,
					<MSM_BUS_MASTER_CAMNOC_RT
					MSM_BUS_SLAVE_EBI_CH0 0 0>;
				};
				qcom,axi-port-camnoc {
					qcom,msm-bus,name = "cam_hf_1_camnoc";
					qcom,msm-bus-vector-dyn-vote;
					qcom,msm-bus,num-cases = <2>;
					qcom,msm-bus,num-paths = <1>;
					qcom,msm-bus,vectors-KBps =
					<MSM_BUS_MASTER_CAMNOC_RT_UNCOMP
					MSM_BUS_SLAVE_CAMNOC_UNCOMP 0 0>,
					<MSM_BUS_MASTER_CAMNOC_RT_UNCOMP
					MSM_BUS_SLAVE_CAMNOC_UNCOMP 0 0>;
				};
			};
			qcom,axi-port3 {
				qcom,axi-port-name = "cam_sf_0";
				qcom,axi-port-mnoc {
					qcom,msm-bus,name = "cam_sf_0_mnoc";
					qcom,msm-bus-vector-dyn-vote;
					qcom,msm-bus,num-cases = <2>;
					qcom,msm-bus,num-paths = <1>;
					qcom,msm-bus,vectors-KBps =
					<MSM_BUS_MASTER_CAMNOC_SF
					MSM_BUS_SLAVE_EBI_CH0 0 0>,
					<MSM_BUS_MASTER_CAMNOC_SF
					MSM_BUS_SLAVE_EBI_CH0 0 0>;
				};
				qcom,axi-port-camnoc {
					qcom,msm-bus,name = "cam_sf_0_camnoc";
					qcom,msm-bus-vector-dyn-vote;
					qcom,msm-bus,num-cases = <2>;
					qcom,msm-bus,num-paths = <1>;
					qcom,msm-bus,vectors-KBps =
					<MSM_BUS_MASTER_CAMNOC_SF_UNCOMP
					MSM_BUS_SLAVE_CAMNOC_UNCOMP 0 0>,
					<MSM_BUS_MASTER_CAMNOC_SF_UNCOMP
					MSM_BUS_SLAVE_CAMNOC_UNCOMP 0 0>;
				};
			};
			qcom,axi-port4 {
				qcom,axi-port-name = "cam_sf_1";
				qcom,axi-port-mnoc {
					qcom,msm-bus,name = "cam_sf_1_mnoc";
					qcom,msm-bus-vector-dyn-vote;
					qcom,msm-bus,num-cases = <2>;
					qcom,msm-bus,num-paths = <1>;
					qcom,msm-bus,vectors-KBps =
					<MSM_BUS_MASTER_CAMNOC_NRT
					MSM_BUS_SLAVE_EBI_CH0 0 0>,
					<MSM_BUS_MASTER_CAMNOC_NRT
					MSM_BUS_SLAVE_EBI_CH0 0 0>;
				};
				qcom,axi-port-camnoc {
					qcom,msm-bus,name = "cam_sf_1_camnoc";
					qcom,msm-bus-vector-dyn-vote;
					qcom,msm-bus,num-cases = <2>;
					qcom,msm-bus,num-paths = <1>;
					qcom,msm-bus,vectors-KBps =
					<MSM_BUS_MASTER_CAMNOC_NRT_UNCOMP
					MSM_BUS_SLAVE_CAMNOC_UNCOMP 0 0>,
					<MSM_BUS_MASTER_CAMNOC_NRT_UNCOMP
					MSM_BUS_SLAVE_CAMNOC_UNCOMP 0 0>;
				};
			};

		};
	};
};<|MERGE_RESOLUTION|>--- conflicted
+++ resolved
@@ -993,15 +993,9 @@
 		clock-control-debugfs = "true";
 		clock-cntl-level = "lowsvs", "svs", "svs_l1", "turbo";
 		clock-rates =
-<<<<<<< HEAD
 			<600000000 0 0>,
 			<600000000 0 0>,
 			<600000000 0 0>,
-=======
-			<380000000 0 0>,
-			<400000000 0 0>,
-			<480000000 0 0>,
->>>>>>> 20813838
 			<600000000 0 0>;
 		status = "ok";
 	};
