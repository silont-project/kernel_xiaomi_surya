--- conflicted
+++ resolved
@@ -410,10 +410,6 @@
 			port@0 {
 				reg = <0>;
 				tpda_modem_0_out_funnel_modem: endpoint {
-<<<<<<< HEAD
-					remote-endpoint =
-						<&funnel_modem_in_tpda_modem_0>;
-=======
 					remote-endpoint =
 						<&funnel_modem_in_tpda_modem_0>;
 				};
@@ -453,45 +449,6 @@
 				tpda_modem_1_out_funnel_modem: endpoint {
 					remote-endpoint =
 					<&funnel_modem_in_tpda_modem_1>;
->>>>>>> 2d0bbcbf
-				};
-			};
-
-			port@1 {
-				reg = <0>;
-<<<<<<< HEAD
-				tpda_modem_0_in_tpdm_modem_0: endpoint {
-					slave-mode;
-					remote-endpoint =
-					    <&tpdm_modem_0_out_tpda_modem_0>;
-				};
-			};
-		};
-	};
-
-	tpda_modem1: tpda@6833000 {
-		compatible = "arm,primecell";
-		arm,primecell-periphid = <0x0003b969>;
-		reg = <0x6833000 0x1000>;
-		reg-names = "tpda-base";
-
-		coresight-name = "coresight-tpda-modem-1";
-
-		qcom,tpda-atid = <98>;
-		qcom,dsb-elem-size = <0 32>;
-		qcom,cmb-elem-size = <0 64>;
-
-		clocks = <&clock_aop QDSS_CLK>;
-		clock-names = "apb_pclk";
-
-		ports {
-			#address-cells = <1>;
-			#size-cells = <0>;
-			port@0 {
-				reg = <0>;
-				tpda_modem_1_out_funnel_modem: endpoint {
-					remote-endpoint =
-					<&funnel_modem_in_tpda_modem_1>;
 				};
 			};
 
@@ -506,17 +463,6 @@
 		};
 	};
 
-=======
-				tpda_modem_1_in_tpdm_modem_1: endpoint {
-					slave-mode;
-					remote-endpoint =
-					<&tpdm_modem_1_out_tpda_modem_1>;
-				};
-			};
-		};
-	};
-
->>>>>>> 2d0bbcbf
 	tpdm_modem0: tpdm@6830000 {
 		compatible = "arm,primecell";
 		arm,primecell-periphid = <0x0003b968>;
