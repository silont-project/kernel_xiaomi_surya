/*
 * Copyright (c) 2018-2019, The Linux Foundation.All rights reserved.
 *
 * This program is free software; you can redistribute it and/or modify
 * it under the terms of the GNU General Public License version 2 and
 * only version 2 as published by the Free Software Foundation.
 *
 * This program is distributed in the hope that it will be useful,
 * but WITHOUT ANY WARRANTY; without even the implied warranty of
 * MERCHANTABILITY or FITNESS FOR A PARTICULAR PURPOSE.  See the
 * GNU General Public License for more details.
 */

#include "skeleton64.dtsi"
#include <dt-bindings/interrupt-controller/arm-gic.h>
#include <dt-bindings/clock/qcom,rpmcc.h>
#include <dt-bindings/clock/qcom,gcc-trinket.h>
#include <dt-bindings/clock/qcom,cpucc-sm8150.h>
#include <dt-bindings/clock/qcom,dispcc-trinket.h>
#include <dt-bindings/clock/qcom,gpucc-trinket.h>
#include <dt-bindings/clock/qcom,videocc-trinket.h>
#include <dt-bindings/iio/qcom,spmi-vadc.h>
#include <dt-bindings/spmi/spmi.h>
#include <dt-bindings/regulator/qcom,rpm-smd-regulator.h>
#include <dt-bindings/msm/msm-bus-ids.h>

#define MHZ_TO_MBPS(mhz, w) ((mhz * 1000000 * w) / (1024 * 1024))
#define BW_OPP_ENTRY(mhz, w) opp-mhz {opp-hz = /bits/ 64 <MHZ_TO_MBPS(mhz, w)>;}

/ {
	model = "Qualcomm Technologies, Inc. TRINKET";
	compatible = "qcom,trinket";
	qcom,msm-id = <394 0x10000>;
	interrupt-parent = <&wakegic>;

	aliases {
		serial0 = &qupv3_se4_2uart;
		sdhc1 = &sdhc_1; /* SDC1 eMMC slot */
		sdhc2 = &sdhc_2; /* SDC2 SD Card slot */
		ufshc1 = &ufshc_mem; /* Embedded UFS slot */
		swr0 = &swr0;
		swr1 = &swr1;
		swr2 = &swr2;
	};

	cpus {
		#address-cells = <2>;
		#size-cells = <0>;

		CPU0: cpu@0 {
			device_type = "cpu";
			compatible = "arm,armv8";
			reg = <0x0 0x0>;
			enable-method = "psci";
			capacity-dmips-mhz = <1024>;
			sched-energy-costs = <&CPU_COST_0 &CLUSTER_COST_0>;
			next-level-cache = <&L2_0>;
			qcom,lmh-dcvs = <&lmh_dcvs0>;
			#cooling-cells = <2>;
			L2_0: l2-cache {
			      compatible = "arm,arch-cache";
			      cache-level = <2>;
			};
			L1_I_0: l1-icache {
				compatible = "arm,arch-cache";
				qcom,dump-size = <0x9040>;
			};

			L1_D_0: l1-dcache {
				compatible = "arm,arch-cache";
				qcom,dump-size = <0x9040>;
			};

			L1_TLB_0: l1-tlb {
				qcom,dump-size = <0x2800>;
			};
		};

		CPU1: cpu@1 {
			device_type = "cpu";
			compatible = "arm,armv8";
			reg = <0x0 0x1>;
			enable-method = "psci";
			capacity-dmips-mhz = <1024>;
			sched-energy-costs = <&CPU_COST_0 &CLUSTER_COST_0>;
			next-level-cache = <&L2_0>;
			qcom,lmh-dcvs = <&lmh_dcvs0>;
			#cooling-cells = <2>;

			L1_I_1: l1-icache {
				compatible = "arm,arch-cache";
				qcom,dump-size = <0x9040>;
			};

			L1_D_1: l1-dcache {
				compatible = "arm,arch-cache";
				qcom,dump-size = <0x9040>;
			};

			L1_TLB_1: l1-tlb {
				qcom,dump-size = <0x2800>;
			};
		};

		CPU2: cpu@2 {
			device_type = "cpu";
			compatible = "arm,armv8";
			reg = <0x0 0x2>;
			enable-method = "psci";
			capacity-dmips-mhz = <1024>;
			sched-energy-costs = <&CPU_COST_0 &CLUSTER_COST_0>;
			next-level-cache = <&L2_0>;
			qcom,lmh-dcvs = <&lmh_dcvs0>;
			#cooling-cells = <2>;

			L1_I_2: l1-icache {
				compatible = "arm,arch-cache";
				qcom,dump-size = <0x9040>;
			};

			L1_D_2: l1-dcache {
				compatible = "arm,arch-cache";
				qcom,dump-size = <0x9040>;
			};

			L1_TLB_2: l1-tlb {
				qcom,dump-size = <0x2800>;
			};
		};

		CPU3: cpu@3 {
			device_type = "cpu";
			compatible = "arm,armv8";
			reg = <0x0 0x3>;
			enable-method = "psci";
			capacity-dmips-mhz = <1024>;
			sched-energy-costs = <&CPU_COST_0 &CLUSTER_COST_0>;
			next-level-cache = <&L2_0>;
			qcom,lmh-dcvs = <&lmh_dcvs0>;
			#cooling-cells = <2>;

			L1_I_3: l1-icache {
				compatible = "arm,arch-cache";
				qcom,dump-size = <0x9040>;
			};

			L1_D_3: l1-dcache {
				compatible = "arm,arch-cache";
				qcom,dump-size = <0x9040>;
			};

			L1_TLB_3: l1-tlb {
				qcom,dump-size = <0x2800>;
			};
		};

		CPU4: cpu@100 {
			device_type = "cpu";
			compatible = "arm,armv8";
			reg = <0x0 0x100>;
			enable-method = "psci";
			capacity-dmips-mhz = <1638>;
			sched-energy-costs = <&CPU_COST_1 &CLUSTER_COST_1>;
			next-level-cache = <&L2_1>;
			qcom,lmh-dcvs = <&lmh_dcvs0>;
			#cooling-cells = <2>;
			L2_1: l2-cache {
			      compatible = "arm,arch-cache";
			      cache-level = <2>;
			};

			L1_I_100: l1-icache {
				compatible = "arm,arch-cache";
				qcom,dump-size = <0x12000>;
			};

			L1_D_100: l1-dcache {
				compatible = "arm,arch-cache";
				qcom,dump-size = <0x12000>;
			};

			L1_TLB_100: l1-tlb {
				qcom,dump-size = <0x4800>;
			};
		};

		CPU5: cpu@101 {
			device_type = "cpu";
			compatible = "arm,armv8";
			reg = <0x0 0x101>;
			enable-method = "psci";
			capacity-dmips-mhz = <1638>;
			sched-energy-costs = <&CPU_COST_1 &CLUSTER_COST_1>;
			next-level-cache = <&L2_1>;
			qcom,lmh-dcvs = <&lmh_dcvs0>;
			#cooling-cells = <2>;

			L1_I_101: l1-icache {
				compatible = "arm,arch-cache";
				qcom,dump-size = <0x12000>;
			};

			L1_D_101: l1-dcache {
				compatible = "arm,arch-cache";
				qcom,dump-size = <0x12000>;
			};

			L1_TLB_101: l1-tlb {
				qcom,dump-size = <0x4800>;
			};
		};

		CPU6: cpu@102 {
			device_type = "cpu";
			compatible = "arm,armv8";
			reg = <0x0 0x102>;
			enable-method = "psci";
			capacity-dmips-mhz = <1638>;
			sched-energy-costs = <&CPU_COST_1 &CLUSTER_COST_1>;
			next-level-cache = <&L2_1>;
			qcom,lmh-dcvs = <&lmh_dcvs0>;
			#cooling-cells = <2>;

			L1_I_102: l1-icache {
				compatible = "arm,arch-cache";
				qcom,dump-size = <0x12000>;
			};

			L1_D_102: l1-dcache {
				compatible = "arm,arch-cache";
				qcom,dump-size = <0x12000>;
			};

			L1_TLB_102: l1-tlb {
				qcom,dump-size = <0x4800>;
			};
		};

		CPU7: cpu@103 {
			device_type = "cpu";
			compatible = "arm,armv8";
			reg = <0x0 0x103>;
			enable-method = "psci";
			capacity-dmips-mhz = <1638>;
			sched-energy-costs = <&CPU_COST_1 &CLUSTER_COST_1>;
			next-level-cache = <&L2_1>;
			qcom,lmh-dcvs = <&lmh_dcvs0>;
			#cooling-cells = <2>;

			L1_I_103: l1-icache {
				compatible = "arm,arch-cache";
				qcom,dump-size = <0x12000>;
			};

			L1_D_103: l1-dcache {
				compatible = "arm,arch-cache";
				qcom,dump-size = <0x12000>;
			};

			L1_TLB_103: l1-tlb {
				qcom,dump-size = <0x4800>;
			};
		};

		cpu-map {
			cluster0 {
				core0 {
					cpu = <&CPU0>;
				};

				core1 {
					cpu = <&CPU1>;
				};

				core2 {
					cpu = <&CPU2>;
				};

				core3 {
					cpu = <&CPU3>;
				};
			};

			cluster1 {
				core0 {
					cpu = <&CPU4>;
				};

				core1 {
					cpu = <&CPU5>;
				};

				core2 {
					cpu = <&CPU6>;
				};

				core3 {
					cpu = <&CPU7>;
				};
			};
		};
	};

	energy_costs: energy-costs {
		compatible = "sched-energy";

		CPU_COST_0: core-cost0 {
			busy-cost-data = <
				300000	12
				614400	22
				864000	39
				1017600	54
				1305600	83
				1420800	102
				1612800	130
				1804800	172
			>;
			idle-cost-data = <
				10 8 6 4
			>;
		};

		CPU_COST_1: core-cost1 {
			busy-cost-data = <
				300000	211
				652800	417
				902400	722
				1056000	991
				1401600	1577
				1536000	1932
				1804800	2579
				2016000	3391
			>;
			idle-cost-data = <
				100 60 40 20
			>;
		};

		CLUSTER_COST_0: cluster-cost0 {
			busy-cost-data = <
				300000	5
				614400	8
				864000	9
				1017600	12
				1305600	18
				1420800	21
				1612800	27
				1804800	36
			>;
			idle-cost-data = <
				4 3 2 1
			>;
		};

		CLUSTER_COST_1: cluster-cost1 {
			busy-cost-data = <
				300000	38
				652800	46
				902400	52
				1056000	68
				1401600	88
				1536000	100
				1804800	108
				2016000	120
			>;
			idle-cost-data = <
				4 3 2 1
			>;
		};
	};

	psci {
		compatible = "arm,psci-1.0";
		method = "smc";
	};

	chosen {
		bootargs = "rcupdate.rcu_expedited=1 rcu_nocbs=0-7";
	};

	soc: soc { };

	firmware: firmware {
		android {
			compatible = "android,firmware";
			vbmeta {
				compatible = "android,vbmeta";
				parts = "vbmeta,boot,system,vendor,dtbo";
			};
			fstab {
				compatible = "android,fstab";
				vendor {
					compatble = "android,vendor";
					dev = "/dev/block/platform/soc/4804000.ufshc/by-name/vendor";
					type = "ext4";
					mnt_flags = "ro.barrier=1,discard";
					fsmgr_flags = "wait,slotselect,avb";
					status = "ok";
				};
			};
		};
	};

	reserved-memory {
		#address-cells = <2>;
		#size-cells = <2>;
		ranges;

		hyp_region: hyp_region@45700000 {
			compatible = "removed-dma-pool";
			no-map;
			reg = <0 0x45700000 0 0x600000>;
		};

		xbl_aop_mem: xbl_aop_mem@45e00000 {
			compatible = "removed-dma-pool";
			no-map;
			reg = <0x0 0x45e00000 0x0 0x140000>;
		};

		sec_apps_mem: sec_apps_region@45fff000 {
			compatible = "removed-dma-pool";
			no-map;
			reg = <0x0 0x45fff000 0x0 0x1000>;
		};

		smem_region: smem@46000000 {
			compatible = "removed-dma-pool";
			no-map;
			reg = <0x0 0x46000000 0x0 0x200000>;
		};

		removed_region: removed_region@46200000 {
			compatible = "removed-dma-pool";
			no-map;
			reg = <0 0x46200000 0 0x2d00000>;
		};

		pil_camera_mem: camera_region@4ab00000 {
			compatible = "removed-dma-pool";
			no-map;
			reg = <0 0x4ab00000 0 0x500000>;
		};

		pil_modem_mem: modem_region@4b000000 {
			compatible = "removed-dma-pool";
			no-map;
			reg = <0 0x4b000000 0 0x7e00000>;
		};

		pil_video_mem: pil_video_region@52e00000 {
			compatible = "removed-dma-pool";
			no-map;
			reg = <0 0x52e00000 0 0x500000>;
		};

		wlan_msa_mem: wlan_msa_region@53300000 {
			compatible = "removed-dma-pool";
			no-map;
			reg = <0 0x53300000 0 0x200000>;
		};

		pil_cdsp_mem: cdsp_regions@53500000 {
			compatible = "removed-dma-pool";
			no-map;
			reg = <0 0x53500000 0 0x1e00000>;
		};

		pil_adsp_mem: pil_adsp_region@55300000 {
			compatible = "removed-dma-pool";
			no-map;
			reg = <0 0x55300000 0 0x1e00000>;
		};

		pil_ipa_fw_mem: ips_fw_region@57100000 {
			compatible = "removed-dma-pool";
			no-map;
			reg = <0 0x57100000 0 0x10000>;
		};

		pil_ipa_gsi_mem: ipa_gsi_region@57110000 {
			compatible = "removed-dma-pool";
			no-map;
			reg = <0 0x57110000 0 0x5000>;
		};

		pil_gpu_mem: gpu_region@57115000 {
			compatible = "removed-dma-pool";
			no-map;
			reg = <0 0x57115000 0 0x2000>;
		};

		cdsp_sec_mem: cdsp_sec_regions@5f800000 {
			compatible = "removed-dma-pool";
			no-map;
			reg = <0 0x5f800000 0 0x800000>;
		};

		qseecom_mem: qseecom_region@5e400000 {
			compatible = "shared-dma-pool";
			no-map;
			reg = <0 0x5e400000 0 0x1400000>;
		};

		qseecom_ta_mem: qseecom_ta_region {
			compatible = "shared-dma-pool";
			alloc-ranges = <0 0x00000000 0 0xffffffff>;
			reusable;
			alignment = <0 0x400000>;
			size = <0 0x1000000>;
		};

		adsp_mem: adsp_region {
			compatible = "shared-dma-pool";
			alloc-ranges = <0 0x00000000 0 0xffffffff>;
			reusable;
			alignment = <0 0x400000>;
			size = <0 0x800000>;
		};

		dump_mem: mem_dump_region {
			compatible = "shared-dma-pool";
			reusable;
			size = <0 0x400000>;
		};

		/* global autoconfigured region for contiguous allocations */
		linux,cma {
			compatible = "shared-dma-pool";
			alloc-ranges = <0 0x00000000 0 0xffffffff>;
			reusable;
			alignment = <0 0x400000>;
			size = <0 0x2000000>;
			linux,cma-default;
		};
	};
};

&soc {
	#address-cells = <1>;
	#size-cells = <1>;
	ranges = <0 0 0 0xffffffff>;
	compatible = "simple-bus";

	intc: interrupt-controller@f200000 {
		compatible = "arm,gic-v3";
		#interrupt-cells = <3>;
		interrupt-controller;
		interrupt-parent = <&intc>;
		#redistributor-regions = <1>;
		redistributor-stride = <0x0 0x20000>;
		reg = <0xf200000 0x10000>,     /* GICD */
		      <0xf300000 0x100000>;    /* GICR * 8 */
		interrupts = <1 9 4>;
	};

	jtag_mm0: jtagmm@9040000 {
		compatible = "qcom,jtagv8-mm";
		reg = <0x9040000 0x1000>;
		reg-names = "etm-base";

		clocks = <&clock_rpmcc RPM_SMD_QDSS_CLK>;
		clock-names = "core_clk";

		qcom,coresight-jtagmm-cpu = <&CPU0>;
	};

	jtag_mm1: jtagmm@9140000 {
		compatible = "qcom,jtagv8-mm";
		reg = <0x9140000 0x1000>;
		reg-names = "etm-base";

		clocks = <&clock_rpmcc RPM_SMD_QDSS_CLK>;
		clock-names = "core_clk";

		qcom,coresight-jtagmm-cpu = <&CPU1>;
	};

	jtag_mm2: jtagmm@9240000 {
		compatible = "qcom,jtagv8-mm";
		reg = <0x9240000 0x1000>;
		reg-names = "etm-base";

		clocks = <&clock_rpmcc RPM_SMD_QDSS_CLK>;
		clock-names = "core_clk";

		qcom,coresight-jtagmm-cpu = <&CPU2>;
	};

	jtag_mm3: jtagmm@9340000 {
		compatible = "qcom,jtagv8-mm";
		reg = <0x9340000 0x1000>;
		reg-names = "etm-base";

		clocks = <&clock_rpmcc RPM_SMD_QDSS_CLK>;
		clock-names = "core_clk";

		qcom,coresight-jtagmm-cpu = <&CPU3>;
	};

	jtag_mm4: jtagmm@9440000 {
		compatible = "qcom,jtagv8-mm";
		reg = <0x9440000 0x1000>;
		reg-names = "etm-base";

		clocks = <&clock_rpmcc RPM_SMD_QDSS_CLK>;
		clock-names = "core_clk";

		qcom,coresight-jtagmm-cpu = <&CPU4>;
	};

	jtag_mm5: jtagmm@9540000 {
		compatible = "qcom,jtagv8-mm";
		reg = <0x9540000 0x1000>;
		reg-names = "etm-base";

		clocks = <&clock_rpmcc RPM_SMD_QDSS_CLK>;
		clock-names = "core_clk";

		qcom,coresight-jtagmm-cpu = <&CPU5>;
	};

	jtag_mm6: jtagmm@9640000 {
		compatible = "qcom,jtagv8-mm";
		reg = <0x9640000 0x1000>;
		reg-names = "etm-base";

		clocks = <&clock_rpmcc RPM_SMD_QDSS_CLK>;
		clock-names = "core_clk";

		qcom,coresight-jtagmm-cpu = <&CPU6>;
	};

	jtag_mm7: jtagmm@9740000 {
		compatible = "qcom,jtagv8-mm";
		reg = <0x9740000 0x1000>;
		reg-names = "etm-base";

		clocks = <&clock_rpmcc RPM_SMD_QDSS_CLK>;
		clock-names = "core_clk";

		qcom,coresight-jtagmm-cpu = <&CPU7>;
	};

	wakegic: wake-gic {
		compatible = "qcom,mpm-gic-trinket", "qcom,mpm-gic";
		interrupts-extended = <&wakegic GIC_SPI 171
						IRQ_TYPE_EDGE_RISING>;
		reg = <0x45f01b8 0x1000>,
			<0xf011008 0x4>;  /* MSM_APCS_GCC_BASE 4K */
		reg-names = "vmpm", "ipc";
		qcom,num-mpm-irqs = <96>;
		interrupt-controller;
		interrupt-parent = <&intc>;
		#interrupt-cells = <3>;
	};

	wakegpio: wake-gpio {
		compatible = "qcom,mpm-gpio-trinket", "qcom,mpm-gpio";
		interrupt-controller;
		interrupt-parent = <&intc>;
		#interrupt-cells = <2>;
	};

	timer {
		compatible = "arm,armv8-timer";
		interrupts = <1 1 0xf08>,
			     <1 2 0xf08>,
			     <1 3 0xf08>,
			     <1 0 0xf08>;
		clock-frequency = <19200000>;
	};

	timer@f120000 {
		#address-cells = <1>;
		#size-cells = <1>;
		ranges;
		compatible = "arm,armv7-timer-mem";
		reg = <0xf120000 0x1000>;
		clock-frequency = <19200000>;

		frame@f121000 {
			frame-number = <0>;
			interrupts = <0 8 0x4>,
				     <0 7 0x4>;
			reg = <0xf121000 0x1000>,
			      <0xf122000 0x1000>;
		};

		frame@f123000 {
			frame-number = <1>;
			interrupts = <0 9 0x4>;
			reg = <0xf123000 0x1000>;
			status = "disabled";
		};

		frame@f124000 {
			frame-number = <2>;
			interrupts = <0 10 0x4>;
			reg = <0xf124000 0x1000>;
			status = "disabled";
		};

		frame@f125000 {
			frame-number = <3>;
			interrupts = <0 11 0x4>;
			reg = <0xf125000 0x1000>;
			status = "disabled";
		};

		frame@f126000 {
			frame-number = <4>;
			interrupts = <0 12 0x4>;
			reg = <0xf126000 0x1000>;
			status = "disabled";
		};

		frame@f127000 {
			frame-number = <5>;
			interrupts = <0 13 0x4>;
			reg = <0xf127000 0x1000>;
			status = "disabled";
		};

		frame@f128000 {
			frame-number = <6>;
			interrupts = <0 14 0x4>;
			reg = <0xf128000 0x1000>;
			status = "disabled";
		};
	};

	clocks {
		sleep_clk: sleep-clk {
			compatible = "fixed-clock";
			clock-frequency = <32000>;
			clock-output-names = "chip_sleep_clk";
			#clock-cells = <1>;
		};
	};

	clock_rpmcc: qcom,rpmcc {
		compatible = "qcom,rpmcc-trinket";
		#clock-cells = <1>;
	};

	clock_gcc: qcom,gcc@1400000 {
		compatible = "qcom,gcc-trinket", "syscon";
		reg = <0x1400000 0x1f0000>;
		reg-names = "cc_base";
		vdd_cx-supply = <&VDD_CX_LEVEL>;
		vdd_cx_ao-supply = <&VDD_CX_LEVEL_AO>;
		#clock-cells = <1>;
		#reset-cells = <1>;
	};

	clock_videocc: qcom,videocc@5b00000 {
		compatible = "qcom,videocc-trinket", "syscon";
		reg = <0x5b00000 0x10000>;
		reg-names = "cc_base";
		vdd_cx-supply = <&VDD_CX_LEVEL>;
		#clock-cells = <1>;
	};

	clock_dispcc: qcom,dispcc@5f00000 {
		compatible = "qcom,dispcc-trinket", "syscon";
		reg = <0x5f00000 0x20000>;
		reg-names = "cc_base";
		vdd_cx-supply = <&VDD_CX_LEVEL>;
		#clock-cells = <1>;
	};

	clock_gpucc: qcom,gpupcc@5990000 {
		compatible = "qcom,gpucc-trinket", "syscon";
		reg = <0x5990000 0x9000>;
		reg-names = "cc_base";
		vdd_cx-supply = <&VDD_CX_LEVEL>;
		vdd_mx-supply = <&VDD_MX_LEVEL>;
		#clock-cells = <1>;
	};

	clock_debugcc: qcom,cc-debug {
		compatible = "qcom,debugcc-trinket";
		qcom,gcc = <&clock_gcc>;
		qcom,videocc = <&clock_videocc>;
		qcom,dispcc = <&clock_dispcc>;
		qcom,gpucc = <&clock_gpucc>;
		clock-names = "cxo";
		clocks = <&clock_rpmcc RPM_SMD_XO_CLK_SRC>;
		#clock-cells = <1>;
	};

	clock_cpucc: qcom,cpucc {
		compatible = "qcom,dummycc";
		clock-output-names = "cpucc_clocks";
		#clock-cells = <1>;
	};

	icnss: qcom,icnss@C800000 {
		status = "disabled";
		compatible = "qcom,icnss";
		reg = <0xC800000 0x800000>;
		reg-names = "membase";
		interrupts = <0 358 0 /* CE0 */ >,
			     <0 359 0 /* CE1 */ >,
			     <0 360 0 /* CE2 */ >,
			     <0 361 0 /* CE3 */ >,
			     <0 362 0 /* CE4 */ >,
			     <0 363 0 /* CE5 */ >,
			     <0 364 0 /* CE6 */ >,
			     <0 365 0 /* CE7 */ >,
			     <0 366 0 /* CE8 */ >,
			     <0 367 0 /* CE9 */ >,
			     <0 368 0 /* CE10 */ >,
			     <0 369 0 /* CE11 */ >;
		qcom,smmu-s1-bypass;
		qcom,wlan-msa-memory = <0x100000>;
		qcom,wlan-msa-fixed-region = <&wlan_msa_mem>;
	};

	arm64-cpu-erp {
		compatible = "arm,arm64-cpu-erp";
		interrupts = <0 43 4>,
			     <0 44 4>,
			     <0 41 4>,
			     <0 42 4>;

		interrupt-names = "pri-dbe-irq",
				  "sec-dbe-irq",
				  "pri-ext-irq",
				  "sec-ext-irq";

		poll-delay-ms = <5000>;
	};

	ufsphy_mem: ufsphy_mem@4807000 {
		reg = <0x4807000 0xdb8>; /* PHY regs */
		reg-names = "phy_mem";
		#phy-cells = <0>;

		lanes-per-direction = <1>;

		clock-names = "ref_clk_src",
			"ref_clk",
			"ref_aux_clk";
		clocks = <&clock_rpmcc RPM_SMD_LN_BB_CLK1>,
			<&clock_gcc GCC_UFS_MEM_CLKREF_CLK>,
			<&clock_gcc GCC_UFS_PHY_PHY_AUX_CLK>;

		status = "disabled";
	};

	ufshc_mem: ufshc@4804000 {
		compatible = "qcom,ufshc";
		reg = <0x4804000 0x3000>;
		interrupts = <0 356 0>;
		phys = <&ufsphy_mem>;
		phy-names = "ufsphy";

		lanes-per-direction = <1>;
		dev-ref-clk-freq = <0>; /* 19.2 MHz */
		spm-level = <5>;

		clock-names =
			"core_clk",
			"bus_aggr_clk",
			"iface_clk",
			"core_clk_unipro",
			"core_clk_ice",
			"ref_clk",
			"tx_lane0_sync_clk",
			"rx_lane0_sync_clk";
		clocks =
			<&clock_gcc GCC_UFS_PHY_AXI_CLK>,
			<&clock_gcc GCC_SYS_NOC_UFS_PHY_AXI_CLK>,
			<&clock_gcc GCC_UFS_PHY_AHB_CLK>,
			<&clock_gcc GCC_UFS_PHY_UNIPRO_CORE_CLK>,
			<&clock_gcc GCC_UFS_PHY_ICE_CORE_CLK>,
			<&clock_rpmcc RPM_SMD_LN_BB_CLK1>,
			<&clock_gcc GCC_UFS_PHY_TX_SYMBOL_0_CLK>,
			<&clock_gcc GCC_UFS_PHY_RX_SYMBOL_0_CLK>;
		freq-table-hz =
			<50000000 240000000>,
			<0 0>,
			<0 0>,
			<37500000 150000000>,
			<75000000 300000000>,
			<0 0>,
			<0 0>,
			<0 0>;

		qcom,msm-bus,name = "ufshc_mem";
		qcom,msm-bus,num-cases = <12>;
		qcom,msm-bus,num-paths = <2>;
		qcom,msm-bus,vectors-KBps =
		/*
		 * During HS G3 UFS runs at nominal voltage corner, vote
		 * higher bandwidth to push other buses in the data path
		 * to run at nominal to achieve max throughput.
		 * 4GBps pushes BIMC to run at nominal.
		 * 200MBps pushes CNOC to run at nominal.
		 * Vote for half of this bandwidth for HS G3 1-lane.
		 * For max bandwidth, vote high enough to push the buses
		 * to run in turbo voltage corner.
		 */
		<123 512 0 0>, <1 757 0 0>,          /* No vote */
		<123 512 922 0>, <1 757 1000 0>,     /* PWM G1 */
		<123 512 1844 0>, <1 757 1000 0>,    /* PWM G2 */
		<123 512 3688 0>, <1 757 1000 0>,    /* PWM G3 */
		<123 512 7376 0>, <1 757 1000 0>,    /* PWM G4 */
		<123 512 127796 0>, <1 757 1000 0>,  /* HS G1 RA */
		<123 512 255591 0>, <1 757 1000 0>,  /* HS G2 RA */
		<123 512 2097152 0>, <1 757 102400 0>,  /* HS G3 RA */
		<123 512 149422 0>, <1 757 1000 0>,  /* HS G1 RB */
		<123 512 298189 0>, <1 757 1000 0>,  /* HS G2 RB */
		<123 512 2097152 0>, <1 757 102400 0>,  /* HS G3 RB */
		<123 512 7643136 0>, <1 757 307200 0>; /* Max. bandwidth */

		qcom,bus-vector-names = "MIN",
		"PWM_G1_L1", "PWM_G2_L1", "PWM_G3_L1", "PWM_G4_L1",
		"HS_RA_G1_L1", "HS_RA_G2_L1", "HS_RA_G3_L1",
		"HS_RB_G1_L1", "HS_RB_G2_L1", "HS_RB_G3_L1",
		"MAX";

		/* PM QoS */
		qcom,pm-qos-cpu-groups = <0x0f 0xf0>;
		qcom,pm-qos-cpu-group-latency-us = <26 26>;
		qcom,pm-qos-default-cpu = <0>;

		pinctrl-names = "dev-reset-assert", "dev-reset-deassert";
		pinctrl-0 = <&ufs_dev_reset_assert>;
		pinctrl-1 = <&ufs_dev_reset_deassert>;

		resets = <&clock_gcc GCC_UFS_PHY_BCR>;
		reset-names = "core_reset";
		non-removable;

		status = "disabled";
	};

	qcom,msm-imem@c125000 {
		compatible = "qcom,msm-imem";
		reg = <0xc125000 0x1000>;
		ranges = <0x0 0xc125000 0x1000>;
		#address-cells = <1>;
		#size-cells = <1>;

		mem_dump_table@10 {
			compatible = "qcom,msm-imem-mem_dump_table";
			reg = <0x10 8>;
		};

		restart_reason@65c {
			compatible = "qcom,msm-imem-restart_reason";
			reg = <0x65c 4>;
		};

		dload_type@1c {
			compatible = "qcom,msm-imem-dload-type";
			reg = <0x1c 0x4>;
		};

		boot_stats@6b0 {
			compatible = "qcom,msm-imem-boot_stats";
			reg = <0x6b0 32>;
		};

		kaslr_offset@6d0 {
			compatible = "qcom,msm-imem-kaslr_offset";
			reg = <0x6d0 12>;
		};

		pil@94c {
			compatible = "qcom,msm-imem-pil";
			reg = <0x94c 200>;
		};

		diag_dload@c8 {
			compatible = "qcom,msm-imem-diag-dload";
			reg = <0xc8 200>;
		};
	};

	restart@440b000 {
		compatible = "qcom,pshold";
		reg = <0x440b000 0x4>,
		      <0x03d3000 0x4>;
		reg-names = "pshold-base", "tcsr-boot-misc-detect";
	};

	qcom,mpm2-sleep-counter@4403000 {
		compatible = "qcom,mpm2-sleep-counter";
		reg = <0x4403000 0x1000>;
		clock-frequency = <32768>;
	};

	qcom,msm-rtb {
		compatible = "qcom,msm-rtb";
		qcom,rtb-size = <0x100000>;
	};

	thermal_zones: thermal-zones {};

	dcc: dcc_v2@1be2000 {
		compatible = "qcom,dcc-v2";
		reg = <0x1be2000 0x1000>,
			<0x1bef000 0x1000>;
		reg-names = "dcc-base", "dcc-ram-base";
		dcc-ram-offset = <0x1000>;
	};

	tsens0: tsens@4410000 {
		compatible = "qcom,sm6150-tsens";
		reg = <0x4410000 0x8>,
		      <0x4411000 0x1ff>;
		reg-names = "tsens_srot_physical",
			    "tsens_tm_physical";
		interrupts = <0 275 0>, <0 190 0>;
		interrupt-names = "tsens-upper-lower", "tsens-critical";
		#thermal-sensor-cells = <1>;
	};

	cpu_pmu: cpu-pmu {
		compatible = "arm,armv8-pmuv3";
		qcom,irq-is-percpu;
		interrupts = <1 6 4>;
	};

	eud: qcom,msm-eud@1610000 {
		compatible = "qcom,msm-eud";
		interrupt-names = "eud_irq";
		interrupts = <GIC_SPI 189 IRQ_TYPE_LEVEL_HIGH>;
		reg = <0x1610000 0x2000>,
		      <0x1612000 0x1000>;
		reg-names = "eud_base", "eud_mode_mgr2";
		qcom,secure-eud-en;
		qcom,eud-clock-vote-req;
		clocks = <&clock_gcc GCC_AHB2PHY_USB_CLK>;
		clock-names = "eud_ahb2phy_clk";
		status = "ok";
	};

	qcom,msm-gladiator-v2@f100000 {
		compatible = "qcom,msm-gladiator-v2";
		reg = <0xf100000 0xdc00>;
		reg-names = "gladiator_base";
		interrupts = <0 22 0>;
		clock-names = "atb_clk";
		clocks = <&clock_rpmcc RPM_QDSS_CLK>;
	};

	pil_modem: qcom,mss@6080000 {
		compatible = "qcom,pil-tz-generic";
		reg = <0x6080000 0x100>;

		clocks = <&clock_rpmcc CXO_SMD_PIL_MSS_CLK>;
		clock-names = "xo";
		qcom,proxy-clock-names = "xo";

		vdd_cx-supply = <&VDD_CX_LEVEL>;
		qcom,vdd_cx-uV-uA = <RPM_SMD_REGULATOR_LEVEL_TURBO 100000>;
		qcom,mas-crypto = <&mas_crypto_c0>;
		qcom,proxy-reg-names = "vdd_cx";

		qcom,firmware-name = "modem";
		memory-region = <&pil_modem_mem>;
		qcom,proxy-timeout-ms = <10000>;
		qcom,sysmon-id = <0>;
		qcom,ssctl-instance-id = <0x12>;
		qcom,pas-id = <4>;
		qcom,smem-id = <421>;
		qcom,complete-ramdump;

		/* Inputs from mss */
		interrupts-extended = <&intc 0 307 1>,
				<&modem_smp2p_in 0 0>,
				<&modem_smp2p_in 2 0>,
				<&modem_smp2p_in 1 0>,
				<&modem_smp2p_in 3 0>,
				<&modem_smp2p_in 7 0>;

		interrupt-names = "qcom,wdog",
				"qcom,err-fatal",
				"qcom,proxy-unvote",
				"qcom,err-ready",
				"qcom,stop-ack",
				"qcom,shutdown-ack";

		/* Outputs to mss */
		qcom,smem-states = <&modem_smp2p_out 0>;
		qcom,smem-state-names = "qcom,force-stop";
	};

	rpm_bus: qcom,rpm-smd {
		compatible = "qcom,rpm-smd";
		rpm-channel-name = "rpm_requests";
		interrupts = <GIC_SPI 194 IRQ_TYPE_EDGE_RISING>;
		rpm-channel-type = <15>; /* SMD_APPS_RPM */
	};

	wdog: qcom,wdt@f017000 {
		compatible = "qcom,msm-watchdog";
		reg = <0xf017000 0x1000>;
		reg-names = "wdt-base";
		interrupts = <0 3 0>, <0 4 0>;
		qcom,bark-time = <11000>;
		qcom,pet-time = <9360>;
		qcom,ipi-ping;
		qcom,wakeup-enable;
		qcom,scandump-sizes = <0x40000>;
	};

	qcom,chd_silver {
		compatible = "qcom,core-hang-detect";
		label = "silver";
		qcom,threshold-arr = <0xf1880b0 0xf1980b0
				      0xf1a80b0 0xf1b80b0>;
		qcom,config-arr = <0xf1880b8 0xf1980b8
				   0xf1a80b8 0xf1b80b8>;
	};

	qcom,chd_gold {
		compatible = "qcom,core-hang-detect";
		label = "gold";
		qcom,threshold-arr = <0xf0880b0 0xf0980b0
				      0xf0a80b0 0xf0b80b0>;
		qcom,config-arr = <0xf0880b8 0xf0980b8
				   0xf0a80b8 0xf0b80b8>;
	};

	qcom,ghd {
		compatible = "qcom,gladiator-hang-detect";
		qcom,threshold-arr = <0x0f1d141c 0x0f1d1420
				      0x0f1d1424 0x0f1d1428
				      0x0f1d142c 0x0f1d1430>;
		qcom,config-reg = <0x0f1d1434>;
	};

	qcom,sps {
		compatible = "qcom,msm-sps-4k";
		qcom,pipe-attr-ee;
	};

	gpi_dma0: qcom,gpi-dma@0x04a00000 {
		#dma-cells = <5>;
		compatible = "qcom,gpi-dma";
		reg = <0x04a00000 0x60000>;
		reg-names = "gpi-top";
		interrupts = <0 335 0>, <0 336 0>, <0 337 0>, <0 338 0>,
			     <0 339 0>, <0 340 0>, <0 341 0>, <0 342 0>;
		qcom,ev-factor = <2>;
		qcom,max-num-gpii = <8>;
		qcom,gpii-mask = <0x1f>;
		iommus = <&apps_smmu 0x0136 0x0>;
		qcom,smmu-cfg = <0x1>;
		qcom,iova-range = <0x0 0x100000 0x0 0x100000>;
		status = "ok";
	};

	gpi_dma1: qcom,gpi-dma@0x04c00000 {
		#dma-cells = <5>;
		compatible = "qcom,gpi-dma";
		reg = <0x04c00000 0x60000>;
		reg-names = "gpi-top";
		interrupts = <0 314 0>, <0 315 0>, <0 316 0>, <0 317 0>,
			     <0 318 0>, <0 319 0>, <0 320 0>, <0 321 0>;
		qcom,ev-factor = <2>;
		qcom,max-num-gpii = <8>;
		qcom,gpii-mask = <0x0f>;
		qcom,smmu-cfg = <0x1>;
		qcom,iova-range = <0x0 0x100000 0x0 0x100000>;
		iommus = <&apps_smmu 0x0156 0x0>;
		status = "ok";
	};

	qcom,lpass@ab00000 {
		compatible = "qcom,pil-tz-generic";
		reg = <0xab00000 0x00100>;

		vdd_cx-supply = <&VDD_CX_LEVEL>;
		qcom,proxy-reg-names = "vdd_cx";
		qcom,vdd_cx-uV-uA = <RPM_SMD_REGULATOR_LEVEL_TURBO 100000>;
		qcom,mas-crypto = <&mas_crypto_c0>;

		clocks = <&clock_rpmcc CXO_SMD_PIL_LPASS_CLK>;
		clock-names = "xo";
		qcom,proxy-clock-names = "xo";

		qcom,pas-id = <1>;
		qcom,proxy-timeout-ms = <10000>;
		qcom,smem-id = <423>;
		qcom,sysmon-id = <1>;
		qcom,ssctl-instance-id = <0x14>;
		qcom,firmware-name = "adsp";
		memory-region = <&pil_adsp_mem>;
		qcom,complete-ramdump;

		/* Inputs from lpass */
		interrupts-extended = <&intc 0 396 1>,
				      <&adsp_smp2p_in 0 0>,
				      <&adsp_smp2p_in 2 0>,
				      <&adsp_smp2p_in 1 0>,
				      <&adsp_smp2p_in 3 0>;

		interrupt-names = "qcom,wdog",
				  "qcom,err-fatal",
				  "qcom,proxy-unvote",
				  "qcom,err-ready",
				  "qcom,stop-ack";

		/* Outputs to lpass */
		qcom,smem-states = <&adsp_smp2p_out 0>;
		qcom,smem-state-names = "qcom,force-stop";
	};

	qcom,turing@b300000 {
		compatible = "qcom,pil-tz-generic";
		reg = <0xb300000 0x100000>;

		vdd_cx-supply = <&VDD_CX_LEVEL>;
		qcom,proxy-reg-names = "vdd_cx";
		qcom,vdd_cx-uV-uA = <RPM_SMD_REGULATOR_LEVEL_TURBO 100000>;
		qcom,mas-crypto = <&mas_crypto_c0>;

		clocks = <&clock_rpmcc CXO_SMD_PIL_CDSP_CLK>;
		clock-names = "xo";
		qcom,proxy-clock-names = "xo";

		qcom,pas-id = <18>;
		qcom,proxy-timeout-ms = <10000>;
		qcom,smem-id = <601>;
		qcom,sysmon-id = <7>;
		qcom,ssctl-instance-id = <0x17>;
		qcom,firmware-name = "cdsp";
		memory-region = <&pil_cdsp_mem>;
		qcom,complete-ramdump;

		/* Inputs from turing */
		interrupts-extended = <&intc 0 265 1>,
				      <&cdsp_smp2p_in 0 0>,
				      <&cdsp_smp2p_in 2 0>,
				      <&cdsp_smp2p_in 1 0>,
				      <&cdsp_smp2p_in 3 0>;

		interrupt-names = "qcom,wdog",
				  "qcom,err-fatal",
				  "qcom,proxy-unvote",
				  "qcom,err-ready",
				  "qcom,stop-ack";

		/* Outputs to turing */
		qcom,smem-states = <&cdsp_smp2p_out 0>;
		qcom,smem-state-names = "qcom,force-stop";
	};

	cpuss_dump: cpuss_dump {
		compatible = "qcom,cpuss-dump";
		qcom,l1_i_cache0 {
			qcom,dump-node = <&L1_I_0>;
			qcom,dump-id = <0x60>;
		};
		qcom,l1_i_cache1 {
			qcom,dump-node = <&L1_I_1>;
			qcom,dump-id = <0x61>;
		};
		qcom,l1_i_cache2 {
			qcom,dump-node = <&L1_I_2>;
			qcom,dump-id = <0x62>;
		};
		qcom,l1_i_cache3 {
			qcom,dump-node = <&L1_I_3>;
			qcom,dump-id = <0x63>;
		};
		qcom,l1_i_cache100 {
			qcom,dump-node = <&L1_I_100>;
			qcom,dump-id = <0x64>;
		};
		qcom,l1_i_cache101 {
			qcom,dump-node = <&L1_I_101>;
			qcom,dump-id = <0x65>;
		};
		qcom,l1_i_cache102 {
			qcom,dump-node = <&L1_I_102>;
			qcom,dump-id = <0x66>;
		};
		qcom,l1_i_cache103 {
			qcom,dump-node = <&L1_I_103>;
			qcom,dump-id = <0x67>;
		};
		qcom,l1_d_cache0 {
			qcom,dump-node = <&L1_D_0>;
			qcom,dump-id = <0x80>;
		};
		qcom,l1_d_cache1 {
			qcom,dump-node = <&L1_D_1>;
			qcom,dump-id = <0x81>;
		};
		qcom,l1_d_cache2 {
			qcom,dump-node = <&L1_D_2>;
			qcom,dump-id = <0x82>;
		};
		qcom,l1_d_cache3 {
			qcom,dump-node = <&L1_D_3>;
			qcom,dump-id = <0x83>;
		};
		qcom,l1_d_cache100 {
			qcom,dump-node = <&L1_D_100>;
			qcom,dump-id = <0x84>;
		};
		qcom,l1_d_cache101 {
			qcom,dump-node = <&L1_D_101>;
			qcom,dump-id = <0x85>;
		};
		qcom,l1_d_cache102 {
			qcom,dump-node = <&L1_D_102>;
			qcom,dump-id = <0x86>;
		};
		qcom,l1_d_cache103 {
			qcom,dump-node = <&L1_D_103>;
			qcom,dump-id = <0x87>;
		};
		qcom,l1_tlb_dump0 {
			qcom,dump-node = <&L1_TLB_0>;
			qcom,dump-id = <0x20>;
		};
		qcom,l1_tlb_dump1 {
			qcom,dump-node = <&L1_TLB_1>;
			qcom,dump-id = <0x21>;
		};
		qcom,l1_tlb_dump2 {
			qcom,dump-node = <&L1_TLB_2>;
			qcom,dump-id = <0x22>;
		};
		qcom,l1_tlb_dump3 {
			qcom,dump-node = <&L1_TLB_3>;
			qcom,dump-id = <0x23>;
		};
		qcom,l1_tlb_dump100 {
			qcom,dump-node = <&L1_TLB_100>;
			qcom,dump-id = <0x24>;
		};
		qcom,l1_tlb_dump101 {
			qcom,dump-node = <&L1_TLB_101>;
			qcom,dump-id = <0x25>;
		};
		qcom,l1_tlb_dump102 {
			qcom,dump-node = <&L1_TLB_102>;
			qcom,dump-id = <0x26>;
		};
		qcom,l1_tlb_dump103 {
			qcom,dump-node = <&L1_TLB_103>;
			qcom,dump-id = <0x27>;
		};
	};

	mem_dump {
		compatible = "qcom,mem-dump";
		memory-region = <&dump_mem>;

		rpm_sw {
			qcom,dump-size = <0x28000>;
			qcom,dump-id = <0xea>;
		};

		pmic {
			qcom,dump-size = <0x10000>;
			qcom,dump-id = <0xe4>;
		};

		fcm {
			qcom,dump-size = <0x8400>;
			qcom,dump-id = <0xee>;
		};

		tmc_etf {
			qcom,dump-size = <0x8000>;
			qcom,dump-id = <0xf0>;
		};

		etr_reg {
			qcom,dump-size = <0x1000>;
			qcom,dump-id = <0x100>;
		};

		etf_reg {
			qcom,dump-size = <0x1000>;
			qcom,dump-id = <0x101>;
		};

		misc_data {
			qcom,dump-size = <0x1000>;
			qcom,dump-id = <0xe8>;
		};
	};

	tcsr_mutex_block: syscon@00340000 {
		compatible = "syscon";
		reg = <0x00340000 0x20000>;
	};

	tcsr_mutex: hwlock {
		compatible = "qcom,tcsr-mutex";
		syscon = <&tcsr_mutex_block 0 0x1000>;
		#hwlock-cells = <1>;
	};

	smem: qcom,smem {
		compatible = "qcom,smem";
		memory-region = <&smem_region>;
		hwlocks = <&tcsr_mutex 3>;
	};

	rpm_msg_ram: memory@045F0000 {
			compatible = "qcom,rpm-msg-ram";
			reg = <0x045f0000 0x7000>;
	};

	apcs_glb: mailbox@0F111000 {
		compatible = "qcom,trinket-apcs-hmss-global";
		reg = <0x0F111000 0x1000>;

		#mbox-cells = <1>;
	};

	qcom,msm-cdsp-loader {
		compatible = "qcom,cdsp-loader";
		qcom,proc-img-to-load = "cdsp";
	};

	qcom,msm-adsprpc-mem {
		compatible = "qcom,msm-adsprpc-mem-region";
		memory-region = <&adsp_mem>;
		restrict-access;
	};

	qcom,msm_fastrpc {
		compatible = "qcom,msm-fastrpc-compute";
		qcom,rpc-latency-us = <611>;
		qcom,adsp-remoteheap-vmid = <22 37>;
		qcom,fastrpc-adsp-audio-pdr;
		qcom,fastrpc-adsp-sensors-pdr;

		qcom,msm_fastrpc_compute_cb1 {
			compatible = "qcom,msm-fastrpc-compute-cb";
			label = "cdsprpc-smd";
			iommus = <&apps_smmu 0x0C01 0x0>;
			dma-coherent;
		};

		qcom,msm_fastrpc_compute_cb2 {
			compatible = "qcom,msm-fastrpc-compute-cb";
			label = "cdsprpc-smd";
			iommus = <&apps_smmu 0x0C02 0x0>;
			dma-coherent;
		};

		qcom,msm_fastrpc_compute_cb3 {
			compatible = "qcom,msm-fastrpc-compute-cb";
			label = "cdsprpc-smd";
			iommus = <&apps_smmu 0x0C03 0x0>;
			dma-coherent;
		};

		qcom,msm_fastrpc_compute_cb4 {
			compatible = "qcom,msm-fastrpc-compute-cb";
			label = "cdsprpc-smd";
			iommus = <&apps_smmu 0x0C04 0x0>;
			dma-coherent;
		};

		qcom,msm_fastrpc_compute_cb5 {
			compatible = "qcom,msm-fastrpc-compute-cb";
			label = "cdsprpc-smd";
			iommus = <&apps_smmu 0x0C05 0x0>;
			dma-coherent;
		};

		qcom,msm_fastrpc_compute_cb6 {
			compatible = "qcom,msm-fastrpc-compute-cb";
			label = "cdsprpc-smd";
			iommus = <&apps_smmu 0x0C06 0x0>;
			dma-coherent;
		};

		qcom,msm_fastrpc_compute_cb9 {
			compatible = "qcom,msm-fastrpc-compute-cb";
			label = "cdsprpc-smd";
			qcom,secure-context-bank;
			iommus = <&apps_smmu 0x0C09 0x0>;
			dma-coherent;
		};

		qcom,msm_fastrpc_compute_cb10 {
			compatible = "qcom,msm-fastrpc-compute-cb";
			label = "adsprpc-smd";
			iommus = <&apps_smmu 0x0043 0x0>,
				 <&apps_smmu 0x0044 0x0>;
			shared-sid = <2>;
			shared-cb  = <5>;
			dma-coherent;
		};
	};

	rpm-glink {
		compatible = "qcom,glink-rpm";
		interrupts = <GIC_SPI 194 IRQ_TYPE_EDGE_RISING>;
		qcom,rpm-msg-ram = <&rpm_msg_ram>;
		mboxes = <&apcs_glb 0>;

		qcom,rpm_glink_ssr {
			qcom,glink-channels = "glink_ssr";
			qcom,notify-edges = <&glink_modem>,
					    <&glink_adsp>,
					    <&glink_cdsp>;
		};

	};

	qcom,glink {
		compatible = "qcom,glink";
		#address-cells = <1>;
		#size-cells = <1>;
		ranges;

		glink_modem: modem {
			qcom,remote-pid = <1>;
			transport = "smem";
			mboxes = <&apcs_glb 12>;
			mbox-names = "mpss_smem";
			interrupts = <GIC_SPI 68 IRQ_TYPE_EDGE_RISING>;

			label = "modem";
			qcom,glink-label = "mpss";

			qcom,modem_qrtr {
				qcom,glink-channels = "IPCRTR";
				qcom,intents = <0x800  5
						0x2000 3
						0x4400 2>;
			};

			qcom,msm_fastrpc_rpmsg {
				compatible = "qcom,msm-fastrpc-rpmsg";
				qcom,glink-channels = "fastrpcglink-apps-dsp";
				qcom,intents = <0x64 64>;
			};

			qcom,modem_ds {
				qcom,glink-channels = "DS";
				qcom,intents = <0x4000 2>;
			};

			qcom,modem_glink_ssr {
				qcom,glink-channels = "glink_ssr";
				qcom,notify-edges = <&glink_adsp>,
						    <&glink_cdsp>;
			};
		};

		glink_adsp: adsp {
			qcom,remote-pid = <2>;
			transport = "smem";
			mboxes = <&apcs_glb 8>;
			mbox-names = "adsp_smem";
			interrupts = <GIC_SPI 391 IRQ_TYPE_EDGE_RISING>;

			label = "adsp";
			qcom,glink-label = "lpass";

			qcom,adsp_qrtr {
				qcom,glink-channels = "IPCRTR";
				qcom,intents = <0x800  5
						0x2000 3
						0x4400 2>;
			};

			qcom,apr_tal_rpmsg {
				qcom,glink-channels = "apr_audio_svc";
				qcom,intents = <0x200 20>;
			};

			qcom,msm_fastrpc_rpmsg {
				compatible = "qcom,msm-fastrpc-rpmsg";
				qcom,glink-channels = "fastrpcglink-apps-dsp";
				qcom,intents = <0x64 64>;
			};

			qcom,adsp_glink_ssr {
				qcom,glink-channels = "glink_ssr";
				qcom,notify-edges = <&glink_modem>,
						    <&glink_cdsp>;
			};
		};

		glink_cdsp: cdsp {
			qcom,remote-pid = <5>;
			transport = "smem";
			mboxes = <&apcs_glb 28>;
			mbox-names = "cdsp_smem";
			interrupts = <GIC_SPI 261 IRQ_TYPE_EDGE_RISING>;

			label = "cdsp";
			qcom,glink-label = "cdsp";

			qcom,cdsp_qrtr {
				qcom,glink-channels = "IPCRTR";
				qcom,intents = <0x800  5
						0x2000 3
						0x4400 2>;
			};

			qcom,msm_fastrpc_rpmsg {
				compatible = "qcom,msm-fastrpc-rpmsg";
				qcom,glink-channels = "fastrpcglink-apps-dsp";
				qcom,intents = <0x64 64>;
			};

			qcom,cdsp_glink_ssr {
				qcom,glink-channels = "glink_ssr";
				qcom,notify-edges = <&glink_modem>,
						    <&glink_adsp>;
			};
		};

		glink_spi_xprt_wdsp: wdsp {
			qcom,remote-pid = <10>;
			transport = "spi";
			tx-descriptors = <0x12000 0x12004>;
			rx-descriptors = <0x1200c 0x12010>;

			qcom,wdsp_ctrl {
				qcom,glink-channels = "g_glink_ctrl";
				qcom,intents = <0x400 1>;
			};

			qcom,wdsp_ild {
				qcom,glink-channels =
					"g_glink_persistent_data_ild";
			};

			qcom,wdsp_nild {
				qcom,glink-channels =
					"g_glink_persistent_data_nild";
			};

			qcom,wdsp_data {
				qcom,glink-channels = "g_glink_audio_data";
				qcom,intents = <0x1000 2>;
			};
		};
	};

	qcom,glinkpkt {
		compatible = "qcom,glinkpkt";

		qcom,glinkpkt-at-mdm0 {
			qcom,glinkpkt-edge = "mpss";
			qcom,glinkpkt-ch-name = "DS";
			qcom,glinkpkt-dev-name = "at_mdm0";
		};

		qcom,glinkpkt-apr-apps2 {
			qcom,glinkpkt-edge = "adsp";
			qcom,glinkpkt-ch-name = "apr_apps2";
			qcom,glinkpkt-dev-name = "apr_apps2";
		};

		qcom,glinkpkt-data40-cntl {
			qcom,glinkpkt-edge = "mpss";
			qcom,glinkpkt-ch-name = "DATA40_CNTL";
			qcom,glinkpkt-dev-name = "smdcntl8";
		};

		qcom,glinkpkt-data1 {
			qcom,glinkpkt-edge = "mpss";
			qcom,glinkpkt-ch-name = "DATA1";
			qcom,glinkpkt-dev-name = "smd7";
		};

		qcom,glinkpkt-data4 {
			qcom,glinkpkt-edge = "mpss";
			qcom,glinkpkt-ch-name = "DATA4";
			qcom,glinkpkt-dev-name = "smd8";
		};

		qcom,glinkpkt-data11 {
			qcom,glinkpkt-edge = "mpss";
			qcom,glinkpkt-ch-name = "DATA11";
			qcom,glinkpkt-dev-name = "smd11";
		};
	};

	qcom,smp2p_sleepstate {
		compatible = "qcom,smp2p-sleepstate";
		qcom,smem-states = <&sleepstate_smp2p_out 0>;
		interrupt-parent = <&sleepstate_smp2p_in>;
		interrupts = <0 0>;
		interrupt-names = "smp2p-sleepstate-in";
	};

	qcom,smp2p-modem {
		compatible = "qcom,smp2p";
		qcom,smem = <435>, <428>;
		interrupts = <GIC_SPI 70 IRQ_TYPE_EDGE_RISING>;
		mboxes = <&apcs_glb 14>;
		qcom,local-pid = <0>;
		qcom,remote-pid = <1>;

		modem_smp2p_out: master-kernel {
			qcom,entry-name = "master-kernel";
			#qcom,smem-state-cells = <1>;
		};

		modem_smp2p_in: slave-kernel {
			qcom,entry-name = "slave-kernel";
			interrupt-controller;
			#interrupt-cells = <2>;
		};

		smp2p_ipa_1_out: qcom,smp2p-ipa-1-out {
			qcom,entry-name = "ipa";
			#qcom,smem-state-cells = <1>;
		};

		/* ipa - inbound entry from mss */
		smp2p_ipa_1_in: qcom,smp2p-ipa-1-in {
			qcom,entry-name = "ipa";
			interrupt-controller;
			#interrupt-cells = <2>;
		};
	};

	qcom,smp2p-adsp {
		compatible = "qcom,smp2p";
		qcom,smem = <443>, <429>;
		interrupts = <GIC_SPI 393 IRQ_TYPE_EDGE_RISING>;
		mboxes = <&apcs_glb 10>;
		qcom,local-pid = <0>;
		qcom,remote-pid = <2>;

		adsp_smp2p_out: master-kernel {
			qcom,entry-name = "master-kernel";
			#qcom,smem-state-cells = <1>;
		};

		adsp_smp2p_in: slave-kernel {
			qcom,entry-name = "slave-kernel";
			interrupt-controller;
			#interrupt-cells = <2>;
		};

		sleepstate_smp2p_out: sleepstate-out {
			qcom,entry-name = "sleepstate";
			#qcom,smem-state-cells = <1>;
		};

		sleepstate_smp2p_in: qcom,sleepstate-in {
			qcom,entry-name = "sleepstate_see";
			interrupt-controller;
			#interrupt-cells = <2>;
		};
	};

	qcom,smp2p-cdsp {
		compatible = "qcom,smp2p";
		qcom,smem = <94>, <432>;
		interrupts = <GIC_SPI 263 IRQ_TYPE_EDGE_RISING>;
		mboxes = <&apcs_glb 30>;
		qcom,local-pid = <0>;
		qcom,remote-pid = <5>;

		cdsp_smp2p_out: master-kernel {
			qcom,entry-name = "master-kernel";
			#qcom,smem-state-cells = <1>;
		};

		cdsp_smp2p_in: slave-kernel {
			qcom,entry-name = "slave-kernel";
			interrupt-controller;
			#interrupt-cells = <2>;
		};
	};

	qcom_seecom: qseecom@46d00000 {
		compatible = "qcom,qseecom";
		reg = <0x46d00000 0x2200000>;
		reg-names = "secapp-region";
		memory-region = <&qseecom_mem>;
		qcom,hlos-num-ce-hw-instances = <1>;
		qcom,hlos-ce-hw-instance = <0>;
		qcom,qsee-ce-hw-instance = <0>;
		qcom,disk-encrypt-pipe-pair = <2>;
		qcom,support-fde;
		qcom,no-clock-support;
		qcom,fde-key-size;
		qcom,appsbl-qseecom-support;
		qcom,commonlib64-loaded-by-uefi;
		qcom,qsee-reentrancy-support = <2>;
	};

	qcom_smcinvoke: smcinvoke@46d00000 {
		compatible = "qcom,smcinvoke";
		reg = <0x46d00000 0x2200000>;
		reg-names = "secapp-region";
	};

	qcom_rng: qrng@1b53000 {
		compatible = "qcom,msm-rng";
		reg = <0x1b53000 0x1000>;
		qcom,msm-rng-iface-clk;
		qcom,no-qrng-config;
		qcom,msm-bus,name = "msm-rng-noc";
		qcom,msm-bus,num-cases = <2>;
		qcom,msm-bus,num-paths = <1>;
		qcom,msm-bus,vectors-KBps =
			<1 618 0 0>,    /* No vote */
			<1 618 0 300000>;  /* 75 MHz */
		clocks = <&clock_gcc GCC_PRNG_AHB_CLK>;
		clock-names = "iface_clk";
	};

	qcom_tzlog: tz-log@0c125720 {
		compatible = "qcom,tz-log";
		reg = <0x0c125720 0x3000>;
		qcom,hyplog-enabled;
		hyplog-address-offset = <0x410>;
		hyplog-size-offset = <0x414>;
	};

	spmi_bus: qcom,spmi@1c40000 {
		compatible = "qcom,spmi-pmic-arb";
		reg = <0x1c40000 0x1100>,
			<0x1e00000 0x2000000>,
			<0x3e00000 0x100000>,
			<0x3f00000 0xa0000>,
			<0x1c0a000 0x26000>;
		reg-names = "core", "chnls", "obsrvr", "intr", "cnfg";
		interrupt-names = "periph_irq";
		interrupts = <GIC_SPI 183 IRQ_TYPE_NONE>;
		qcom,ee = <0>;
		qcom,channel = <0>;
		#address-cells = <1>;
		#size-cells = <1>;
		interrupt-controller;
		#interrupt-cells = <4>;
		cell-index = <0>;
	};

	qcom,rmtfs_sharedmem@0 {
		compatible = "qcom,sharedmem-uio";
		reg = <0x0 0x200000>;
		reg-names = "rmtfs";
		qcom,client-id = <0x00000001>;
	};

	qcom_cedev: qcedev@1b20000 {
		compatible = "qcom,qcedev";
		reg = <0x1b20000 0x20000>,
			<0x1b04000 0x24000>;
		reg-names = "crypto-base","crypto-bam-base";
		interrupts = <0 247 0>;
		qcom,bam-pipe-pair = <3>;
		qcom,ce-hw-instance = <0>;
		qcom,ce-device = <0>;
		qcom,ce-hw-shared;
		qcom,bam-ee = <0>;
		qcom,msm-bus,name = "qcedev-noc";
		qcom,msm-bus,num-cases = <2>;
		qcom,msm-bus,num-paths = <1>;
		qcom,msm-bus,vectors-KBps =
				<125 512 0 0>,
				<125 512 393600 393600>;
		qcom,smmu-s1-enable;
		qcom,no-clock-support;
		iommus = <&apps_smmu 0x01A6 0x0011>,
			 <&apps_smmu 0x01B6 0x0011>;
	};

	qcom_crypto: qcrypto@1b20000 {
		compatible = "qcom,qcrypto";
		reg = <0x1b20000 0x20000>,
			 <0x1b04000 0x24000>;
		reg-names = "crypto-base","crypto-bam-base";
		interrupts = <0 247 0>;
		qcom,bam-pipe-pair = <2>;
		qcom,ce-hw-instance = <0>;
		qcom,ce-device = <0>;
		qcom,bam-ee = <0>;
		qcom,ce-hw-shared;
		qcom,clk-mgmt-sus-res;
		qcom,msm-bus,name = "qcrypto-noc";
		qcom,msm-bus,num-cases = <2>;
		qcom,msm-bus,num-paths = <1>;
		qcom,msm-bus,vectors-KBps =
			<125 512 0 0>,
			<125 512 393600 393600>;
		qcom,use-sw-aes-cbc-ecb-ctr-algo;
		qcom,use-sw-aes-xts-algo;
		qcom,use-sw-aes-ccm-algo;
		qcom,use-sw-ahash-algo;
		qcom,use-sw-aead-algo;
		qcom,use-sw-hmac-algo;
		qcom,smmu-s1-enable;
		qcom,no-clock-support;
		iommus = <&apps_smmu 0x01A4 0x0011>,
			<&apps_smmu 0x01B4 0x0011>;
	};

	slim_aud: slim@a2c0000 {
		cell-index = <1>;
		compatible = "qcom,slim-ngd";
		reg = <0xa2c0000 0x2c000>,
			<0xa284000 0x2a000>;
		reg-names = "slimbus_physical", "slimbus_bam_physical";
		interrupts = <0 397 0>, <0 398 0>;
		interrupt-names = "slimbus_irq", "slimbus_bam_irq";
		qcom,apps-ch-pipes = <0x7c0000>;
		qcom,ea-pc = <0x310>;
		status = "disabled";
		qcom,iommu-s1-bypass;

		iommu_slim_aud_ctrl_cb: qcom,iommu_slim_ctrl_cb {
			compatible = "qcom,iommu-slim-ctrl-cb";
			iommus = <&apps_smmu 0x66 0x0>,
				 <&apps_smmu 0x6d 0x0>,
				 <&apps_smmu 0x6e 0x1>,
				 <&apps_smmu 0x70 0x1>;
		};
	};

	slim_qca: slim@a340000 {
		cell-index = <3>;
		compatible = "qcom,slim-ngd";
		reg = <0xa340000 0x2c000>,
			<0xa304000 0x20000>;
		reg-names = "slimbus_physical", "slimbus_bam_physical";
		interrupts = <0 403 0>, <0 404 0>;
		interrupt-names = "slimbus_irq", "slimbus_bam_irq";
		status = "disabled";
		qcom,iommu-s1-bypass;

		iommu_slim_qca_ctrl_cb: qcom,iommu_slim_ctrl_cb {
			compatible = "qcom,iommu-slim-ctrl-cb";
			iommus = <&apps_smmu 0x73 0x0>;
		};
	};

	sdcc1_ice: sdcc1ice@4748000{
		compatible = "qcom,ice";
		reg = <0x4748000 0x8000>;
		qcom,enable-ice-clk;
		clock-names = "ice_core_clk_src", "ice_core_clk",
				"bus_clk", "iface_clk";
		clocks = <&clock_gcc GCC_SDCC1_ICE_CORE_CLK_SRC>,
			<&clock_gcc GCC_SDCC1_ICE_CORE_CLK>,
			<&clock_gcc GCC_SDCC1_AHB_CLK>,
			<&clock_gcc GCC_SDCC1_APPS_CLK>;
		qcom,op-freq-hz = <300000000>, <0>, <0>, <0>;
		qcom,msm-bus,name = "sdcc_ice_noc";
		qcom,msm-bus,num-cases = <2>;
		qcom,msm-bus,num-paths = <1>;
		qcom,msm-bus,vectors-KBps =
				<1 757 0 0>,    /* No vote */
				<1 757 1000 0>; /* Max. bandwidth */
		qcom,bus-vector-names = "MIN",
					"MAX";
		qcom,instance-type = "sdcc";
	};

	sdhc_1: sdhci@4744000 {
		compatible = "qcom,sdhci-msm-v5";
		reg = <0x4744000 0x1000>, <0x4745000 0x1000>;
		reg-names = "hc_mem", "cmdq_mem";

		interrupts = <GIC_SPI 348 IRQ_TYPE_NONE>,
					<GIC_SPI 352 IRQ_TYPE_NONE>;
		interrupt-names = "hc_irq", "pwr_irq";
		sdhc-msm-crypto = <&sdcc1_ice>;

		qcom,bus-width = <8>;
		qcom,large-address-bus;

		qcom,clk-rates = <400000 20000000 25000000 50000000 100000000
						192000000 384000000>;
		qcom,bus-speed-mode = "HS400_1p8v", "HS200_1p8v", "DDR_1p8v";

		qcom,devfreq,freq-table = <50000000 200000000>;

		clocks = <&clock_gcc GCC_SDCC1_AHB_CLK>,
			<&clock_gcc GCC_SDCC1_APPS_CLK>,
			<&clock_gcc GCC_SDCC1_ICE_CORE_CLK>;
		clock-names = "iface_clk", "core_clk", "ice_core_clk";

		qcom,ice-clk-rates = <300000000 75000000>;

		qcom,nonremovable;
		status = "disabled";
	};

	sdhc_2: sdhci@4784000 {
		compatible = "qcom,sdhci-msm-v5";
		reg = <0x4784000 0x1000>;
		reg-names = "hc_mem";

		interrupts = <GIC_SPI 350 IRQ_TYPE_NONE>,
					<GIC_SPI 353 IRQ_TYPE_NONE>;
		interrupt-names = "hc_irq", "pwr_irq";

		qcom,bus-width = <4>;
		qcom,large-address-bus;

		qcom,clk-rates = <400000 20000000 25000000
				50000000 100000000 202000000>;
		qcom,bus-speed-mode = "SDR12", "SDR25", "SDR50", "DDR50",
				      "SDR104";

		qcom,devfreq,freq-table = <50000000 202000000>;

		clocks = <&clock_gcc GCC_SDCC2_AHB_CLK>,
			<&clock_gcc GCC_SDCC2_APPS_CLK>;
		clock-names = "iface_clk", "core_clk";

		status = "disabled";
	};

	qcom,msm_gsi {
		compatible = "qcom,msm_gsi";
	};

	qcom,rmnet-ipa {
		compatible = "qcom,rmnet-ipa3";
		qcom,rmnet-ipa-ssr;
		qcom,ipa-platform-type-msm;
		qcom,ipa-advertise-sg-support;
		qcom,ipa-napi-enable;
	};

	ipa_hw: qcom,ipa@5800000 {
		compatible = "qcom,ipa";
		reg = <0x5800000 0x34000>,
		      <0x5804000 0x2c000>;
		reg-names = "ipa-base", "gsi-base";
		interrupts = <0 257 0>, <0 259 0>;
		interrupt-names = "ipa-irq", "gsi-irq";
		qcom,ipa-hw-ver = <16>; /* IPA core version = IPAv4.2 */
		qcom,ipa-hw-mode = <0>;
		qcom,ee = <0>;
		qcom,use-ipa-tethering-bridge;
		qcom,modem-cfg-emb-pipe-flt;
		qcom,ipa-wdi2;
		qcom,ipa-wdi2_over_gsi;
		qcom,ipa-fltrt-not-hashable;
		qcom,use-64-bit-dma-mask;
		qcom,arm-smmu;
		qcom,smmu-fast-map;
		qcom,use-ipa-pm;
		qcom,bandwidth-vote-for-ipa;
		qcom,msm-bus,name = "ipa";
		qcom,msm-bus,num-cases = <5>;
		qcom,msm-bus,num-paths = <4>;
		qcom,msm-bus,vectors-KBps =
		/* No vote */
		<MSM_BUS_MASTER_IPA MSM_BUS_SLAVE_EBI_CH0 0 0>,
		<MSM_BUS_MASTER_IPA MSM_BUS_SLAVE_OCIMEM 0 0>,
		<MSM_BUS_MASTER_AMPSS_M0 MSM_BUS_SLAVE_IPA_CFG 0 0>,
		<MSM_BUS_MASTER_IPA_CORE MSM_BUS_SLAVE_IPA_CORE 0 0>,
		/* SVS2 */
		<MSM_BUS_MASTER_IPA MSM_BUS_SLAVE_EBI_CH0 80000 465000>,
		<MSM_BUS_MASTER_IPA MSM_BUS_SLAVE_OCIMEM 80000 68570>,
		<MSM_BUS_MASTER_AMPSS_M0 MSM_BUS_SLAVE_IPA_CFG 80000 30>,
		<MSM_BUS_MASTER_IPA_CORE MSM_BUS_SLAVE_IPA_CORE 0 30>,
		/* SVS */
		<MSM_BUS_MASTER_IPA MSM_BUS_SLAVE_EBI_CH0 80000 2000000>,
		<MSM_BUS_MASTER_IPA MSM_BUS_SLAVE_OCIMEM 80000 267461>,
		<MSM_BUS_MASTER_AMPSS_M0 MSM_BUS_SLAVE_IPA_CFG 80000 109890>,
		<MSM_BUS_MASTER_IPA_CORE MSM_BUS_SLAVE_IPA_CORE 0 109>,
		/* NOMINAL */
		<MSM_BUS_MASTER_IPA MSM_BUS_SLAVE_EBI_CH0  206000 4000000>,
		<MSM_BUS_MASTER_IPA MSM_BUS_SLAVE_OCIMEM 206000 712961>,
		<MSM_BUS_MASTER_AMPSS_M0 MSM_BUS_SLAVE_IPA_CFG 206000 491520>,
		<MSM_BUS_MASTER_IPA_CORE MSM_BUS_SLAVE_IPA_CORE 0 491>,
		/* TURBO */
		<MSM_BUS_MASTER_IPA MSM_BUS_SLAVE_EBI_CH0 206000 5598900>,
		<MSM_BUS_MASTER_IPA MSM_BUS_SLAVE_OCIMEM 206000 1436481>,
		<MSM_BUS_MASTER_AMPSS_M0 MSM_BUS_SLAVE_IPA_CFG 206000 491520>,
		<MSM_BUS_MASTER_IPA_CORE MSM_BUS_SLAVE_IPA_CORE 0 491>;
		qcom,bus-vector-names =
			"MIN", "SVS2", "SVS", "NOMINAL", "TURBO";
		qcom,throughput-threshold = <310 600 1000>;
		qcom,scaling-exceptions = <>;

		/* smp2p information */
		qcom,smp2p_map_ipa_1_out {
			compatible = "qcom,smp2p-map-ipa-1-out";
			qcom,smem-states = <&smp2p_ipa_1_out 0>;
			qcom,smem-state-names = "ipa-smp2p-out";
		};

		qcom,smp2p_map_ipa_1_in {
			compatible = "qcom,smp2p-map-ipa-1-in";
			interrupts-extended = <&smp2p_ipa_1_in 0 0>;
			interrupt-names = "ipa-smp2p-in";
		};
	};

	ipa_smmu_ap: ipa_smmu_ap {
		compatible = "qcom,ipa-smmu-ap-cb";
		iommus = <&apps_smmu 0x00E0 0x0>;
		qcom,iova-mapping = <0x20000000 0x40000000>;
		/* modem tables in IMEM */
		qcom,additional-mapping = <0x0c123000 0x0c123000 0x2000>;
	};

	ipa_smmu_wlan: ipa_smmu_wlan {
		compatible = "qcom,ipa-smmu-wlan-cb";
		qcom,smmu-s1-bypass;
		iommus = <&apps_smmu 0x00E1 0x0>;
		/* ipa-uc ram */
		qcom,additional-mapping = <0x5860000 0x5860000 0x80000>;
	};

	ipa_smmu_uc: ipa_smmu_uc {
		compatible = "qcom,ipa-smmu-uc-cb";
		qcom,smmu-s1-bypass;
		iommus = <&apps_smmu 0x00E2 0x0>;
		qcom,iova-mapping = <0x40400000 0x1fc00000>;
	};

	qcom,ipa_fws {
		compatible = "qcom,pil-tz-generic";
		qcom,pas-id = <0xf>;
		qcom,firmware-name = "ipa_fws";
		qcom,pil-force-shutdown;
		memory-region = <&pil_ipa_fw_mem>;
	};

	qcom,venus@5ae0000 {
		compatible = "qcom,pil-tz-generic";
		reg = <0x5ae0000 0x4000>;

		vdd-supply = <&venus_gdsc>;
		qcom,proxy-reg-names = "vdd";
		qcom,mas-crypto = <&mas_crypto_c0>;

		clocks = <&clock_videocc VIDEO_CC_VENUS_CTL_CORE_CLK>,
			<&clock_videocc VIDEO_CC_VENUS_AHB_CLK>,
			<&clock_videocc VIDEO_CC_VENUS_CTL_AXI_CLK>;
		clock-names = "core_clk", "iface_clk", "bus_clk";
		qcom,proxy-clock-names = "core_clk", "iface_clk", "bus_clk";

		qcom,pas-id = <9>;
		qcom,msm-bus,name = "pil-venus";
		qcom,msm-bus,num-cases = <2>;
		qcom,msm-bus,num-paths = <1>;
		qcom,msm-bus,vectors-KBps =
			<63 512 0 0>,
			<63 512 0 304000>;
		qcom,proxy-timeout-ms = <100>;
		qcom,firmware-name = "venus";
		memory-region = <&pil_video_mem>;
	};

	cx_ipeak_lm: cx_ipeak@3ed000 {
		compatible = "qcom,cx-ipeak-v2";
		reg = <0x3ed000 0xc00c>;
	};

	ssc_sensors: qcom,msm-ssc-sensors {
		compatible = "qcom,msm-ssc-sensors";
		status = "ok";
	};

	ddr_bw_opp_table: ddr-bw-opp-table {
		compatible = "operating-points-v2";
		BW_OPP_ENTRY( 200, 4); /*  762 MB/s */
		BW_OPP_ENTRY( 300, 4); /* 1144 MB/s */
		BW_OPP_ENTRY( 451, 4); /* 1721 MB/s */
		BW_OPP_ENTRY( 547, 4); /* 2086 MB/s */
		BW_OPP_ENTRY( 681, 4); /* 2597 MB/s */
		BW_OPP_ENTRY( 768, 4); /* 2929 MB/s */
		BW_OPP_ENTRY(1017, 4); /* 3879 MB/s */
		BW_OPP_ENTRY(1353, 4); /* 5161 MB/s */
		BW_OPP_ENTRY(1555, 4); /* 5931 MB/s */
		BW_OPP_ENTRY(1804, 4); /* 6881 MB/s */
	};

	suspendable_ddr_bw_opp_table: suspendable-ddr-bw-opp-table {
		compatible = "operating-points-v2";
		BW_OPP_ENTRY(   0, 4); /*    0 MB/s */
		BW_OPP_ENTRY( 200, 4); /*  762 MB/s */
		BW_OPP_ENTRY( 300, 4); /* 1144 MB/s */
		BW_OPP_ENTRY( 451, 4); /* 1721 MB/s */
		BW_OPP_ENTRY( 547, 4); /* 2086 MB/s */
		BW_OPP_ENTRY( 681, 4); /* 2597 MB/s */
		BW_OPP_ENTRY( 768, 4); /* 2929 MB/s */
		BW_OPP_ENTRY(1017, 4); /* 3879 MB/s */
		BW_OPP_ENTRY(1353, 4); /* 5161 MB/s */
		BW_OPP_ENTRY(1555, 4); /* 5931 MB/s */
		BW_OPP_ENTRY(1804, 4); /* 6881 MB/s */
	};

	cpu_cpu_ddr_bw: qcom,cpu-cpu-ddr-bw {
		compatible = "qcom,devbw";
		governor = "performance";
		qcom,src-dst-ports =
			<MSM_BUS_MASTER_AMPSS_M0 MSM_BUS_SLAVE_EBI_CH0>;
		qcom,active-only;
		operating-points-v2 = <&ddr_bw_opp_table>;
	};

	cpu_cpu_ddr_bwmon: qcom,cpu-cpu-ddr-bwmon@90cd000 {
		compatible = "qcom,bimc-bwmon5";
		reg = <0x90cd000 0x1000>;
		reg-names = "base";
		interrupts = <GIC_SPI 251 IRQ_TYPE_LEVEL_HIGH>;
		qcom,hw-timer-hz = <19200000>;
		qcom,target-dev = <&cpu_cpu_ddr_bw>;
		qcom,count-unit = <0x10000>;
	};

	cpu0_cpu_ddr_lat: qcom,cpu0-cpu-ddr-lat {
		compatible = "qcom,devbw";
		governor = "performance";
		qcom,src-dst-ports =
			<MSM_BUS_MASTER_AMPSS_M0 MSM_BUS_SLAVE_EBI_CH0>;
		qcom,active-only;
		operating-points-v2 = <&ddr_bw_opp_table>;
	};

	cpu0_cpu_ddr_latmon: qcom,cpu0-cpu-ddr-latmon {
		compatible = "qcom,arm-memlat-mon";
		qcom,cpulist = <&CPU0 &CPU1 &CPU2 &CPU3>;
		qcom,target-dev = <&cpu0_cpu_ddr_lat>;
		qcom,cachemiss-ev = <0x17>;
		qcom,stall-cycle-ev = <0xE7>;
		qcom,core-dev-table =
			<  864000 MHZ_TO_MBPS( 300, 4) >,
			< 1305600 MHZ_TO_MBPS( 547, 4) >,
			< 1420000 MHZ_TO_MBPS( 768, 4) >,
			< 1804800 MHZ_TO_MBPS(1017, 4) >;
	};

	cpu4_cpu_ddr_lat: qcom,cpu4-cpu-ddr-lat {
		compatible = "qcom,devbw";
		governor = "performance";
		qcom,src-dst-ports =
			<MSM_BUS_MASTER_AMPSS_M0 MSM_BUS_SLAVE_EBI_CH0>;
		qcom,active-only;
		operating-points-v2 = <&ddr_bw_opp_table>;
	};

	cpu4_cpu_ddr_latmon: qcom,cpu4-cpu-ddr-latmon {
		compatible = "qcom,arm-memlat-mon";
		qcom,cpulist = <&CPU4 &CPU5 &CPU6 &CPU7>;
		qcom,target-dev = <&cpu4_cpu_ddr_lat>;
		qcom,cachemiss-ev = <0x17>;
		qcom,stall-cycle-ev = <0x24>;
		qcom,core-dev-table =
			<  902400 MHZ_TO_MBPS( 451, 4) >,
			< 1401600 MHZ_TO_MBPS(1017, 4) >,
			< 1804800 MHZ_TO_MBPS(1555, 4) >,
			< 2016000 MHZ_TO_MBPS(1804, 4) >;
	};

	cpu0_cpu_ddr_latfloor: qcom,cpu0-cpu-ddr-latfloor {
		compatible = "qcom,devbw";
		governor = "performance";
		qcom,src-dst-ports =
			<MSM_BUS_MASTER_AMPSS_M0 MSM_BUS_SLAVE_EBI_CH0>;
		qcom,active-only;
		operating-points-v2 = <&ddr_bw_opp_table>;
	};

	cpu0_computemon: qcom,cpu0-computemon {
		compatible = "qcom,arm-cpu-mon";
		qcom,cpulist = <&CPU0 &CPU1 &CPU2 &CPU3>;
		qcom,target-dev = <&cpu0_cpu_ddr_latfloor>;
		qcom,core-dev-table =
			<  614400 MHZ_TO_MBPS( 300, 4) >,
			< 1017600 MHZ_TO_MBPS( 451, 4) >,
			< 1420000 MHZ_TO_MBPS( 547, 4) >,
			< 1804800 MHZ_TO_MBPS( 768, 4) >;
	};

	cpu4_cpu_ddr_latfloor: qcom,cpu4-cpu-ddr-latfloor {
		compatible = "qcom,devbw";
		governor = "performance";
		qcom,src-dst-ports =
			<MSM_BUS_MASTER_AMPSS_M0 MSM_BUS_SLAVE_EBI_CH0>;
		qcom,active-only;
		operating-points-v2 = <&ddr_bw_opp_table>;
	};

	cpu4_computemon: qcom,cpu4-computemon {
		compatible = "qcom,arm-cpu-mon";
		qcom,cpulist = <&CPU4 &CPU5 &CPU6 &CPU7>;
		qcom,target-dev = <&cpu4_cpu_ddr_latfloor>;
		qcom,core-dev-table =
			<  902400 MHZ_TO_MBPS( 300, 4) >,
			< 1056000 MHZ_TO_MBPS( 547, 4) >,
			< 1401680 MHZ_TO_MBPS( 768, 4) >,
			< 1804800 MHZ_TO_MBPS(1017, 4) >,
			< 2016000 MHZ_TO_MBPS(1804, 4) >;
	};
};

#include "pmi632.dtsi"
#include "pm6125.dtsi"
#include "trinket-qupv3.dtsi"
#include "trinket-pinctrl.dtsi"
#include "trinket-ion.dtsi"
#include "pm6125-rpm-regulator.dtsi"
#include "trinket-regulator.dtsi"
#include "trinket-gdsc.dtsi"
#include "trinket-usb.dtsi"
#include "msm-arm-smmu-trinket.dtsi"
#include "trinket-qupv3.dtsi"
#include "trinket-coresight.dtsi"
#include "trinket-vidc.dtsi"
#include "trinket-pm.dtsi"
#include "trinket-gpu.dtsi"
#include "trinket-bus.dtsi"
#include "trinket-sde-pll.dtsi"
#include "trinket-sde.dtsi"

&pm6125_vadc {
	pinctrl-names = "default";
	pinctrl-0 = <&camera_therm_default &emmc_therm_default>;

	rf_pa0_therm {
		reg = <ADC_AMUX_THM1_PU2>;
		label = "rf_pa0_therm";
		qcom,ratiometric;
		qcom,hw-settle-time = <200>;
		qcom,pre-scaling = <1 1>;
	};

	quiet_therm {
		reg = <ADC_AMUX_THM2_PU2>;
		label = "quiet_therm";
		qcom,ratiometric;
		qcom,hw-settle-time = <200>;
		qcom,pre-scaling = <1 1>;
	};

	camera_flash_therm {
		reg = <ADC_GPIO1_PU2>;
		label = "camera_flash_therm";
		qcom,ratiometric;
		qcom,hw-settle-time = <200>;
		qcom,pre-scaling = <1 1>;
	};

	emmc_ufs_therm {
		reg = <ADC_GPIO3_PU2>;
		label = "emmc_ufs_therm";
		qcom,ratiometric;
		qcom,hw-settle-time = <200>;
		qcom,pre-scaling = <1 1>;
	};

	rf_pa1_therm {
		reg = <ADC_GPIO4_PU2>;
		label = "rf_pa1_therm";
		qcom,ratiometric;
		qcom,hw-settle-time = <200>;
		qcom,pre-scaling = <1 1>;
	};

};

&pm6125_gpios {
	camera_therm {
		camera_therm_default: camera_therm_default {
			pins = "gpio3";
			bias-high-impedance;
		};
	};

	emmc_therm {
		emmc_therm_default: emmc_therm_default {
			pins = "gpio6";
			bias-high-impedance;
		};
	};

};

&spmi_bus {
	qcom,pm6125@0 {
		pm6125_adc_tm_iio: adc_tm@3400 {
			compatible = "qcom,adc-tm5-iio";
			reg = <0x3400 0x100>;
			#thermal-sensor-cells = <1>;
			io-channels = <&pm6125_vadc ADC_GPIO1_PU2>,
					<&pm6125_vadc ADC_GPIO3_PU2>;

			emmc_ufs_therm {
				reg = <ADC_GPIO1_PU2>;
				qcom,ratiometric;
				qcom,hw-settle-time = <200>;
			};

			camera_flash_therm {
				reg = <ADC_GPIO3_PU2>;
				qcom,ratiometric;
				qcom,hw-settle-time = <200>;
			};
		};
	};
};

&pm6125_adc_tm {
	io-channels = <&pm6125_vadc ADC_AMUX_THM1_PU2>,
			<&pm6125_vadc ADC_AMUX_THM2_PU2>,
			<&pm6125_vadc ADC_XO_THERM_PU2>,
			<&pm6125_vadc ADC_GPIO4_PU2>;

	/* Channel nodes */
	rf_pa0_therm {
		reg = <ADC_AMUX_THM1_PU2>;
		qcom,ratiometric;
		qcom,hw-settle-time = <200>;
	};

	quiet_therm {
		reg = <ADC_AMUX_THM2_PU2>;
		qcom,ratiometric;
		qcom,hw-settle-time = <200>;
	};

	xo_therm {
		reg = <ADC_XO_THERM_PU2>;
		qcom,ratiometric;
		qcom,hw-settle-time = <200>;
	};

	rf_pa1_therm {
		reg = <ADC_GPIO4_PU2>;
		qcom,ratiometric;
		qcom,hw-settle-time = <200>;
	};
};

&pmi632_vadc {
	pinctrl-names = "default";
	pinctrl-0 = <&conn_therm_default &skin_therm_default>;

	xo_therm {
		status = "disabled";
	};

	bat_therm {
		qcom,lut-index = <1>;
	};

	bat_therm_30k {
		qcom,lut-index = <1>;
	};

	bat_therm_400k {
		qcom,lut-index = <1>;
	};

	conn_therm {
		reg = <ADC_GPIO1_PU2>;
		label = "conn_therm";
		qcom,ratiometric;
		qcom,hw-settle-time = <200>;
		qcom,pre-scaling = <1 1>;
	};

	skin_therm {
		reg = <ADC_GPIO2_PU2>;
		label = "skin_therm";
		qcom,ratiometric;
		qcom,hw-settle-time = <200>;
		qcom,pre-scaling = <1 1>;
	};
};

&pmi632_gpios {
	conn_therm {
		conn_therm_default: conn_therm_default {
			pins = "gpio1";
			bias-high-impedance;
		};
	};

	skin_therm {
		skin_therm_default: skin_therm_default {
			pins = "gpio3";
			bias-high-impedance;
		};
	};

};

&pmi632_adc_tm {
	io-channels = <&pmi632_vadc ADC_GPIO1_PU2>,
			<&pmi632_vadc ADC_GPIO2_PU2>;

	/* Channel nodes */
	conn_therm {
		reg = <ADC_GPIO1_PU2>;
		qcom,ratiometric;
		qcom,hw-settle-time = <200>;
	};

	skin_therm {
		reg = <ADC_GPIO2_PU2>;
		qcom,ratiometric;
		qcom,hw-settle-time = <200>;
	};
};

&ufs_phy_gdsc {
	status = "ok";
};

&usb30_prim_gdsc {
	status = "ok";
};

&camss_cpp_gdsc {
	status = "ok";
};

&camss_top_gdsc {
	status = "ok";
};

&camss_vfe0_gdsc {
	status = "ok";
};

&camss_vfe1_gdsc {
	status = "ok";
};

&hlos1_vote_turing_mmu_tbu1_gdsc {
	status = "ok";
};

&hlos1_vote_turing_mmu_tbu0_gdsc {
	status = "ok";
};

&hlos1_vote_mm_snoc_mmu_tbu_rt_gdsc {
	status = "ok";
};

&hlos1_vote_mm_snoc_mmu_tbu_nrt_gdsc {
	status = "ok";
};

&mdss_core_gdsc {
	status = "ok";
};

&gpu_cx_gdsc {
	status = "ok";
};

&gpu_gx_gdsc {
	status = "ok";
};

&vcodec0_gdsc {
	status = "ok";
};

&venus_gdsc {
	status = "ok";
};

&qupv3_se4_2uart {
	status = "ok";
};

<<<<<<< HEAD
&qupv3_se1_i2c {
	status = "ok";
	fsa4480: fsa4480@43 {
		compatible = "qcom,fsa4480-i2c";
		reg = <0x43>;
		pinctrl-names = "default";
		pinctrl-0 = <&fsa_usbc_ana_en>;
	};
};

&msm_vidc {
	qcom,cx-ipeak-data = <&cx_ipeak_lm 6>;
	qcom,clock-freq-threshold = <460000000>;
};

#include "trinket-audio.dtsi"
#include "trinket-thermal.dtsi"
=======
#include "trinket-thermal.dtsi"

&qupv3_se1_i2c {
	status="ok";
	#include "pm8008.dtsi"
};

&tlmm {
	pm8008_active: pm8008_active {
		mux {
			pins = "gpio49";
			function = "gpio";
		};

		config {
			pins = "gpio49";
			bias-pull-up;
			output-high;
			drive-strength = <2>;
		};
	};
};

&pm8008_chip {
	pinctrl-names = "default";
	pinctrl-0 = <&pm8008_active>;
};

&pm8008_regulators {
	vdd_l1_l2-supply = <&S6A>;
};

&L1P {
	regulator-min-microvolt = <1200000>;
	regulator-max-microvolt = <1200000>;
};

&L2P {
	regulator-min-microvolt = <1104000>;
	regulator-max-microvolt = <1104000>;
};

&L3P {
	regulator-min-microvolt = <2800000>;
	regulator-max-microvolt = <2800000>;
};

&L4P {
	regulator-min-microvolt = <2800000>;
	regulator-max-microvolt = <2800000>;
};

&L5P {
	regulator-min-microvolt = <2800000>;
	regulator-max-microvolt = <2800000>;
};

&L6P {
	regulator-min-microvolt = <3000000>;
	regulator-max-microvolt = <3000000>;
};

&L7P {
	regulator-min-microvolt = <3000000>;
	regulator-max-microvolt = <3000000>;
};
>>>>>>> eec3ebab
<|MERGE_RESOLUTION|>--- conflicted
+++ resolved
@@ -2578,7 +2578,6 @@
 	status = "ok";
 };
 
-<<<<<<< HEAD
 &qupv3_se1_i2c {
 	status = "ok";
 	fsa4480: fsa4480@43 {
@@ -2596,8 +2595,6 @@
 
 #include "trinket-audio.dtsi"
 #include "trinket-thermal.dtsi"
-=======
-#include "trinket-thermal.dtsi"
 
 &qupv3_se1_i2c {
 	status="ok";
@@ -2662,5 +2659,4 @@
 &L7P {
 	regulator-min-microvolt = <3000000>;
 	regulator-max-microvolt = <3000000>;
-};
->>>>>>> eec3ebab
+};