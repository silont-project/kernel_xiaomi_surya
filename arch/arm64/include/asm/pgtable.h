/*
 * Copyright (C) 2012 ARM Ltd.
 *
 * This program is free software; you can redistribute it and/or modify
 * it under the terms of the GNU General Public License version 2 as
 * published by the Free Software Foundation.
 *
 * This program is distributed in the hope that it will be useful,
 * but WITHOUT ANY WARRANTY; without even the implied warranty of
 * MERCHANTABILITY or FITNESS FOR A PARTICULAR PURPOSE.  See the
 * GNU General Public License for more details.
 *
 * You should have received a copy of the GNU General Public License
 * along with this program.  If not, see <http://www.gnu.org/licenses/>.
 */
#ifndef __ASM_PGTABLE_H
#define __ASM_PGTABLE_H

#include <asm/bug.h>
#include <asm/proc-fns.h>

#include <asm/bug.h>
#include <asm/memory.h>
#include <asm/pgtable-hwdef.h>
#include <asm/pgtable-prot.h>

/*
 * VMALLOC range.
 *
 * VMALLOC_START: beginning of the kernel vmalloc space
 * VMALLOC_END: extends to the available space below vmmemmap, PCI I/O space
 *	and fixed mappings
 */
#define VMALLOC_START		(MODULES_END)
#define VMALLOC_END		(PAGE_OFFSET - PUD_SIZE - VMEMMAP_SIZE - SZ_64K)

#define vmemmap			((struct page *)VMEMMAP_START - (memstart_addr >> PAGE_SHIFT))

#define FIRST_USER_ADDRESS	0UL

#ifndef __ASSEMBLY__

#include <asm/cmpxchg.h>
#include <asm/fixmap.h>
#include <linux/mmdebug.h>

extern void __pte_error(const char *file, int line, unsigned long val);
extern void __pmd_error(const char *file, int line, unsigned long val);
extern void __pud_error(const char *file, int line, unsigned long val);
extern void __pgd_error(const char *file, int line, unsigned long val);

/*
 * ZERO_PAGE is a global shared page that is always zero: used
 * for zero-mapped memory areas etc..
 */
extern unsigned long empty_zero_page[PAGE_SIZE / sizeof(unsigned long)];
#define ZERO_PAGE(vaddr)	phys_to_page(__pa_symbol(empty_zero_page))

#define pte_ERROR(pte)		__pte_error(__FILE__, __LINE__, pte_val(pte))

#define pte_pfn(pte)		((pte_val(pte) & PHYS_MASK) >> PAGE_SHIFT)

#define pfn_pte(pfn,prot)	(__pte(((phys_addr_t)(pfn) << PAGE_SHIFT) | pgprot_val(prot)))

#define pte_none(pte)		(!pte_val(pte))
#define pte_clear(mm,addr,ptep)	set_pte(ptep, __pte(0))
#define pte_page(pte)		(pfn_to_page(pte_pfn(pte)))

/*
 * The following only work if pte_present(). Undefined behaviour otherwise.
 */
#define pte_present(pte)	(!!(pte_val(pte) & (PTE_VALID | PTE_PROT_NONE)))
#define pte_young(pte)		(!!(pte_val(pte) & PTE_AF))
#define pte_special(pte)	(!!(pte_val(pte) & PTE_SPECIAL))
#define pte_write(pte)		(!!(pte_val(pte) & PTE_WRITE))
#define pte_user_exec(pte)	(!(pte_val(pte) & PTE_UXN))
#define pte_cont(pte)		(!!(pte_val(pte) & PTE_CONT))

#define pte_cont_addr_end(addr, end)						\
({	unsigned long __boundary = ((addr) + CONT_PTE_SIZE) & CONT_PTE_MASK;	\
	(__boundary - 1 < (end) - 1) ? __boundary : (end);			\
})

#define pmd_cont_addr_end(addr, end)						\
({	unsigned long __boundary = ((addr) + CONT_PMD_SIZE) & CONT_PMD_MASK;	\
	(__boundary - 1 < (end) - 1) ? __boundary : (end);			\
})

#define pte_hw_dirty(pte)	(pte_write(pte) && !(pte_val(pte) & PTE_RDONLY))
#define pte_sw_dirty(pte)	(!!(pte_val(pte) & PTE_DIRTY))
#define pte_dirty(pte)		(pte_sw_dirty(pte) || pte_hw_dirty(pte))

#define pte_valid(pte)		(!!(pte_val(pte) & PTE_VALID))
/*
 * Execute-only user mappings do not have the PTE_USER bit set. All valid
 * kernel mappings have the PTE_UXN bit set.
 */
#define pte_valid_not_user(pte) \
	((pte_val(pte) & (PTE_VALID | PTE_USER | PTE_UXN)) == (PTE_VALID | PTE_UXN))
#define pte_valid_young(pte) \
	((pte_val(pte) & (PTE_VALID | PTE_AF)) == (PTE_VALID | PTE_AF))
#define pte_valid_user(pte) \
	((pte_val(pte) & (PTE_VALID | PTE_USER)) == (PTE_VALID | PTE_USER))

/*
 * Could the pte be present in the TLB? We must check mm_tlb_flush_pending
 * so that we don't erroneously return false for pages that have been
 * remapped as PROT_NONE but are yet to be flushed from the TLB.
 */
#define pte_accessible(mm, pte)	\
	(mm_tlb_flush_pending(mm) ? pte_present(pte) : pte_valid_young(pte))

/*
 * p??_access_permitted() is true for valid user mappings (subject to the
 * write permission check) other than user execute-only which do not have the
 * PTE_USER bit set. PROT_NONE mappings do not have the PTE_VALID bit set.
 */
#define pte_access_permitted(pte, write) \
	(pte_valid_user(pte) && (!(write) || pte_write(pte)))
#define pmd_access_permitted(pmd, write) \
	(pte_access_permitted(pmd_pte(pmd), (write)))
#define pud_access_permitted(pud, write) \
	(pte_access_permitted(pud_pte(pud), (write)))

static inline pte_t clear_pte_bit(pte_t pte, pgprot_t prot)
{
	pte_val(pte) &= ~pgprot_val(prot);
	return pte;
}

static inline pte_t set_pte_bit(pte_t pte, pgprot_t prot)
{
	pte_val(pte) |= pgprot_val(prot);
	return pte;
}

static inline pte_t pte_wrprotect(pte_t pte)
{
	pte = clear_pte_bit(pte, __pgprot(PTE_WRITE));
	pte = set_pte_bit(pte, __pgprot(PTE_RDONLY));
	return pte;
}

static inline pte_t pte_mkwrite(pte_t pte)
{
	pte = set_pte_bit(pte, __pgprot(PTE_WRITE));
	pte = clear_pte_bit(pte, __pgprot(PTE_RDONLY));
	return pte;
}

static inline pte_t pte_mkclean(pte_t pte)
{
	pte = clear_pte_bit(pte, __pgprot(PTE_DIRTY));
	pte = set_pte_bit(pte, __pgprot(PTE_RDONLY));

	return pte;
}

static inline pte_t pte_mkdirty(pte_t pte)
{
	pte = set_pte_bit(pte, __pgprot(PTE_DIRTY));

	if (pte_write(pte))
		pte = clear_pte_bit(pte, __pgprot(PTE_RDONLY));

	return pte;
}

static inline pte_t pte_mkold(pte_t pte)
{
	return clear_pte_bit(pte, __pgprot(PTE_AF));
}

static inline pte_t pte_mkyoung(pte_t pte)
{
	return set_pte_bit(pte, __pgprot(PTE_AF));
}

static inline pte_t pte_mkspecial(pte_t pte)
{
	return set_pte_bit(pte, __pgprot(PTE_SPECIAL));
}

static inline pte_t pte_mkcont(pte_t pte)
{
	pte = set_pte_bit(pte, __pgprot(PTE_CONT));
	return set_pte_bit(pte, __pgprot(PTE_TYPE_PAGE));
}

static inline pte_t pte_mknoncont(pte_t pte)
{
	return clear_pte_bit(pte, __pgprot(PTE_CONT));
}

static inline pte_t pte_mkpresent(pte_t pte)
{
	return set_pte_bit(pte, __pgprot(PTE_VALID));
}

static inline pmd_t pmd_mkcont(pmd_t pmd)
{
	return __pmd(pmd_val(pmd) | PMD_SECT_CONT);
}

static inline void set_pte(pte_t *ptep, pte_t pte)
{
#ifdef CONFIG_ARM64_STRICT_BREAK_BEFORE_MAKE
	pteval_t old = pte_val(*ptep);
	pteval_t new = pte_val(pte);

	/* Only problematic if valid -> valid */
	if (!(old & new & PTE_VALID))
		goto pte_ok;

	/* Changing attributes should go via an invalid entry */
	if (WARN_ON((old & PTE_ATTRINDX_MASK) != (new & PTE_ATTRINDX_MASK)))
		goto pte_bad;

	/* Change of OA is only an issue if one mapping is writable */
	if (!(old & new & PTE_RDONLY) &&
	    WARN_ON(pte_pfn(*ptep) != pte_pfn(pte)))
		goto pte_bad;

	goto pte_ok;

pte_bad:
	*ptep = __pte(0);
	dsb(ishst);
	asm("tlbi	vmalle1is");
	dsb(ish);
	isb();
pte_ok:
#endif

	*ptep = pte;

	/*
	 * Only if the new pte is valid and kernel, otherwise TLB maintenance
	 * or update_mmu_cache() have the necessary barriers.
	 */
	if (pte_valid_not_user(pte)) {
		dsb(ishst);
		isb();
	}
}

struct mm_struct;
struct vm_area_struct;

extern void __sync_icache_dcache(pte_t pteval, unsigned long addr);

/*
 * PTE bits configuration in the presence of hardware Dirty Bit Management
 * (PTE_WRITE == PTE_DBM):
 *
 * Dirty  Writable | PTE_RDONLY  PTE_WRITE  PTE_DIRTY (sw)
 *   0      0      |   1           0          0
 *   0      1      |   1           1          0
 *   1      0      |   1           0          1
 *   1      1      |   0           1          x
 *
 * When hardware DBM is not present, the sofware PTE_DIRTY bit is updated via
 * the page fault mechanism. Checking the dirty status of a pte becomes:
 *
 *   PTE_DIRTY || (PTE_WRITE && !PTE_RDONLY)
 */
static inline void set_pte_at(struct mm_struct *mm, unsigned long addr,
			      pte_t *ptep, pte_t pte)
{
	if (pte_present(pte) && pte_user_exec(pte) && !pte_special(pte))
		__sync_icache_dcache(pte, addr);

	/*
	 * If the existing pte is valid, check for potential race with
	 * hardware updates of the pte (ptep_set_access_flags safely changes
	 * valid ptes without going through an invalid entry).
	 */
	if (pte_valid(*ptep) && pte_valid(pte)) {
		VM_WARN_ONCE(!pte_young(pte),
			     "%s: racy access flag clearing: 0x%016llx -> 0x%016llx",
			     __func__, pte_val(*ptep), pte_val(pte));
		VM_WARN_ONCE(pte_write(*ptep) && !pte_dirty(pte),
			     "%s: racy dirty state clearing: 0x%016llx -> 0x%016llx",
			     __func__, pte_val(*ptep), pte_val(pte));
	}

	set_pte(ptep, pte);
}

#define __HAVE_ARCH_PTE_SAME
static inline int pte_same(pte_t pte_a, pte_t pte_b)
{
	pteval_t lhs, rhs;

	lhs = pte_val(pte_a);
	rhs = pte_val(pte_b);

	if (pte_present(pte_a))
		lhs &= ~PTE_RDONLY;

	if (pte_present(pte_b))
		rhs &= ~PTE_RDONLY;

	return (lhs == rhs);
}

/*
 * Huge pte definitions.
 */
#define pte_huge(pte)		(!(pte_val(pte) & PTE_TABLE_BIT))
#define pte_mkhuge(pte)		(__pte(pte_val(pte) & ~PTE_TABLE_BIT))

/*
 * Hugetlb definitions.
 */
#define HUGE_MAX_HSTATE		4
#define HPAGE_SHIFT		PMD_SHIFT
#define HPAGE_SIZE		(_AC(1, UL) << HPAGE_SHIFT)
#define HPAGE_MASK		(~(HPAGE_SIZE - 1))
#define HUGETLB_PAGE_ORDER	(HPAGE_SHIFT - PAGE_SHIFT)

#define __HAVE_ARCH_PTE_SPECIAL

static inline pte_t pud_pte(pud_t pud)
{
	return __pte(pud_val(pud));
}

static inline pmd_t pud_pmd(pud_t pud)
{
	return __pmd(pud_val(pud));
}

static inline pte_t pmd_pte(pmd_t pmd)
{
	return __pte(pmd_val(pmd));
}

static inline pmd_t pte_pmd(pte_t pte)
{
	return __pmd(pte_val(pte));
}

static inline pgprot_t mk_sect_prot(pgprot_t prot)
{
	return __pgprot(pgprot_val(prot) & ~PTE_TABLE_BIT);
}

#ifdef CONFIG_NUMA_BALANCING
/*
 * See the comment in include/asm-generic/pgtable.h
 */
static inline int pte_protnone(pte_t pte)
{
	return (pte_val(pte) & (PTE_VALID | PTE_PROT_NONE)) == PTE_PROT_NONE;
}

static inline int pmd_protnone(pmd_t pmd)
{
	return pte_protnone(pmd_pte(pmd));
}
#endif

/*
 * THP definitions.
 */

#ifdef CONFIG_TRANSPARENT_HUGEPAGE
#define pmd_trans_huge(pmd)	(pmd_val(pmd) && !(pmd_val(pmd) & PMD_TABLE_BIT))
#endif /* CONFIG_TRANSPARENT_HUGEPAGE */

#define pmd_present(pmd)	pte_present(pmd_pte(pmd))
#define pmd_dirty(pmd)		pte_dirty(pmd_pte(pmd))
#define pmd_young(pmd)		pte_young(pmd_pte(pmd))
#define pmd_wrprotect(pmd)	pte_pmd(pte_wrprotect(pmd_pte(pmd)))
#define pmd_mkold(pmd)		pte_pmd(pte_mkold(pmd_pte(pmd)))
#define pmd_mkwrite(pmd)	pte_pmd(pte_mkwrite(pmd_pte(pmd)))
#define pmd_mkclean(pmd)	pte_pmd(pte_mkclean(pmd_pte(pmd)))
#define pmd_mkdirty(pmd)	pte_pmd(pte_mkdirty(pmd_pte(pmd)))
#define pmd_mkyoung(pmd)	pte_pmd(pte_mkyoung(pmd_pte(pmd)))
#define pmd_mknotpresent(pmd)	(__pmd(pmd_val(pmd) & ~PMD_SECT_VALID))

#define pmd_thp_or_huge(pmd)	(pmd_huge(pmd) || pmd_trans_huge(pmd))

#define __HAVE_ARCH_PMD_WRITE
#define pmd_write(pmd)		pte_write(pmd_pte(pmd))

#define pmd_mkhuge(pmd)		(__pmd(pmd_val(pmd) & ~PMD_TABLE_BIT))

#define pmd_pfn(pmd)		(((pmd_val(pmd) & PMD_MASK) & PHYS_MASK) >> PAGE_SHIFT)
#define pfn_pmd(pfn,prot)	(__pmd(((phys_addr_t)(pfn) << PAGE_SHIFT) | pgprot_val(prot)))
#define mk_pmd(page,prot)	pfn_pmd(page_to_pfn(page),prot)

#define pud_write(pud)		pte_write(pud_pte(pud))
#define pud_pfn(pud)		(((pud_val(pud) & PUD_MASK) & PHYS_MASK) >> PAGE_SHIFT)
#define pfn_pud(pfn,prot)	(__pud(((phys_addr_t)(pfn) << PAGE_SHIFT) | pgprot_val(prot)))

#define set_pmd_at(mm, addr, pmdp, pmd)	set_pte_at(mm, addr, (pte_t *)pmdp, pmd_pte(pmd))

#define __pgprot_modify(prot,mask,bits) \
	__pgprot((pgprot_val(prot) & ~(mask)) | (bits))

/*
 * Mark the prot value as uncacheable and unbufferable.
 */
#define pgprot_noncached(prot) \
	__pgprot_modify(prot, PTE_ATTRINDX_MASK, PTE_ATTRINDX(MT_DEVICE_nGnRnE) | PTE_PXN | PTE_UXN)
#define pgprot_writecombine(prot) \
	__pgprot_modify(prot, PTE_ATTRINDX_MASK, PTE_ATTRINDX(MT_NORMAL_NC) | PTE_PXN | PTE_UXN)
#define pgprot_device(prot) \
	__pgprot_modify(prot, PTE_ATTRINDX_MASK, PTE_ATTRINDX(MT_DEVICE_nGnRE) | PTE_PXN | PTE_UXN)
#define __HAVE_PHYS_MEM_ACCESS_PROT
struct file;
extern pgprot_t phys_mem_access_prot(struct file *file, unsigned long pfn,
				     unsigned long size, pgprot_t vma_prot);

#define pmd_none(pmd)		(!pmd_val(pmd))

#define pmd_bad(pmd)		(!(pmd_val(pmd) & PMD_TABLE_BIT))

#define pmd_table(pmd)		((pmd_val(pmd) & PMD_TYPE_MASK) == \
				 PMD_TYPE_TABLE)
#define pmd_sect(pmd)		((pmd_val(pmd) & PMD_TYPE_MASK) == \
				 PMD_TYPE_SECT)

#if defined(CONFIG_ARM64_64K_PAGES) || CONFIG_PGTABLE_LEVELS < 3
#define pud_sect(pud)		(0)
#define pud_table(pud)		(1)
#else
#define pud_sect(pud)		((pud_val(pud) & PUD_TYPE_MASK) == \
				 PUD_TYPE_SECT)
#define pud_table(pud)		((pud_val(pud) & PUD_TYPE_MASK) == \
				 PUD_TYPE_TABLE)
#endif

static inline void set_pmd(pmd_t *pmdp, pmd_t pmd)
{
	*pmdp = pmd;
	dsb(ishst);
	isb();
}

static inline void pmd_clear(pmd_t *pmdp)
{
	set_pmd(pmdp, __pmd(0));
}

static inline phys_addr_t pmd_page_paddr(pmd_t pmd)
{
	return pmd_val(pmd) & PHYS_MASK & (s32)PAGE_MASK;
}

<<<<<<< HEAD
static inline unsigned long pmd_page_vaddr(pmd_t pmd)
{
	return (unsigned long) __va(pmd_page_paddr(pmd));
}
=======
static inline void pte_unmap(pte_t *pte) { }
>>>>>>> f1775bcf

/* Find an entry in the third-level page table. */
#define pte_index(addr)		(((addr) >> PAGE_SHIFT) & (PTRS_PER_PTE - 1))

#define pte_offset_phys(dir,addr)	(pmd_page_paddr(READ_ONCE(*(dir))) + pte_index(addr) * sizeof(pte_t))
#define pte_offset_kernel(dir,addr)	((pte_t *)__va(pte_offset_phys((dir), (addr))))

#define pte_offset_map(dir,addr)	pte_offset_kernel((dir), (addr))
#define pte_offset_map_nested(dir,addr)	pte_offset_kernel((dir), (addr))
#define pte_unmap_nested(pte)		do { } while (0)

#define pte_set_fixmap(addr)		((pte_t *)set_fixmap_offset(FIX_PTE, addr))
#define pte_set_fixmap_offset(pmd, addr)	pte_set_fixmap(pte_offset_phys(pmd, addr))
#define pte_clear_fixmap()		clear_fixmap(FIX_PTE)

#define pmd_page(pmd)		pfn_to_page(__phys_to_pfn(pmd_val(pmd) & PHYS_MASK))

/* use ONLY for statically allocated translation tables */
#define pte_offset_kimg(dir,addr)	((pte_t *)__phys_to_kimg(pte_offset_phys((dir), (addr))))

/*
 * Conversion functions: convert a page and protection to a page entry,
 * and a page entry and page directory to the page they refer to.
 */
#define mk_pte(page,prot)	pfn_pte(page_to_pfn(page),prot)

#if CONFIG_PGTABLE_LEVELS > 2

#define pmd_ERROR(pmd)		__pmd_error(__FILE__, __LINE__, pmd_val(pmd))

#define pud_none(pud)		(!pud_val(pud))
#define pud_bad(pud)		(!(pud_val(pud) & PUD_TABLE_BIT))
#define pud_present(pud)	pte_present(pud_pte(pud))

static inline void set_pud(pud_t *pudp, pud_t pud)
{
	*pudp = pud;
	dsb(ishst);
	isb();
}

static inline void pud_clear(pud_t *pudp)
{
	set_pud(pudp, __pud(0));
}

static inline phys_addr_t pud_page_paddr(pud_t pud)
{
	return pud_val(pud) & PHYS_MASK & (s32)PAGE_MASK;
}

static inline unsigned long pud_page_vaddr(pud_t pud)
{
	return (unsigned long) __va(pud_page_paddr(pud));
}

/* Find an entry in the second-level page table. */
#define pmd_index(addr)		(((addr) >> PMD_SHIFT) & (PTRS_PER_PMD - 1))

#define pmd_offset_phys(dir, addr)	(pud_page_paddr(*(dir)) + pmd_index(addr) * sizeof(pmd_t))
#define pmd_offset(dir, addr)		((pmd_t *)__va(pmd_offset_phys((dir), (addr))))

#define pmd_set_fixmap(addr)		((pmd_t *)set_fixmap_offset(FIX_PMD, addr))
#define pmd_set_fixmap_offset(pud, addr)	pmd_set_fixmap(pmd_offset_phys(pud, addr))
#define pmd_clear_fixmap()		clear_fixmap(FIX_PMD)

#define pud_page(pud)		pfn_to_page(__phys_to_pfn(pud_val(pud) & PHYS_MASK))

/* use ONLY for statically allocated translation tables */
#define pmd_offset_kimg(dir,addr)	((pmd_t *)__phys_to_kimg(pmd_offset_phys((dir), (addr))))

#else

#define pud_page_paddr(pud)	({ BUILD_BUG(); 0; })

/* Match pmd_offset folding in <asm/generic/pgtable-nopmd.h> */
#define pmd_set_fixmap(addr)		NULL
#define pmd_set_fixmap_offset(pudp, addr)	((pmd_t *)pudp)
#define pmd_clear_fixmap()

#define pmd_offset_kimg(dir,addr)	((pmd_t *)dir)

#endif	/* CONFIG_PGTABLE_LEVELS > 2 */

#if CONFIG_PGTABLE_LEVELS > 3

#define pud_ERROR(pud)		__pud_error(__FILE__, __LINE__, pud_val(pud))

#define pgd_none(pgd)		(!pgd_val(pgd))
#define pgd_bad(pgd)		(!(pgd_val(pgd) & 2))
#define pgd_present(pgd)	(pgd_val(pgd))

static inline void set_pgd(pgd_t *pgdp, pgd_t pgd)
{
	*pgdp = pgd;
	dsb(ishst);
}

static inline void pgd_clear(pgd_t *pgdp)
{
	set_pgd(pgdp, __pgd(0));
}

static inline phys_addr_t pgd_page_paddr(pgd_t pgd)
{
	return pgd_val(pgd) & PHYS_MASK & (s32)PAGE_MASK;
}

static inline unsigned long pgd_page_vaddr(pgd_t pgd)
{
	return (unsigned long) __va(pgd_page_paddr(pgd));
}

/* Find an entry in the frst-level page table. */
#define pud_index(addr)		(((addr) >> PUD_SHIFT) & (PTRS_PER_PUD - 1))

#define pud_offset_phys(dir, addr)	(pgd_page_paddr(*(dir)) + pud_index(addr) * sizeof(pud_t))
#define pud_offset(dir, addr)		((pud_t *)__va(pud_offset_phys((dir), (addr))))

#define pud_set_fixmap(addr)		((pud_t *)set_fixmap_offset(FIX_PUD, addr))
#define pud_set_fixmap_offset(pgd, addr)	pud_set_fixmap(pud_offset_phys(pgd, addr))
#define pud_clear_fixmap()		clear_fixmap(FIX_PUD)

#define pgd_page(pgd)		pfn_to_page(__phys_to_pfn(pgd_val(pgd) & PHYS_MASK))

/* use ONLY for statically allocated translation tables */
#define pud_offset_kimg(dir,addr)	((pud_t *)__phys_to_kimg(pud_offset_phys((dir), (addr))))

#else

#define pgd_page_paddr(pgd)	({ BUILD_BUG(); 0;})

/* Match pud_offset folding in <asm/generic/pgtable-nopud.h> */
#define pud_set_fixmap(addr)		NULL
#define pud_set_fixmap_offset(pgdp, addr)	((pud_t *)pgdp)
#define pud_clear_fixmap()

#define pud_offset_kimg(dir,addr)	((pud_t *)dir)

#endif  /* CONFIG_PGTABLE_LEVELS > 3 */

#define pgd_ERROR(pgd)		__pgd_error(__FILE__, __LINE__, pgd_val(pgd))

/* to find an entry in a page-table-directory */
#define pgd_index(addr)		(((addr) >> PGDIR_SHIFT) & (PTRS_PER_PGD - 1))

#define pgd_offset_raw(pgd, addr)	((pgd) + pgd_index(addr))

#define pgd_offset(mm, addr)	(pgd_offset_raw((mm)->pgd, (addr)))

/* to find an entry in a kernel page-table-directory */
#define pgd_offset_k(addr)	pgd_offset(&init_mm, addr)

#define pgd_set_fixmap(addr)	((pgd_t *)set_fixmap_offset(FIX_PGD, addr))
#define pgd_clear_fixmap()	clear_fixmap(FIX_PGD)

static inline pte_t pte_modify(pte_t pte, pgprot_t newprot)
{
	const pteval_t mask = PTE_USER | PTE_PXN | PTE_UXN | PTE_RDONLY |
			      PTE_PROT_NONE | PTE_VALID | PTE_WRITE;
	/* preserve the hardware dirty information */
	if (pte_hw_dirty(pte))
		pte = pte_mkdirty(pte);
	pte_val(pte) = (pte_val(pte) & ~mask) | (pgprot_val(newprot) & mask);
	return pte;
}

static inline pmd_t pmd_modify(pmd_t pmd, pgprot_t newprot)
{
	return pte_pmd(pte_modify(pmd_pte(pmd), newprot));
}

#define __HAVE_ARCH_PTEP_SET_ACCESS_FLAGS
extern int ptep_set_access_flags(struct vm_area_struct *vma,
				 unsigned long address, pte_t *ptep,
				 pte_t entry, int dirty);

#ifdef CONFIG_TRANSPARENT_HUGEPAGE
#define __HAVE_ARCH_PMDP_SET_ACCESS_FLAGS
static inline int pmdp_set_access_flags(struct vm_area_struct *vma,
					unsigned long address, pmd_t *pmdp,
					pmd_t entry, int dirty)
{
	return ptep_set_access_flags(vma, address, (pte_t *)pmdp, pmd_pte(entry), dirty);
}
#endif

/*
 * Atomic pte/pmd modifications.
 */
#define __HAVE_ARCH_PTEP_TEST_AND_CLEAR_YOUNG
static inline int __ptep_test_and_clear_young(pte_t *ptep)
{
	pte_t old_pte, pte;

	pte = READ_ONCE(*ptep);
	do {
		old_pte = pte;
		pte = pte_mkold(pte);
		pte_val(pte) = cmpxchg_relaxed(&pte_val(*ptep),
					       pte_val(old_pte), pte_val(pte));
	} while (pte_val(pte) != pte_val(old_pte));

	return pte_young(pte);
}

static inline int ptep_test_and_clear_young(struct vm_area_struct *vma,
					    unsigned long address,
					    pte_t *ptep)
{
	return __ptep_test_and_clear_young(ptep);
}

#ifdef CONFIG_TRANSPARENT_HUGEPAGE
#define __HAVE_ARCH_PMDP_TEST_AND_CLEAR_YOUNG
static inline int pmdp_test_and_clear_young(struct vm_area_struct *vma,
					    unsigned long address,
					    pmd_t *pmdp)
{
	return ptep_test_and_clear_young(vma, address, (pte_t *)pmdp);
}
#endif /* CONFIG_TRANSPARENT_HUGEPAGE */

#define __HAVE_ARCH_PTEP_GET_AND_CLEAR
static inline pte_t ptep_get_and_clear(struct mm_struct *mm,
				       unsigned long address, pte_t *ptep)
{
	return __pte(xchg_relaxed(&pte_val(*ptep), 0));
}

#ifdef CONFIG_TRANSPARENT_HUGEPAGE
#define __HAVE_ARCH_PMDP_HUGE_GET_AND_CLEAR
static inline pmd_t pmdp_huge_get_and_clear(struct mm_struct *mm,
					    unsigned long address, pmd_t *pmdp)
{
	return pte_pmd(ptep_get_and_clear(mm, address, (pte_t *)pmdp));
}
#endif /* CONFIG_TRANSPARENT_HUGEPAGE */

/*
 * ptep_set_wrprotect - mark read-only while trasferring potential hardware
 * dirty status (PTE_DBM && !PTE_RDONLY) to the software PTE_DIRTY bit.
 */
#define __HAVE_ARCH_PTEP_SET_WRPROTECT
static inline void ptep_set_wrprotect(struct mm_struct *mm, unsigned long address, pte_t *ptep)
{
	pte_t old_pte, pte;

	pte = READ_ONCE(*ptep);
	do {
		old_pte = pte;
		/*
		 * If hardware-dirty (PTE_WRITE/DBM bit set and PTE_RDONLY
		 * clear), set the PTE_DIRTY bit.
		 */
		if (pte_hw_dirty(pte))
			pte = pte_mkdirty(pte);
		pte = pte_wrprotect(pte);
		pte_val(pte) = cmpxchg_relaxed(&pte_val(*ptep),
					       pte_val(old_pte), pte_val(pte));
	} while (pte_val(pte) != pte_val(old_pte));
}

#ifdef CONFIG_TRANSPARENT_HUGEPAGE
#define __HAVE_ARCH_PMDP_SET_WRPROTECT
static inline void pmdp_set_wrprotect(struct mm_struct *mm,
				      unsigned long address, pmd_t *pmdp)
{
	ptep_set_wrprotect(mm, address, (pte_t *)pmdp);
}
#endif

extern pgd_t swapper_pg_dir[PTRS_PER_PGD];
extern pgd_t idmap_pg_dir[PTRS_PER_PGD];
extern pgd_t tramp_pg_dir[PTRS_PER_PGD];

/*
 * Encode and decode a swap entry:
 *	bits 0-1:	present (must be zero)
 *	bits 2-7:	swap type
 *	bits 8-57:	swap offset
 *	bit  58:	PTE_PROT_NONE (must be zero)
 */
#define __SWP_TYPE_SHIFT	2
#define __SWP_TYPE_BITS		6
#define __SWP_OFFSET_BITS	50
#define __SWP_TYPE_MASK		((1 << __SWP_TYPE_BITS) - 1)
#define __SWP_OFFSET_SHIFT	(__SWP_TYPE_BITS + __SWP_TYPE_SHIFT)
#define __SWP_OFFSET_MASK	((1UL << __SWP_OFFSET_BITS) - 1)

#define __swp_type(x)		(((x).val >> __SWP_TYPE_SHIFT) & __SWP_TYPE_MASK)
#define __swp_offset(x)		(((x).val >> __SWP_OFFSET_SHIFT) & __SWP_OFFSET_MASK)
#define __swp_entry(type,offset) ((swp_entry_t) { ((type) << __SWP_TYPE_SHIFT) | ((offset) << __SWP_OFFSET_SHIFT) })

#define __pte_to_swp_entry(pte)	((swp_entry_t) { pte_val(pte) })
#define __swp_entry_to_pte(swp)	((pte_t) { (swp).val })

/*
 * Ensure that there are not more swap files than can be encoded in the kernel
 * PTEs.
 */
#define MAX_SWAPFILES_CHECK() BUILD_BUG_ON(MAX_SWAPFILES_SHIFT > __SWP_TYPE_BITS)

extern int kern_addr_valid(unsigned long addr);

#include <asm-generic/pgtable.h>

void pgd_cache_init(void);
#define pgtable_cache_init	pgd_cache_init

/*
 * On AArch64, the cache coherency is handled via the set_pte_at() function.
 */
static inline void update_mmu_cache(struct vm_area_struct *vma,
				    unsigned long addr, pte_t *ptep)
{
	/*
	 * We don't do anything here, so there's a very small chance of
	 * us retaking a user fault which we just fixed up. The alternative
	 * is doing a dsb(ishst), but that penalises the fastpath.
	 */
}

#define update_mmu_cache_pmd(vma, address, pmd) do { } while (0)

#define kc_vaddr_to_offset(v)	((v) & ~VA_START)
#define kc_offset_to_vaddr(o)	((o) | VA_START)

#endif /* !__ASSEMBLY__ */

#endif /* __ASM_PGTABLE_H */<|MERGE_RESOLUTION|>--- conflicted
+++ resolved
@@ -450,14 +450,12 @@
 	return pmd_val(pmd) & PHYS_MASK & (s32)PAGE_MASK;
 }
 
-<<<<<<< HEAD
 static inline unsigned long pmd_page_vaddr(pmd_t pmd)
 {
 	return (unsigned long) __va(pmd_page_paddr(pmd));
 }
-=======
+
 static inline void pte_unmap(pte_t *pte) { }
->>>>>>> f1775bcf
 
 /* Find an entry in the third-level page table. */
 #define pte_index(addr)		(((addr) >> PAGE_SHIFT) & (PTRS_PER_PTE - 1))
