/*
 * Macros for accessing system registers with older binutils.
 *
 * Copyright (C) 2014 ARM Ltd.
 * Author: Catalin Marinas <catalin.marinas@arm.com>
 *
 * This program is free software: you can redistribute it and/or modify
 * it under the terms of the GNU General Public License version 2 as
 * published by the Free Software Foundation.
 *
 * This program is distributed in the hope that it will be useful,
 * but WITHOUT ANY WARRANTY; without even the implied warranty of
 * MERCHANTABILITY or FITNESS FOR A PARTICULAR PURPOSE.  See the
 * GNU General Public License for more details.
 *
 * You should have received a copy of the GNU General Public License
 * along with this program.  If not, see <http://www.gnu.org/licenses/>.
 */

#ifndef __ASM_SYSREG_H
#define __ASM_SYSREG_H

#include <asm/compiler.h>
#include <linux/stringify.h>

/*
 * ARMv8 ARM reserves the following encoding for system registers:
 * (Ref: ARMv8 ARM, Section: "System instruction class encoding overview",
 *  C5.2, version:ARM DDI 0487A.f)
 *	[20-19] : Op0
 *	[18-16] : Op1
 *	[15-12] : CRn
 *	[11-8]  : CRm
 *	[7-5]   : Op2
 */
#define Op0_shift	19
#define Op0_mask	0x3
#define Op1_shift	16
#define Op1_mask	0x7
#define CRn_shift	12
#define CRn_mask	0xf
#define CRm_shift	8
#define CRm_mask	0xf
#define Op2_shift	5
#define Op2_mask	0x7

#define sys_reg(op0, op1, crn, crm, op2) \
	(((op0) << Op0_shift) | ((op1) << Op1_shift) | \
	 ((crn) << CRn_shift) | ((crm) << CRm_shift) | \
	 ((op2) << Op2_shift))

#define sys_insn	sys_reg

#define sys_reg_Op0(id)	(((id) >> Op0_shift) & Op0_mask)
#define sys_reg_Op1(id)	(((id) >> Op1_shift) & Op1_mask)
#define sys_reg_CRn(id)	(((id) >> CRn_shift) & CRn_mask)
#define sys_reg_CRm(id)	(((id) >> CRm_shift) & CRm_mask)
#define sys_reg_Op2(id)	(((id) >> Op2_shift) & Op2_mask)

#ifndef CONFIG_BROKEN_GAS_INST

#ifdef __ASSEMBLY__
#define __emit_inst(x)			.inst (x)
#else
#define __emit_inst(x)			".inst " __stringify((x)) "\n\t"
#endif

#else  /* CONFIG_BROKEN_GAS_INST */

#ifndef CONFIG_CPU_BIG_ENDIAN
#define __INSTR_BSWAP(x)		(x)
#else  /* CONFIG_CPU_BIG_ENDIAN */
#define __INSTR_BSWAP(x)		((((x) << 24) & 0xff000000)	| \
					 (((x) <<  8) & 0x00ff0000)	| \
					 (((x) >>  8) & 0x0000ff00)	| \
					 (((x) >> 24) & 0x000000ff))
#endif	/* CONFIG_CPU_BIG_ENDIAN */

#ifdef __ASSEMBLY__
#define __emit_inst(x)			.long __INSTR_BSWAP(x)
#else  /* __ASSEMBLY__ */
#define __emit_inst(x)			".long " __stringify(__INSTR_BSWAP(x)) "\n\t"
#endif	/* __ASSEMBLY__ */

#endif	/* CONFIG_BROKEN_GAS_INST */

<<<<<<< HEAD
/*
 * Instructions for modifying PSTATE fields.
 * As per Arm ARM for v8-A, Section "C.5.1.3 op0 == 0b00, architectural hints,
 * barriers and CLREX, and PSTATE access", ARM DDI 0487 C.a, system instructions
 * for accessing PSTATE fields have the following encoding:
 *	Op0 = 0, CRn = 4
 *	Op1, Op2 encodes the PSTATE field modified and defines the constraints.
 *	CRm = Imm4 for the instruction.
 *	Rt = 0x1f
 */
#define pstate_field(op1, op2)		((op1) << Op1_shift | (op2) << Op2_shift)
#define PSTATE_Imm_shift		CRm_shift

#define PSTATE_PAN			pstate_field(0, 4)
#define PSTATE_UAO			pstate_field(0, 3)
#define PSTATE_SSBS			pstate_field(3, 1)

#define SET_PSTATE_PAN(x)		__emit_inst(0xd500401f | PSTATE_PAN | ((!!x) << PSTATE_Imm_shift))
#define SET_PSTATE_UAO(x)		__emit_inst(0xd500401f | PSTATE_UAO | ((!!x) << PSTATE_Imm_shift))
#define SET_PSTATE_SSBS(x)		__emit_inst(0xd500401f | PSTATE_SSBS | ((!!x) << PSTATE_Imm_shift))
=======
#define REG_PSTATE_PAN_IMM		sys_reg(0, 0, 4, 0, 4)
#define REG_PSTATE_UAO_IMM		sys_reg(0, 0, 4, 0, 3)
#define REG_PSTATE_SSBS_IMM		sys_reg(0, 3, 4, 0, 1)

#define SET_PSTATE_PAN(x) __emit_inst(0xd5000000 | REG_PSTATE_PAN_IMM |	\
				      (!!x)<<8 | 0x1f)
#define SET_PSTATE_UAO(x) __emit_inst(0xd5000000 | REG_PSTATE_UAO_IMM |	\
				      (!!x)<<8 | 0x1f)
#define SET_PSTATE_SSBS(x) __emit_inst(0xd5000000 | REG_PSTATE_SSBS_IMM | \
				       (!!x)<<8 | 0x1f)
>>>>>>> 93b27559

#define SYS_DC_ISW			sys_insn(1, 0, 7, 6, 2)
#define SYS_DC_CSW			sys_insn(1, 0, 7, 10, 2)
#define SYS_DC_CISW			sys_insn(1, 0, 7, 14, 2)

#define SYS_OSDTRRX_EL1			sys_reg(2, 0, 0, 0, 2)
#define SYS_MDCCINT_EL1			sys_reg(2, 0, 0, 2, 0)
#define SYS_MDSCR_EL1			sys_reg(2, 0, 0, 2, 2)
#define SYS_OSDTRTX_EL1			sys_reg(2, 0, 0, 3, 2)
#define SYS_OSECCR_EL1			sys_reg(2, 0, 0, 6, 2)
#define SYS_DBGBVRn_EL1(n)		sys_reg(2, 0, 0, n, 4)
#define SYS_DBGBCRn_EL1(n)		sys_reg(2, 0, 0, n, 5)
#define SYS_DBGWVRn_EL1(n)		sys_reg(2, 0, 0, n, 6)
#define SYS_DBGWCRn_EL1(n)		sys_reg(2, 0, 0, n, 7)
#define SYS_MDRAR_EL1			sys_reg(2, 0, 1, 0, 0)
#define SYS_OSLAR_EL1			sys_reg(2, 0, 1, 0, 4)
#define SYS_OSLSR_EL1			sys_reg(2, 0, 1, 1, 4)
#define SYS_OSDLR_EL1			sys_reg(2, 0, 1, 3, 4)
#define SYS_DBGPRCR_EL1			sys_reg(2, 0, 1, 4, 4)
#define SYS_DBGCLAIMSET_EL1		sys_reg(2, 0, 7, 8, 6)
#define SYS_DBGCLAIMCLR_EL1		sys_reg(2, 0, 7, 9, 6)
#define SYS_DBGAUTHSTATUS_EL1		sys_reg(2, 0, 7, 14, 6)
#define SYS_MDCCSR_EL0			sys_reg(2, 3, 0, 1, 0)
#define SYS_DBGDTR_EL0			sys_reg(2, 3, 0, 4, 0)
#define SYS_DBGDTRRX_EL0		sys_reg(2, 3, 0, 5, 0)
#define SYS_DBGDTRTX_EL0		sys_reg(2, 3, 0, 5, 0)
#define SYS_DBGVCR32_EL2		sys_reg(2, 4, 0, 7, 0)

#define SYS_MIDR_EL1			sys_reg(3, 0, 0, 0, 0)
#define SYS_MPIDR_EL1			sys_reg(3, 0, 0, 0, 5)
#define SYS_REVIDR_EL1			sys_reg(3, 0, 0, 0, 6)

#define SYS_ID_PFR0_EL1			sys_reg(3, 0, 0, 1, 0)
#define SYS_ID_PFR1_EL1			sys_reg(3, 0, 0, 1, 1)
#define SYS_ID_DFR0_EL1			sys_reg(3, 0, 0, 1, 2)
#define SYS_ID_AFR0_EL1			sys_reg(3, 0, 0, 1, 3)
#define SYS_ID_MMFR0_EL1		sys_reg(3, 0, 0, 1, 4)
#define SYS_ID_MMFR1_EL1		sys_reg(3, 0, 0, 1, 5)
#define SYS_ID_MMFR2_EL1		sys_reg(3, 0, 0, 1, 6)
#define SYS_ID_MMFR3_EL1		sys_reg(3, 0, 0, 1, 7)

#define SYS_ID_ISAR0_EL1		sys_reg(3, 0, 0, 2, 0)
#define SYS_ID_ISAR1_EL1		sys_reg(3, 0, 0, 2, 1)
#define SYS_ID_ISAR2_EL1		sys_reg(3, 0, 0, 2, 2)
#define SYS_ID_ISAR3_EL1		sys_reg(3, 0, 0, 2, 3)
#define SYS_ID_ISAR4_EL1		sys_reg(3, 0, 0, 2, 4)
#define SYS_ID_ISAR5_EL1		sys_reg(3, 0, 0, 2, 5)
#define SYS_ID_MMFR4_EL1		sys_reg(3, 0, 0, 2, 6)

#define SYS_MVFR0_EL1			sys_reg(3, 0, 0, 3, 0)
#define SYS_MVFR1_EL1			sys_reg(3, 0, 0, 3, 1)
#define SYS_MVFR2_EL1			sys_reg(3, 0, 0, 3, 2)

#define SYS_ID_AA64PFR0_EL1		sys_reg(3, 0, 0, 4, 0)
#define SYS_ID_AA64PFR1_EL1		sys_reg(3, 0, 0, 4, 1)
#define SYS_ID_AA64ZFR0_EL1		sys_reg(3, 0, 0, 4, 4)

#define SYS_ID_AA64DFR0_EL1		sys_reg(3, 0, 0, 5, 0)
#define SYS_ID_AA64DFR1_EL1		sys_reg(3, 0, 0, 5, 1)

#define SYS_ID_AA64ISAR0_EL1		sys_reg(3, 0, 0, 6, 0)
#define SYS_ID_AA64ISAR1_EL1		sys_reg(3, 0, 0, 6, 1)

#define SYS_ID_AA64MMFR0_EL1		sys_reg(3, 0, 0, 7, 0)
#define SYS_ID_AA64MMFR1_EL1		sys_reg(3, 0, 0, 7, 1)
#define SYS_ID_AA64MMFR2_EL1		sys_reg(3, 0, 0, 7, 2)

#define SYS_SCTLR_EL1			sys_reg(3, 0, 1, 0, 0)
#define SYS_ACTLR_EL1			sys_reg(3, 0, 1, 0, 1)
#define SYS_CPACR_EL1			sys_reg(3, 0, 1, 0, 2)

#define SYS_ZCR_EL1			sys_reg(3, 0, 1, 2, 0)

#define SYS_TTBR0_EL1			sys_reg(3, 0, 2, 0, 0)
#define SYS_TTBR1_EL1			sys_reg(3, 0, 2, 0, 1)
#define SYS_TCR_EL1			sys_reg(3, 0, 2, 0, 2)

#define SYS_ICC_PMR_EL1			sys_reg(3, 0, 4, 6, 0)

#define SYS_AFSR0_EL1			sys_reg(3, 0, 5, 1, 0)
#define SYS_AFSR1_EL1			sys_reg(3, 0, 5, 1, 1)
#define SYS_ESR_EL1			sys_reg(3, 0, 5, 2, 0)
#define SYS_FAR_EL1			sys_reg(3, 0, 6, 0, 0)
#define SYS_PAR_EL1			sys_reg(3, 0, 7, 4, 0)

#define SYS_PMINTENSET_EL1		sys_reg(3, 0, 9, 14, 1)
#define SYS_PMINTENCLR_EL1		sys_reg(3, 0, 9, 14, 2)

#define SYS_MAIR_EL1			sys_reg(3, 0, 10, 2, 0)
#define SYS_AMAIR_EL1			sys_reg(3, 0, 10, 3, 0)

#define SYS_VBAR_EL1			sys_reg(3, 0, 12, 0, 0)

#define SYS_ICC_IAR0_EL1		sys_reg(3, 0, 12, 8, 0)
#define SYS_ICC_EOIR0_EL1		sys_reg(3, 0, 12, 8, 1)
#define SYS_ICC_HPPIR0_EL1		sys_reg(3, 0, 12, 8, 2)
#define SYS_ICC_BPR0_EL1		sys_reg(3, 0, 12, 8, 3)
#define SYS_ICC_AP0Rn_EL1(n)		sys_reg(3, 0, 12, 8, 4 | n)
#define SYS_ICC_AP0R0_EL1		SYS_ICC_AP0Rn_EL1(0)
#define SYS_ICC_AP0R1_EL1		SYS_ICC_AP0Rn_EL1(1)
#define SYS_ICC_AP0R2_EL1		SYS_ICC_AP0Rn_EL1(2)
#define SYS_ICC_AP0R3_EL1		SYS_ICC_AP0Rn_EL1(3)
#define SYS_ICC_AP1Rn_EL1(n)		sys_reg(3, 0, 12, 9, n)
#define SYS_ICC_AP1R0_EL1		SYS_ICC_AP1Rn_EL1(0)
#define SYS_ICC_AP1R1_EL1		SYS_ICC_AP1Rn_EL1(1)
#define SYS_ICC_AP1R2_EL1		SYS_ICC_AP1Rn_EL1(2)
#define SYS_ICC_AP1R3_EL1		SYS_ICC_AP1Rn_EL1(3)
#define SYS_ICC_DIR_EL1			sys_reg(3, 0, 12, 11, 1)
#define SYS_ICC_RPR_EL1			sys_reg(3, 0, 12, 11, 3)
#define SYS_ICC_SGI1R_EL1		sys_reg(3, 0, 12, 11, 5)
#define SYS_ICC_IAR1_EL1		sys_reg(3, 0, 12, 12, 0)
#define SYS_ICC_EOIR1_EL1		sys_reg(3, 0, 12, 12, 1)
#define SYS_ICC_HPPIR1_EL1		sys_reg(3, 0, 12, 12, 2)
#define SYS_ICC_BPR1_EL1		sys_reg(3, 0, 12, 12, 3)
#define SYS_ICC_CTLR_EL1		sys_reg(3, 0, 12, 12, 4)
#define SYS_ICC_SRE_EL1			sys_reg(3, 0, 12, 12, 5)
#define SYS_ICC_IGRPEN0_EL1		sys_reg(3, 0, 12, 12, 6)
#define SYS_ICC_IGRPEN1_EL1		sys_reg(3, 0, 12, 12, 7)

#define SYS_CONTEXTIDR_EL1		sys_reg(3, 0, 13, 0, 1)
#define SYS_TPIDR_EL1			sys_reg(3, 0, 13, 0, 4)

#define SYS_CNTKCTL_EL1			sys_reg(3, 0, 14, 1, 0)

#define SYS_CLIDR_EL1			sys_reg(3, 1, 0, 0, 1)
#define SYS_AIDR_EL1			sys_reg(3, 1, 0, 0, 7)

#define SYS_CSSELR_EL1			sys_reg(3, 2, 0, 0, 0)

#define SYS_CTR_EL0			sys_reg(3, 3, 0, 0, 1)
#define SYS_DCZID_EL0			sys_reg(3, 3, 0, 0, 7)

#define SYS_PMCR_EL0			sys_reg(3, 3, 9, 12, 0)
#define SYS_PMCNTENSET_EL0		sys_reg(3, 3, 9, 12, 1)
#define SYS_PMCNTENCLR_EL0		sys_reg(3, 3, 9, 12, 2)
#define SYS_PMOVSCLR_EL0		sys_reg(3, 3, 9, 12, 3)
#define SYS_PMSWINC_EL0			sys_reg(3, 3, 9, 12, 4)
#define SYS_PMSELR_EL0			sys_reg(3, 3, 9, 12, 5)
#define SYS_PMCEID0_EL0			sys_reg(3, 3, 9, 12, 6)
#define SYS_PMCEID1_EL0			sys_reg(3, 3, 9, 12, 7)
#define SYS_PMCCNTR_EL0			sys_reg(3, 3, 9, 13, 0)
#define SYS_PMXEVTYPER_EL0		sys_reg(3, 3, 9, 13, 1)
#define SYS_PMXEVCNTR_EL0		sys_reg(3, 3, 9, 13, 2)
#define SYS_PMUSERENR_EL0		sys_reg(3, 3, 9, 14, 0)
#define SYS_PMOVSSET_EL0		sys_reg(3, 3, 9, 14, 3)

#define SYS_TPIDR_EL0			sys_reg(3, 3, 13, 0, 2)
#define SYS_TPIDRRO_EL0			sys_reg(3, 3, 13, 0, 3)

#define SYS_CNTFRQ_EL0			sys_reg(3, 3, 14, 0, 0)

#define SYS_CNTP_TVAL_EL0		sys_reg(3, 3, 14, 2, 0)
#define SYS_CNTP_CTL_EL0		sys_reg(3, 3, 14, 2, 1)
#define SYS_CNTP_CVAL_EL0		sys_reg(3, 3, 14, 2, 2)

#define __PMEV_op2(n)			((n) & 0x7)
#define __CNTR_CRm(n)			(0x8 | (((n) >> 3) & 0x3))
#define SYS_PMEVCNTRn_EL0(n)		sys_reg(3, 3, 14, __CNTR_CRm(n), __PMEV_op2(n))
#define __TYPER_CRm(n)			(0xc | (((n) >> 3) & 0x3))
#define SYS_PMEVTYPERn_EL0(n)		sys_reg(3, 3, 14, __TYPER_CRm(n), __PMEV_op2(n))

#define SYS_PMCCFILTR_EL0		sys_reg (3, 3, 14, 15, 7)

#define SYS_ZCR_EL2			sys_reg(3, 4, 1, 2, 0)

#define SYS_DACR32_EL2			sys_reg(3, 4, 3, 0, 0)
#define SYS_IFSR32_EL2			sys_reg(3, 4, 5, 0, 1)
#define SYS_FPEXC32_EL2			sys_reg(3, 4, 5, 3, 0)

#define __SYS__AP0Rx_EL2(x)		sys_reg(3, 4, 12, 8, x)
#define SYS_ICH_AP0R0_EL2		__SYS__AP0Rx_EL2(0)
#define SYS_ICH_AP0R1_EL2		__SYS__AP0Rx_EL2(1)
#define SYS_ICH_AP0R2_EL2		__SYS__AP0Rx_EL2(2)
#define SYS_ICH_AP0R3_EL2		__SYS__AP0Rx_EL2(3)

#define __SYS__AP1Rx_EL2(x)		sys_reg(3, 4, 12, 9, x)
#define SYS_ICH_AP1R0_EL2		__SYS__AP1Rx_EL2(0)
#define SYS_ICH_AP1R1_EL2		__SYS__AP1Rx_EL2(1)
#define SYS_ICH_AP1R2_EL2		__SYS__AP1Rx_EL2(2)
#define SYS_ICH_AP1R3_EL2		__SYS__AP1Rx_EL2(3)

#define SYS_ICH_VSEIR_EL2		sys_reg(3, 4, 12, 9, 4)
#define SYS_ICC_SRE_EL2			sys_reg(3, 4, 12, 9, 5)
#define SYS_ICH_HCR_EL2			sys_reg(3, 4, 12, 11, 0)
#define SYS_ICH_VTR_EL2			sys_reg(3, 4, 12, 11, 1)
#define SYS_ICH_MISR_EL2		sys_reg(3, 4, 12, 11, 2)
#define SYS_ICH_EISR_EL2		sys_reg(3, 4, 12, 11, 3)
#define SYS_ICH_ELSR_EL2		sys_reg(3, 4, 12, 11, 5)
#define SYS_ICH_VMCR_EL2		sys_reg(3, 4, 12, 11, 7)

#define __SYS__LR0_EL2(x)		sys_reg(3, 4, 12, 12, x)
#define SYS_ICH_LR0_EL2			__SYS__LR0_EL2(0)
#define SYS_ICH_LR1_EL2			__SYS__LR0_EL2(1)
#define SYS_ICH_LR2_EL2			__SYS__LR0_EL2(2)
#define SYS_ICH_LR3_EL2			__SYS__LR0_EL2(3)
#define SYS_ICH_LR4_EL2			__SYS__LR0_EL2(4)
#define SYS_ICH_LR5_EL2			__SYS__LR0_EL2(5)
#define SYS_ICH_LR6_EL2			__SYS__LR0_EL2(6)
#define SYS_ICH_LR7_EL2			__SYS__LR0_EL2(7)

#define __SYS__LR8_EL2(x)		sys_reg(3, 4, 12, 13, x)
#define SYS_ICH_LR8_EL2			__SYS__LR8_EL2(0)
#define SYS_ICH_LR9_EL2			__SYS__LR8_EL2(1)
#define SYS_ICH_LR10_EL2		__SYS__LR8_EL2(2)
#define SYS_ICH_LR11_EL2		__SYS__LR8_EL2(3)
#define SYS_ICH_LR12_EL2		__SYS__LR8_EL2(4)
#define SYS_ICH_LR13_EL2		__SYS__LR8_EL2(5)
#define SYS_ICH_LR14_EL2		__SYS__LR8_EL2(6)
#define SYS_ICH_LR15_EL2		__SYS__LR8_EL2(7)

/* Common SCTLR_ELx flags. */
#define SCTLR_ELx_DSSBS	(1UL << 44)
#define SCTLR_ELx_EE    (1 << 25)
#define SCTLR_ELx_WXN	(1 << 19)
#define SCTLR_ELx_I	(1 << 12)
#define SCTLR_ELx_SA	(1 << 3)
#define SCTLR_ELx_C	(1 << 2)
#define SCTLR_ELx_A	(1 << 1)
#define SCTLR_ELx_M	1

#define SCTLR_ELx_FLAGS	(SCTLR_ELx_M | SCTLR_ELx_A | SCTLR_ELx_C | \
			 SCTLR_ELx_SA | SCTLR_ELx_I)

/* SCTLR_EL2 specific flags. */
#define SCTLR_EL2_RES1	((1 << 4)  | (1 << 5)  | (1 << 11) | (1 << 16) | \
			 (1 << 18) | (1 << 22) | (1 << 23) | (1 << 28) | \
			 (1 << 29))
#define SCTLR_EL2_RES0	((1 << 6)  | (1 << 7)  | (1 << 8)  | (1 << 9)  | \
			 (1 << 10) | (1 << 13) | (1 << 14) | (1 << 15) | \
			 (1 << 17) | (1 << 20) | (1 << 21) | (1 << 24) | \
			 (1 << 26) | (1 << 27) | (1 << 30) | (1 << 31) | \
			 (0xffffefffUL << 32))

#ifdef CONFIG_CPU_BIG_ENDIAN
#define ENDIAN_SET_EL2		SCTLR_ELx_EE
#define ENDIAN_CLEAR_EL2	0
#else
#define ENDIAN_SET_EL2		0
#define ENDIAN_CLEAR_EL2	SCTLR_ELx_EE
#endif

/* SCTLR_EL2 value used for the hyp-stub */
#define SCTLR_EL2_SET	(ENDIAN_SET_EL2   | SCTLR_EL2_RES1)
#define SCTLR_EL2_CLEAR	(SCTLR_ELx_M      | SCTLR_ELx_A    | SCTLR_ELx_C   | \
			 SCTLR_ELx_SA     | SCTLR_ELx_I    | SCTLR_ELx_WXN | \
			 SCTLR_ELx_DSSBS | ENDIAN_CLEAR_EL2 | SCTLR_EL2_RES0)

#if (SCTLR_EL2_SET ^ SCTLR_EL2_CLEAR) != 0xffffffffffffffff
#error "Inconsistent SCTLR_EL2 set/clear bits"
#endif

/* SCTLR_EL1 specific flags. */
#define SCTLR_EL1_UCI		(1 << 26)
#define SCTLR_EL1_E0E		(1 << 24)
#define SCTLR_EL1_SPAN		(1 << 23)
#define SCTLR_EL1_NTWE		(1 << 18)
#define SCTLR_EL1_NTWI		(1 << 16)
#define SCTLR_EL1_UCT		(1 << 15)
#define SCTLR_EL1_DZE		(1 << 14)
#define SCTLR_EL1_UMA		(1 << 9)
#define SCTLR_EL1_SED		(1 << 8)
#define SCTLR_EL1_ITD		(1 << 7)
#define SCTLR_EL1_CP15BEN	(1 << 5)
#define SCTLR_EL1_SA0		(1 << 4)

#define SCTLR_EL1_RES1	((1 << 11) | (1 << 20) | (1 << 22) | (1 << 28) | \
			 (1 << 29))
#define SCTLR_EL1_RES0  ((1 << 6)  | (1 << 10) | (1 << 13) | (1 << 17) | \
			 (1 << 21) | (1 << 27) | (1 << 30) | (1 << 31) | \
			 (0xffffefffUL << 32))

#ifdef CONFIG_CPU_BIG_ENDIAN
#define ENDIAN_SET_EL1		(SCTLR_EL1_E0E | SCTLR_ELx_EE)
#define ENDIAN_CLEAR_EL1	0
#else
#define ENDIAN_SET_EL1		0
#define ENDIAN_CLEAR_EL1	(SCTLR_EL1_E0E | SCTLR_ELx_EE)
#endif

#define SCTLR_EL1_SET	(SCTLR_ELx_M    | SCTLR_ELx_C    | SCTLR_ELx_SA   |\
			 SCTLR_EL1_SA0  | SCTLR_EL1_SED  | SCTLR_ELx_I    |\
			 SCTLR_EL1_DZE  | SCTLR_EL1_UCT  | SCTLR_EL1_NTWI |\
			 SCTLR_EL1_NTWE | SCTLR_EL1_SPAN | ENDIAN_SET_EL1 |\
			 SCTLR_EL1_UCI  | SCTLR_EL1_RES1)
#define SCTLR_EL1_CLEAR	(SCTLR_ELx_A   | SCTLR_EL1_CP15BEN | SCTLR_EL1_ITD    |\
			 SCTLR_EL1_UMA | SCTLR_ELx_WXN     | ENDIAN_CLEAR_EL1 |\
			 SCTLR_ELx_DSSBS | SCTLR_EL1_RES0)

#if (SCTLR_EL1_SET ^ SCTLR_EL1_CLEAR) != 0xffffffffffffffff
#error "Inconsistent SCTLR_EL1 set/clear bits"
#endif

/* id_aa64isar0 */
#define ID_AA64ISAR0_TS_SHIFT		52
#define ID_AA64ISAR0_FHM_SHIFT		48
#define ID_AA64ISAR0_DP_SHIFT		44
#define ID_AA64ISAR0_SM4_SHIFT		40
#define ID_AA64ISAR0_SM3_SHIFT		36
#define ID_AA64ISAR0_SHA3_SHIFT		32
#define ID_AA64ISAR0_RDM_SHIFT		28
#define ID_AA64ISAR0_ATOMICS_SHIFT	20
#define ID_AA64ISAR0_CRC32_SHIFT	16
#define ID_AA64ISAR0_SHA2_SHIFT		12
#define ID_AA64ISAR0_SHA1_SHIFT		8
#define ID_AA64ISAR0_AES_SHIFT		4

/* id_aa64isar1 */
#define ID_AA64ISAR1_LRCPC_SHIFT	20
#define ID_AA64ISAR1_FCMA_SHIFT		16
#define ID_AA64ISAR1_JSCVT_SHIFT	12
#define ID_AA64ISAR1_DPB_SHIFT		0

/* id_aa64pfr0 */
#define ID_AA64PFR0_CSV3_SHIFT		60
#define ID_AA64PFR0_CSV2_SHIFT		56
<<<<<<< HEAD
#define ID_AA64PFR0_SVE_SHIFT		32
=======
#define ID_AA64PFR0_DIT_SHIFT		48
>>>>>>> 93b27559
#define ID_AA64PFR0_GIC_SHIFT		24
#define ID_AA64PFR0_ASIMD_SHIFT		20
#define ID_AA64PFR0_FP_SHIFT		16
#define ID_AA64PFR0_EL3_SHIFT		12
#define ID_AA64PFR0_EL2_SHIFT		8
#define ID_AA64PFR0_EL1_SHIFT		4
#define ID_AA64PFR0_EL0_SHIFT		0

#define ID_AA64PFR0_SVE			0x1
#define ID_AA64PFR0_FP_NI		0xf
#define ID_AA64PFR0_FP_SUPPORTED	0x0
#define ID_AA64PFR0_ASIMD_NI		0xf
#define ID_AA64PFR0_ASIMD_SUPPORTED	0x0
#define ID_AA64PFR0_EL1_64BIT_ONLY	0x1
#define ID_AA64PFR0_EL0_64BIT_ONLY	0x1
#define ID_AA64PFR0_EL0_32BIT_64BIT	0x2

/* id_aa64pfr1 */
#define ID_AA64PFR1_SSBS_SHIFT		4

#define ID_AA64PFR1_SSBS_PSTATE_NI	0
#define ID_AA64PFR1_SSBS_PSTATE_ONLY	1
#define ID_AA64PFR1_SSBS_PSTATE_INSNS	2

/* id_aa64mmfr0 */
#define ID_AA64MMFR0_TGRAN4_SHIFT	28
#define ID_AA64MMFR0_TGRAN64_SHIFT	24
#define ID_AA64MMFR0_TGRAN16_SHIFT	20
#define ID_AA64MMFR0_BIGENDEL0_SHIFT	16
#define ID_AA64MMFR0_SNSMEM_SHIFT	12
#define ID_AA64MMFR0_BIGENDEL_SHIFT	8
#define ID_AA64MMFR0_ASID_SHIFT		4
#define ID_AA64MMFR0_PARANGE_SHIFT	0

#define ID_AA64MMFR0_TGRAN4_NI		0xf
#define ID_AA64MMFR0_TGRAN4_SUPPORTED	0x0
#define ID_AA64MMFR0_TGRAN64_NI		0xf
#define ID_AA64MMFR0_TGRAN64_SUPPORTED	0x0
#define ID_AA64MMFR0_TGRAN16_NI		0x0
#define ID_AA64MMFR0_TGRAN16_SUPPORTED	0x1

/* id_aa64mmfr1 */
#define ID_AA64MMFR1_PAN_SHIFT		20
#define ID_AA64MMFR1_LOR_SHIFT		16
#define ID_AA64MMFR1_HPD_SHIFT		12
#define ID_AA64MMFR1_VHE_SHIFT		8
#define ID_AA64MMFR1_VMIDBITS_SHIFT	4
#define ID_AA64MMFR1_HADBS_SHIFT	0

#define ID_AA64MMFR1_VMIDBITS_8		0
#define ID_AA64MMFR1_VMIDBITS_16	2

/* id_aa64mmfr2 */
#define ID_AA64MMFR2_AT_SHIFT		32
#define ID_AA64MMFR2_LVA_SHIFT		16
#define ID_AA64MMFR2_IESB_SHIFT		12
#define ID_AA64MMFR2_LSM_SHIFT		8
#define ID_AA64MMFR2_UAO_SHIFT		4
#define ID_AA64MMFR2_CNP_SHIFT		0

/* id_aa64dfr0 */
#define ID_AA64DFR0_PMSVER_SHIFT	32
#define ID_AA64DFR0_CTX_CMPS_SHIFT	28
#define ID_AA64DFR0_WRPS_SHIFT		20
#define ID_AA64DFR0_BRPS_SHIFT		12
#define ID_AA64DFR0_PMUVER_SHIFT	8
#define ID_AA64DFR0_TRACEVER_SHIFT	4
#define ID_AA64DFR0_DEBUGVER_SHIFT	0

#define ID_ISAR5_RDM_SHIFT		24
#define ID_ISAR5_CRC32_SHIFT		16
#define ID_ISAR5_SHA2_SHIFT		12
#define ID_ISAR5_SHA1_SHIFT		8
#define ID_ISAR5_AES_SHIFT		4
#define ID_ISAR5_SEVL_SHIFT		0

#define MVFR0_FPROUND_SHIFT		28
#define MVFR0_FPSHVEC_SHIFT		24
#define MVFR0_FPSQRT_SHIFT		20
#define MVFR0_FPDIVIDE_SHIFT		16
#define MVFR0_FPTRAP_SHIFT		12
#define MVFR0_FPDP_SHIFT		8
#define MVFR0_FPSP_SHIFT		4
#define MVFR0_SIMD_SHIFT		0

#define MVFR1_SIMDFMAC_SHIFT		28
#define MVFR1_FPHP_SHIFT		24
#define MVFR1_SIMDHP_SHIFT		20
#define MVFR1_SIMDSP_SHIFT		16
#define MVFR1_SIMDINT_SHIFT		12
#define MVFR1_SIMDLS_SHIFT		8
#define MVFR1_FPDNAN_SHIFT		4
#define MVFR1_FPFTZ_SHIFT		0


#define ID_AA64MMFR0_TGRAN4_SHIFT	28
#define ID_AA64MMFR0_TGRAN64_SHIFT	24
#define ID_AA64MMFR0_TGRAN16_SHIFT	20

#define ID_AA64MMFR0_TGRAN4_NI		0xf
#define ID_AA64MMFR0_TGRAN4_SUPPORTED	0x0
#define ID_AA64MMFR0_TGRAN64_NI		0xf
#define ID_AA64MMFR0_TGRAN64_SUPPORTED	0x0
#define ID_AA64MMFR0_TGRAN16_NI		0x0
#define ID_AA64MMFR0_TGRAN16_SUPPORTED	0x1

#if defined(CONFIG_ARM64_4K_PAGES)
#define ID_AA64MMFR0_TGRAN_SHIFT	ID_AA64MMFR0_TGRAN4_SHIFT
#define ID_AA64MMFR0_TGRAN_SUPPORTED	ID_AA64MMFR0_TGRAN4_SUPPORTED
#elif defined(CONFIG_ARM64_16K_PAGES)
#define ID_AA64MMFR0_TGRAN_SHIFT	ID_AA64MMFR0_TGRAN16_SHIFT
#define ID_AA64MMFR0_TGRAN_SUPPORTED	ID_AA64MMFR0_TGRAN16_SUPPORTED
#elif defined(CONFIG_ARM64_64K_PAGES)
#define ID_AA64MMFR0_TGRAN_SHIFT	ID_AA64MMFR0_TGRAN64_SHIFT
#define ID_AA64MMFR0_TGRAN_SUPPORTED	ID_AA64MMFR0_TGRAN64_SUPPORTED
#endif


/*
 * The ZCR_ELx_LEN_* definitions intentionally include bits [8:4] which
 * are reserved by the SVE architecture for future expansion of the LEN
 * field, with compatible semantics.
 */
#define ZCR_ELx_LEN_SHIFT	0
#define ZCR_ELx_LEN_SIZE	9
#define ZCR_ELx_LEN_MASK	0x1ff

#define CPACR_EL1_ZEN_EL1EN	(1 << 16) /* enable EL1 access */
#define CPACR_EL1_ZEN_EL0EN	(1 << 17) /* enable EL0 access, if EL1EN set */
#define CPACR_EL1_ZEN		(CPACR_EL1_ZEN_EL1EN | CPACR_EL1_ZEN_EL0EN)


/* Safe value for MPIDR_EL1: Bit31:RES1, Bit30:U:0, Bit24:MT:0 */
#define SYS_MPIDR_SAFE_VAL		(1UL << 31)

#ifdef __ASSEMBLY__

	.irp	num,0,1,2,3,4,5,6,7,8,9,10,11,12,13,14,15,16,17,18,19,20,21,22,23,24,25,26,27,28,29,30
	.equ	.L__reg_num_x\num, \num
	.endr
	.equ	.L__reg_num_xzr, 31

	.macro	mrs_s, rt, sreg
	 __emit_inst(0xd5200000|(\sreg)|(.L__reg_num_\rt))
	.endm

	.macro	msr_s, sreg, rt
	__emit_inst(0xd5000000|(\sreg)|(.L__reg_num_\rt))
	.endm

#else

#include <linux/build_bug.h>
#include <linux/types.h>

#define __DEFINE_MRS_MSR_S_REGNUM				\
"	.irp	num,0,1,2,3,4,5,6,7,8,9,10,11,12,13,14,15,16,17,18,19,20,21,22,23,24,25,26,27,28,29,30\n" \
"	.equ	.L__reg_num_x\\num, \\num\n"			\
"	.endr\n"						\
"	.equ	.L__reg_num_xzr, 31\n"

#define DEFINE_MRS_S						\
	__DEFINE_MRS_MSR_S_REGNUM				\
"	.macro	mrs_s, rt, sreg\n"				\
"	.inst 0xd5200000|(\\sreg)|(.L__reg_num_\\rt)\n"	\
"	.endm\n"

#define DEFINE_MSR_S						\
	__DEFINE_MRS_MSR_S_REGNUM				\
"	.macro	msr_s, sreg, rt\n"				\
"	.inst 0xd5000000|(\\sreg)|(.L__reg_num_\\rt)\n"		\
"	.endm\n"

#define UNDEFINE_MRS_S						\
"	.purgem	mrs_s\n"

#define UNDEFINE_MSR_S						\
"	.purgem	msr_s\n"

#define __mrs_s(r, v)						\
	DEFINE_MRS_S						\
"	mrs_s %0, " __stringify(r) "\n"				\
	UNDEFINE_MRS_S : "=r" (v)

#define __msr_s(r, v)						\
	DEFINE_MSR_S						\
"	msr_s " __stringify(r) ", %x0\n"			\
	UNDEFINE_MSR_S : : "rZ" (v)

/*
 * Unlike read_cpuid, calls to read_sysreg are never expected to be
 * optimized away or replaced with synthetic values.
 */
#define read_sysreg(r) ({					\
	u64 __val;						\
	asm volatile("mrs %0, " __stringify(r) : "=r" (__val));	\
	__val;							\
})

/*
 * The "Z" constraint normally means a zero immediate, but when combined with
 * the "%x0" template means XZR.
 */
#define write_sysreg(v, r) do {					\
	u64 __val = (u64)(v);					\
	asm volatile("msr " __stringify(r) ", %x0"		\
		     : : "rZ" (__val));				\
} while (0)

/*
 * For registers without architectural names, or simply unsupported by
 * GAS.
 */
#define read_sysreg_s(r) ({					\
	u64 __val;						\
	asm volatile(__mrs_s(r, __val));			\
	__val;							\
})

#define write_sysreg_s(v, r) do {				\
	u64 __val = (u64)(v);					\
	asm volatile(__msr_s(r, __val));			\
} while (0)

/*
 * Modify bits in a sysreg. Bits in the clear mask are zeroed, then bits in the
 * set mask are set. Other bits are left as-is.
 */
#define sysreg_clear_set(sysreg, clear, set) do {			\
	u64 __scs_val = read_sysreg(sysreg);				\
	u64 __scs_new = (__scs_val & ~(u64)(clear)) | (set);		\
	if (__scs_new != __scs_val)					\
		write_sysreg(__scs_new, sysreg);			\
} while (0)

static inline void config_sctlr_el1(u32 clear, u32 set)
{
	u32 val;

	val = read_sysreg(sctlr_el1);
	val &= ~clear;
	val |= set;
	write_sysreg(val, sctlr_el1);
}

#endif

#endif	/* __ASM_SYSREG_H */<|MERGE_RESOLUTION|>--- conflicted
+++ resolved
@@ -84,7 +84,6 @@
 
 #endif	/* CONFIG_BROKEN_GAS_INST */
 
-<<<<<<< HEAD
 /*
  * Instructions for modifying PSTATE fields.
  * As per Arm ARM for v8-A, Section "C.5.1.3 op0 == 0b00, architectural hints,
@@ -105,18 +104,6 @@
 #define SET_PSTATE_PAN(x)		__emit_inst(0xd500401f | PSTATE_PAN | ((!!x) << PSTATE_Imm_shift))
 #define SET_PSTATE_UAO(x)		__emit_inst(0xd500401f | PSTATE_UAO | ((!!x) << PSTATE_Imm_shift))
 #define SET_PSTATE_SSBS(x)		__emit_inst(0xd500401f | PSTATE_SSBS | ((!!x) << PSTATE_Imm_shift))
-=======
-#define REG_PSTATE_PAN_IMM		sys_reg(0, 0, 4, 0, 4)
-#define REG_PSTATE_UAO_IMM		sys_reg(0, 0, 4, 0, 3)
-#define REG_PSTATE_SSBS_IMM		sys_reg(0, 3, 4, 0, 1)
-
-#define SET_PSTATE_PAN(x) __emit_inst(0xd5000000 | REG_PSTATE_PAN_IMM |	\
-				      (!!x)<<8 | 0x1f)
-#define SET_PSTATE_UAO(x) __emit_inst(0xd5000000 | REG_PSTATE_UAO_IMM |	\
-				      (!!x)<<8 | 0x1f)
-#define SET_PSTATE_SSBS(x) __emit_inst(0xd5000000 | REG_PSTATE_SSBS_IMM | \
-				       (!!x)<<8 | 0x1f)
->>>>>>> 93b27559
 
 #define SYS_DC_ISW			sys_insn(1, 0, 7, 6, 2)
 #define SYS_DC_CSW			sys_insn(1, 0, 7, 10, 2)
@@ -432,11 +419,8 @@
 /* id_aa64pfr0 */
 #define ID_AA64PFR0_CSV3_SHIFT		60
 #define ID_AA64PFR0_CSV2_SHIFT		56
-<<<<<<< HEAD
 #define ID_AA64PFR0_SVE_SHIFT		32
-=======
 #define ID_AA64PFR0_DIT_SHIFT		48
->>>>>>> 93b27559
 #define ID_AA64PFR0_GIC_SHIFT		24
 #define ID_AA64PFR0_ASIMD_SHIFT		20
 #define ID_AA64PFR0_FP_SHIFT		16
