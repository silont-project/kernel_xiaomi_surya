--- conflicted
+++ resolved
@@ -977,17 +977,10 @@
 
 	/* Wait up to one second for other CPUs to stop */
 	timeout = USEC_PER_SEC;
-<<<<<<< HEAD
 	while (num_active_cpus() > 1 && timeout--)
 		udelay(1);
 
 	if (num_active_cpus() > 1)
-=======
-	while (num_other_online_cpus() && timeout--)
-		udelay(1);
-
-	if (num_other_online_cpus())
->>>>>>> d6fb2070
 		pr_warning("SMP: failed to stop secondary CPUs %*pbl\n",
 			   cpumask_pr_args(cpu_online_mask));
 }
