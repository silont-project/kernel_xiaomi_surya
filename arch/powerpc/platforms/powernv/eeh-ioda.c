--- conflicted
+++ resolved
@@ -36,10 +36,6 @@
 #include "powernv.h"
 #include "pci.h"
 
-<<<<<<< HEAD
-static char *hub_diag = NULL;
-=======
->>>>>>> d8ec26d7
 static int ioda_eeh_nb_init = 0;
 
 static int ioda_eeh_event(struct notifier_block *nb,
