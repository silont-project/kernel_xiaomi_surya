--- conflicted
+++ resolved
@@ -63,15 +63,13 @@
 KBUILD_CFLAGS += -mno-sse -mno-mmx -mno-sse2 -mno-3dnow
 KBUILD_CFLAGS += $(call cc-option,-mno-avx,)
 
-<<<<<<< HEAD
 # Never want PIC in a 32-bit kernel, prevent breakage with GCC built
 # with nonstandard options
 # Android toolchains enable PIC, so explicitly disable it on 64-bit kernel too.
 KBUILD_CFLAGS += -fno-pic
-=======
+
 # Intel CET isn't enabled in the kernel
 KBUILD_CFLAGS += $(call cc-option,-fcf-protection=none)
->>>>>>> 2414f45b
 
 ifeq ($(CONFIG_X86_32),y)
         BITS := 32
