/*
 * handle transition of Linux booting another kernel
 * Copyright (C) 2002-2005 Eric Biederman  <ebiederm@xmission.com>
 *
 * This source code is licensed under the GNU General Public License,
 * Version 2.  See the file COPYING for more details.
 */

#include <linux/mm.h>
#include <linux/kexec.h>
#include <linux/string.h>
#include <linux/reboot.h>
#include <linux/numa.h>
#include <linux/ftrace.h>
#include <linux/io.h>
#include <linux/suspend.h>

#include <asm/pgtable.h>
#include <asm/tlbflush.h>
#include <asm/mmu_context.h>

<<<<<<< HEAD
=======
static int init_one_level2_page(struct kimage *image, pgd_t *pgd,
				unsigned long addr)
{
	pud_t *pud;
	pmd_t *pmd;
	struct page *page;
	int result = -ENOMEM;

	addr &= PMD_MASK;
	pgd += pgd_index(addr);
	if (!pgd_present(*pgd)) {
		page = kimage_alloc_control_pages(image, 0);
		if (!page)
			goto out;
		pud = (pud_t *)page_address(page);
		memset(pud, 0, PAGE_SIZE);
		set_pgd(pgd, __pgd(__pa(pud) | _KERNPG_TABLE));
	}
	pud = pud_offset(pgd, addr);
	if (!pud_present(*pud)) {
		page = kimage_alloc_control_pages(image, 0);
		if (!page)
			goto out;
		pmd = (pmd_t *)page_address(page);
		memset(pmd, 0, PAGE_SIZE);
		set_pud(pud, __pud(__pa(pmd) | _KERNPG_TABLE));
	}
	pmd = pmd_offset(pud, addr);
	if (!pmd_present(*pmd))
		set_pmd(pmd, __pmd(addr | __PAGE_KERNEL_LARGE_EXEC));
	result = 0;
out:
	return result;
}

>>>>>>> 88200bc2
static void init_level2_page(pmd_t *level2p, unsigned long addr)
{
	unsigned long end_addr;

	addr &= PAGE_MASK;
	end_addr = addr + PUD_SIZE;
	while (addr < end_addr) {
		set_pmd(level2p++, __pmd(addr | __PAGE_KERNEL_LARGE_EXEC));
		addr += PMD_SIZE;
	}
}

static int init_level3_page(struct kimage *image, pud_t *level3p,
				unsigned long addr, unsigned long last_addr)
{
	unsigned long end_addr;
	int result;

	result = 0;
	addr &= PAGE_MASK;
	end_addr = addr + PGDIR_SIZE;
	while ((addr < last_addr) && (addr < end_addr)) {
		struct page *page;
		pmd_t *level2p;

		page = kimage_alloc_control_pages(image, 0);
		if (!page) {
			result = -ENOMEM;
			goto out;
		}
		level2p = (pmd_t *)page_address(page);
		init_level2_page(level2p, addr);
		set_pud(level3p++, __pud(__pa(level2p) | _KERNPG_TABLE));
		addr += PUD_SIZE;
	}
	/* clear the unused entries */
	while (addr < end_addr) {
		pud_clear(level3p++);
		addr += PUD_SIZE;
	}
out:
	return result;
}


static int init_level4_page(struct kimage *image, pgd_t *level4p,
				unsigned long addr, unsigned long last_addr)
{
	unsigned long end_addr;
	int result;

	result = 0;
	addr &= PAGE_MASK;
	end_addr = addr + (PTRS_PER_PGD * PGDIR_SIZE);
	while ((addr < last_addr) && (addr < end_addr)) {
		struct page *page;
		pud_t *level3p;

		page = kimage_alloc_control_pages(image, 0);
		if (!page) {
			result = -ENOMEM;
			goto out;
		}
		level3p = (pud_t *)page_address(page);
		result = init_level3_page(image, level3p, addr, last_addr);
		if (result)
			goto out;
		set_pgd(level4p++, __pgd(__pa(level3p) | _KERNPG_TABLE));
		addr += PGDIR_SIZE;
	}
	/* clear the unused entries */
	while (addr < end_addr) {
		pgd_clear(level4p++);
		addr += PGDIR_SIZE;
	}
out:
	return result;
}

static void free_transition_pgtable(struct kimage *image)
{
	free_page((unsigned long)image->arch.pud);
	free_page((unsigned long)image->arch.pmd);
	free_page((unsigned long)image->arch.pte);
}

static int init_transition_pgtable(struct kimage *image, pgd_t *pgd)
{
	pud_t *pud;
	pmd_t *pmd;
	pte_t *pte;
	unsigned long vaddr, paddr;
	int result = -ENOMEM;

	vaddr = (unsigned long)relocate_kernel;
	paddr = __pa(page_address(image->control_code_page)+PAGE_SIZE);
	pgd += pgd_index(vaddr);
	if (!pgd_present(*pgd)) {
		pud = (pud_t *)get_zeroed_page(GFP_KERNEL);
		if (!pud)
			goto err;
		image->arch.pud = pud;
		set_pgd(pgd, __pgd(__pa(pud) | _KERNPG_TABLE));
	}
	pud = pud_offset(pgd, vaddr);
	if (!pud_present(*pud)) {
		pmd = (pmd_t *)get_zeroed_page(GFP_KERNEL);
		if (!pmd)
			goto err;
		image->arch.pmd = pmd;
		set_pud(pud, __pud(__pa(pmd) | _KERNPG_TABLE));
	}
	pmd = pmd_offset(pud, vaddr);
	if (!pmd_present(*pmd)) {
		pte = (pte_t *)get_zeroed_page(GFP_KERNEL);
		if (!pte)
			goto err;
		image->arch.pte = pte;
		set_pmd(pmd, __pmd(__pa(pte) | _KERNPG_TABLE));
	}
	pte = pte_offset_kernel(pmd, vaddr);
	set_pte(pte, pfn_pte(paddr >> PAGE_SHIFT, PAGE_KERNEL_EXEC));
	return 0;
err:
	free_transition_pgtable(image);
	return result;
}


static int init_pgtable(struct kimage *image, unsigned long start_pgtable)
{
	pgd_t *level4p;
	int result;
	level4p = (pgd_t *)__va(start_pgtable);
	result = init_level4_page(image, level4p, 0, max_pfn << PAGE_SHIFT);
	if (result)
		return result;
<<<<<<< HEAD
=======
	/*
	 * image->start may be outside 0 ~ max_pfn, for example when
	 * jump back to original kernel from kexeced kernel
	 */
	result = init_one_level2_page(image, level4p, image->start);
	if (result)
		return result;
>>>>>>> 88200bc2
	return init_transition_pgtable(image, level4p);
}

static void set_idt(void *newidt, u16 limit)
{
	struct desc_ptr curidt;

	/* x86-64 supports unaliged loads & stores */
	curidt.size    = limit;
	curidt.address = (unsigned long)newidt;

	__asm__ __volatile__ (
		"lidtq %0\n"
		: : "m" (curidt)
		);
};


static void set_gdt(void *newgdt, u16 limit)
{
	struct desc_ptr curgdt;

	/* x86-64 supports unaligned loads & stores */
	curgdt.size    = limit;
	curgdt.address = (unsigned long)newgdt;

	__asm__ __volatile__ (
		"lgdtq %0\n"
		: : "m" (curgdt)
		);
};

static void load_segments(void)
{
	__asm__ __volatile__ (
		"\tmovl %0,%%ds\n"
		"\tmovl %0,%%es\n"
		"\tmovl %0,%%ss\n"
		"\tmovl %0,%%fs\n"
		"\tmovl %0,%%gs\n"
		: : "a" (__KERNEL_DS) : "memory"
		);
}

int machine_kexec_prepare(struct kimage *image)
{
	unsigned long start_pgtable;
	int result;

	/* Calculate the offsets */
	start_pgtable = page_to_pfn(image->control_code_page) << PAGE_SHIFT;

	/* Setup the identity mapped 64bit page table */
	result = init_pgtable(image, start_pgtable);
	if (result)
		return result;

	return 0;
}

void machine_kexec_cleanup(struct kimage *image)
{
	free_transition_pgtable(image);
}

/*
 * Do not allocate memory (or fail in any way) in machine_kexec().
 * We are past the point of no return, committed to rebooting now.
 */
void machine_kexec(struct kimage *image)
{
	unsigned long page_list[PAGES_NR];
	void *control_page;
	int save_ftrace_enabled;

#ifdef CONFIG_KEXEC_JUMP
	if (kexec_image->preserve_context)
		save_processor_state();
#endif

	save_ftrace_enabled = __ftrace_enabled_save();

	/* Interrupts aren't acceptable while we reboot */
	local_irq_disable();

	if (image->preserve_context) {
#ifdef CONFIG_X86_IO_APIC
		/*
		 * We need to put APICs in legacy mode so that we can
		 * get timer interrupts in second kernel. kexec/kdump
		 * paths already have calls to disable_IO_APIC() in
		 * one form or other. kexec jump path also need
		 * one.
		 */
		disable_IO_APIC();
#endif
	}

	control_page = page_address(image->control_code_page) + PAGE_SIZE;
	memcpy(control_page, relocate_kernel, KEXEC_CONTROL_CODE_MAX_SIZE);

	page_list[PA_CONTROL_PAGE] = virt_to_phys(control_page);
<<<<<<< HEAD
=======
	page_list[VA_CONTROL_PAGE] = (unsigned long)control_page;
>>>>>>> 88200bc2
	page_list[PA_TABLE_PAGE] =
	  (unsigned long)__pa(page_address(image->control_code_page));

	if (image->type == KEXEC_TYPE_DEFAULT)
		page_list[PA_SWAP_PAGE] = (page_to_pfn(image->swap_page)
						<< PAGE_SHIFT);

	/*
	 * The segment registers are funny things, they have both a
	 * visible and an invisible part.  Whenever the visible part is
	 * set to a specific selector, the invisible part is loaded
	 * with from a table in memory.  At no other time is the
	 * descriptor table in memory accessed.
	 *
	 * I take advantage of this here by force loading the
	 * segments, before I zap the gdt with an invalid value.
	 */
	load_segments();
	/*
	 * The gdt & idt are now invalid.
	 * If you want to load them you must set up your own idt & gdt.
	 */
	set_gdt(phys_to_virt(0), 0);
	set_idt(phys_to_virt(0), 0);

	/* now call it */
	image->start = relocate_kernel((unsigned long)image->head,
				       (unsigned long)page_list,
				       image->start,
				       image->preserve_context);

#ifdef CONFIG_KEXEC_JUMP
	if (kexec_image->preserve_context)
		restore_processor_state();
#endif

	__ftrace_enabled_restore(save_ftrace_enabled);
}

void arch_crash_save_vmcoreinfo(void)
{
	VMCOREINFO_SYMBOL(phys_base);
	VMCOREINFO_SYMBOL(init_level4_pgt);

#ifdef CONFIG_NUMA
	VMCOREINFO_SYMBOL(node_data);
	VMCOREINFO_LENGTH(node_data, MAX_NUMNODES);
#endif
}
<|MERGE_RESOLUTION|>--- conflicted
+++ resolved
@@ -19,8 +19,6 @@
 #include <asm/tlbflush.h>
 #include <asm/mmu_context.h>
 
-<<<<<<< HEAD
-=======
 static int init_one_level2_page(struct kimage *image, pgd_t *pgd,
 				unsigned long addr)
 {
@@ -56,7 +54,6 @@
 	return result;
 }
 
->>>>>>> 88200bc2
 static void init_level2_page(pmd_t *level2p, unsigned long addr)
 {
 	unsigned long end_addr;
@@ -194,8 +191,6 @@
 	result = init_level4_page(image, level4p, 0, max_pfn << PAGE_SHIFT);
 	if (result)
 		return result;
-<<<<<<< HEAD
-=======
 	/*
 	 * image->start may be outside 0 ~ max_pfn, for example when
 	 * jump back to original kernel from kexeced kernel
@@ -203,7 +198,6 @@
 	result = init_one_level2_page(image, level4p, image->start);
 	if (result)
 		return result;
->>>>>>> 88200bc2
 	return init_transition_pgtable(image, level4p);
 }
 
@@ -306,10 +300,7 @@
 	memcpy(control_page, relocate_kernel, KEXEC_CONTROL_CODE_MAX_SIZE);
 
 	page_list[PA_CONTROL_PAGE] = virt_to_phys(control_page);
-<<<<<<< HEAD
-=======
 	page_list[VA_CONTROL_PAGE] = (unsigned long)control_page;
->>>>>>> 88200bc2
 	page_list[PA_TABLE_PAGE] =
 	  (unsigned long)__pa(page_address(image->control_code_page));
 
