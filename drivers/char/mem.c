// SPDX-License-Identifier: GPL-2.0
/*
 *  linux/drivers/char/mem.c
 *
 *  Copyright (C) 1991, 1992  Linus Torvalds
 *
 *  Added devfs support.
 *    Jan-11-1998, C. Scott Ananian <cananian@alumni.princeton.edu>
 *  Shared /dev/zero mmapping support, Feb 2000, Kanoj Sarcar <kanoj@sgi.com>
 */

#include <linux/mm.h>
#include <linux/miscdevice.h>
#include <linux/slab.h>
#include <linux/vmalloc.h>
#include <linux/mman.h>
#include <linux/random.h>
#include <linux/init.h>
#include <linux/raw.h>
#include <linux/tty.h>
#include <linux/capability.h>
#include <linux/ptrace.h>
#include <linux/device.h>
#include <linux/highmem.h>
#include <linux/backing-dev.h>
#include <linux/shmem_fs.h>
#include <linux/splice.h>
#include <linux/pfn.h>
#include <linux/export.h>
#include <linux/io.h>
#include <linux/uio.h>

#include <linux/uaccess.h>

#ifdef CONFIG_IA64
# include <linux/efi.h>
#endif

#define DEVPORT_MINOR	4

static inline unsigned long size_inside_page(unsigned long start,
					     unsigned long size)
{
	unsigned long sz;

	sz = PAGE_SIZE - (start & (PAGE_SIZE - 1));

	return min(sz, size);
}

#ifndef ARCH_HAS_VALID_PHYS_ADDR_RANGE
static inline int valid_phys_addr_range(phys_addr_t addr, size_t count)
{
	return addr + count <= __pa(high_memory);
}

static inline int valid_mmap_phys_addr_range(unsigned long pfn, size_t size)
{
	return 1;
}
#endif

#ifdef CONFIG_STRICT_DEVMEM
static inline int page_is_allowed(unsigned long pfn)
{
	return devmem_is_allowed(pfn);
}
static inline int range_is_allowed(unsigned long pfn, unsigned long size)
{
	u64 from = ((u64)pfn) << PAGE_SHIFT;
	u64 to = from + size;
	u64 cursor = from;

	while (cursor < to) {
		if (!devmem_is_allowed(pfn))
			return 0;
		cursor += PAGE_SIZE;
		pfn++;
	}
	return 1;
}
#else
static inline int page_is_allowed(unsigned long pfn)
{
	return 1;
}
static inline int range_is_allowed(unsigned long pfn, unsigned long size)
{
	return 1;
}
#endif

#ifndef unxlate_dev_mem_ptr
#define unxlate_dev_mem_ptr unxlate_dev_mem_ptr
void __weak unxlate_dev_mem_ptr(phys_addr_t phys, void *addr)
{
}
#endif

/*
 * This funcion reads the *physical* memory. The f_pos points directly to the
 * memory location.
 */
static ssize_t read_mem(struct file *file, char __user *buf,
			size_t count, loff_t *ppos)
{
	phys_addr_t p = *ppos;
	ssize_t read, sz;
	void *ptr;
	char *bounce;
	int err;

	if (p != *ppos)
		return 0;

	if (!valid_phys_addr_range(p, count))
		return -EFAULT;
	read = 0;
#ifdef __ARCH_HAS_NO_PAGE_ZERO_MAPPED
	/* we don't have page 0 mapped on sparc and m68k.. */
	if (p < PAGE_SIZE) {
		sz = size_inside_page(p, count);
		if (sz > 0) {
			if (clear_user(buf, sz))
				return -EFAULT;
			buf += sz;
			p += sz;
			count -= sz;
			read += sz;
		}
	}
#endif

	bounce = kmalloc(PAGE_SIZE, GFP_KERNEL);
	if (!bounce)
		return -ENOMEM;

	while (count > 0) {
		unsigned long remaining;
		int allowed, probe;

		sz = size_inside_page(p, count);

		err = -EPERM;
		allowed = page_is_allowed(p >> PAGE_SHIFT);
		if (!allowed)
			goto failed;

		err = -EFAULT;
		if (allowed == 2) {
			/* Show zeros for restricted memory. */
			remaining = clear_user(buf, sz);
		} else {
			/*
			 * On ia64 if a page has been mapped somewhere as
			 * uncached, then it must also be accessed uncached
			 * by the kernel or data corruption may occur.
			 */
			ptr = xlate_dev_mem_ptr(p);
			if (!ptr)
				goto failed;

<<<<<<< HEAD
			err = probe_kernel_read(bounce, ptr, sz);
			unxlate_dev_mem_ptr(p, ptr);
			if (err)
=======
			probe = probe_kernel_read(bounce, ptr, sz);
			unxlate_dev_mem_ptr(p, ptr);
			if (probe)
>>>>>>> 452becbf
				goto failed;

			remaining = copy_to_user(buf, bounce, sz);
		}

		if (remaining)
			goto failed;

		buf += sz;
		p += sz;
		count -= sz;
		read += sz;
	}
	kfree(bounce);

	*ppos += read;
	return read;

failed:
	kfree(bounce);
	return err;
}

static ssize_t write_mem(struct file *file, const char __user *buf,
			 size_t count, loff_t *ppos)
{
	phys_addr_t p = *ppos;
	ssize_t written, sz;
	unsigned long copied;
	void *ptr;

	if (p != *ppos)
		return -EFBIG;

	if (!valid_phys_addr_range(p, count))
		return -EFAULT;

	written = 0;

#ifdef __ARCH_HAS_NO_PAGE_ZERO_MAPPED
	/* we don't have page 0 mapped on sparc and m68k.. */
	if (p < PAGE_SIZE) {
		sz = size_inside_page(p, count);
		/* Hmm. Do something? */
		buf += sz;
		p += sz;
		count -= sz;
		written += sz;
	}
#endif

	while (count > 0) {
		int allowed;

		sz = size_inside_page(p, count);

		allowed = page_is_allowed(p >> PAGE_SHIFT);
		if (!allowed)
			return -EPERM;

		/* Skip actual writing when a page is marked as restricted. */
		if (allowed == 1) {
			/*
			 * On ia64 if a page has been mapped somewhere as
			 * uncached, then it must also be accessed uncached
			 * by the kernel or data corruption may occur.
			 */
			ptr = xlate_dev_mem_ptr(p);
			if (!ptr) {
				if (written)
					break;
				return -EFAULT;
			}

			copied = copy_from_user(ptr, buf, sz);
			unxlate_dev_mem_ptr(p, ptr);
			if (copied) {
				written += sz - copied;
				if (written)
					break;
				return -EFAULT;
			}
		}

		buf += sz;
		p += sz;
		count -= sz;
		written += sz;
	}

	*ppos += written;
	return written;
}

int __weak phys_mem_access_prot_allowed(struct file *file,
	unsigned long pfn, unsigned long size, pgprot_t *vma_prot)
{
	return 1;
}

#ifndef __HAVE_PHYS_MEM_ACCESS_PROT

/*
 * Architectures vary in how they handle caching for addresses
 * outside of main memory.
 *
 */
#ifdef pgprot_noncached
static int uncached_access(struct file *file, phys_addr_t addr)
{
#if defined(CONFIG_IA64)
	/*
	 * On ia64, we ignore O_DSYNC because we cannot tolerate memory
	 * attribute aliases.
	 */
	return !(efi_mem_attributes(addr) & EFI_MEMORY_WB);
#elif defined(CONFIG_MIPS)
	{
		extern int __uncached_access(struct file *file,
					     unsigned long addr);

		return __uncached_access(file, addr);
	}
#else
	/*
	 * Accessing memory above the top the kernel knows about or through a
	 * file pointer
	 * that was marked O_DSYNC will be done non-cached.
	 */
	if (file->f_flags & O_DSYNC)
		return 1;
	return addr >= __pa(high_memory);
#endif
}
#endif

static pgprot_t phys_mem_access_prot(struct file *file, unsigned long pfn,
				     unsigned long size, pgprot_t vma_prot)
{
#ifdef pgprot_noncached
	phys_addr_t offset = pfn << PAGE_SHIFT;

	if (uncached_access(file, offset))
		return pgprot_noncached(vma_prot);
#endif
	return vma_prot;
}
#endif

#ifndef CONFIG_MMU
static unsigned long get_unmapped_area_mem(struct file *file,
					   unsigned long addr,
					   unsigned long len,
					   unsigned long pgoff,
					   unsigned long flags)
{
	if (!valid_mmap_phys_addr_range(pgoff, len))
		return (unsigned long) -EINVAL;
	return pgoff << PAGE_SHIFT;
}

/* permit direct mmap, for read, write or exec */
static unsigned memory_mmap_capabilities(struct file *file)
{
	return NOMMU_MAP_DIRECT |
		NOMMU_MAP_READ | NOMMU_MAP_WRITE | NOMMU_MAP_EXEC;
}

static unsigned zero_mmap_capabilities(struct file *file)
{
	return NOMMU_MAP_COPY;
}

/* can't do an in-place private mapping if there's no MMU */
static inline int private_mapping_ok(struct vm_area_struct *vma)
{
	return vma->vm_flags & VM_MAYSHARE;
}
#else

static inline int private_mapping_ok(struct vm_area_struct *vma)
{
	return 1;
}
#endif

static const struct vm_operations_struct mmap_mem_ops = {
#ifdef CONFIG_HAVE_IOREMAP_PROT
	.access = generic_access_phys
#endif
};

static int mmap_mem(struct file *file, struct vm_area_struct *vma)
{
	size_t size = vma->vm_end - vma->vm_start;
	phys_addr_t offset = (phys_addr_t)vma->vm_pgoff << PAGE_SHIFT;

	/* It's illegal to wrap around the end of the physical address space. */
	if (offset + (phys_addr_t)size - 1 < offset)
		return -EINVAL;

	if (!valid_mmap_phys_addr_range(vma->vm_pgoff, size))
		return -EINVAL;

	if (!private_mapping_ok(vma))
		return -ENOSYS;

	if (!range_is_allowed(vma->vm_pgoff, size))
		return -EPERM;

	if (!phys_mem_access_prot_allowed(file, vma->vm_pgoff, size,
						&vma->vm_page_prot))
		return -EINVAL;

	vma->vm_page_prot = phys_mem_access_prot(file, vma->vm_pgoff,
						 size,
						 vma->vm_page_prot);

	vma->vm_ops = &mmap_mem_ops;

	/* Remap-pfn-range will mark the range VM_IO */
	if (remap_pfn_range(vma,
			    vma->vm_start,
			    vma->vm_pgoff,
			    size,
			    vma->vm_page_prot)) {
		return -EAGAIN;
	}
	return 0;
}

static int mmap_kmem(struct file *file, struct vm_area_struct *vma)
{
	unsigned long pfn;

	/* Turn a kernel-virtual address into a physical page frame */
	pfn = __pa((u64)vma->vm_pgoff << PAGE_SHIFT) >> PAGE_SHIFT;

	/*
	 * RED-PEN: on some architectures there is more mapped memory than
	 * available in mem_map which pfn_valid checks for. Perhaps should add a
	 * new macro here.
	 *
	 * RED-PEN: vmalloc is not supported right now.
	 */
	if (!pfn_valid(pfn))
		return -EIO;

	vma->vm_pgoff = pfn;
	return mmap_mem(file, vma);
}

/*
 * This function reads the *virtual* memory as seen by the kernel.
 */
static ssize_t read_kmem(struct file *file, char __user *buf,
			 size_t count, loff_t *ppos)
{
	unsigned long p = *ppos;
	ssize_t low_count, read, sz;
	char *kbuf; /* k-addr because vread() takes vmlist_lock rwlock */
	int err = 0;

	read = 0;
	if (p < (unsigned long) high_memory) {
		low_count = count;
		if (count > (unsigned long)high_memory - p)
			low_count = (unsigned long)high_memory - p;

#ifdef __ARCH_HAS_NO_PAGE_ZERO_MAPPED
		/* we don't have page 0 mapped on sparc and m68k.. */
		if (p < PAGE_SIZE && low_count > 0) {
			sz = size_inside_page(p, low_count);
			if (clear_user(buf, sz))
				return -EFAULT;
			buf += sz;
			p += sz;
			read += sz;
			low_count -= sz;
			count -= sz;
		}
#endif
		while (low_count > 0) {
			sz = size_inside_page(p, low_count);

			/*
			 * On ia64 if a page has been mapped somewhere as
			 * uncached, then it must also be accessed uncached
			 * by the kernel or data corruption may occur
			 */
			kbuf = xlate_dev_kmem_ptr((void *)p);
			if (!virt_addr_valid(kbuf))
				return -ENXIO;

			if (copy_to_user(buf, kbuf, sz))
				return -EFAULT;
			buf += sz;
			p += sz;
			read += sz;
			low_count -= sz;
			count -= sz;
		}
	}

	if (count > 0) {
		kbuf = (char *)__get_free_page(GFP_KERNEL);
		if (!kbuf)
			return -ENOMEM;
		while (count > 0) {
			sz = size_inside_page(p, count);
			if (!is_vmalloc_or_module_addr((void *)p)) {
				err = -ENXIO;
				break;
			}
			sz = vread(kbuf, (char *)p, sz);
			if (!sz)
				break;
			if (copy_to_user(buf, kbuf, sz)) {
				err = -EFAULT;
				break;
			}
			count -= sz;
			buf += sz;
			read += sz;
			p += sz;
		}
		free_page((unsigned long)kbuf);
	}
	*ppos = p;
	return read ? read : err;
}


static ssize_t do_write_kmem(unsigned long p, const char __user *buf,
				size_t count, loff_t *ppos)
{
	ssize_t written, sz;
	unsigned long copied;

	written = 0;
#ifdef __ARCH_HAS_NO_PAGE_ZERO_MAPPED
	/* we don't have page 0 mapped on sparc and m68k.. */
	if (p < PAGE_SIZE) {
		sz = size_inside_page(p, count);
		/* Hmm. Do something? */
		buf += sz;
		p += sz;
		count -= sz;
		written += sz;
	}
#endif

	while (count > 0) {
		void *ptr;

		sz = size_inside_page(p, count);

		/*
		 * On ia64 if a page has been mapped somewhere as uncached, then
		 * it must also be accessed uncached by the kernel or data
		 * corruption may occur.
		 */
		ptr = xlate_dev_kmem_ptr((void *)p);
		if (!virt_addr_valid(ptr))
			return -ENXIO;

		copied = copy_from_user(ptr, buf, sz);
		if (copied) {
			written += sz - copied;
			if (written)
				break;
			return -EFAULT;
		}
		buf += sz;
		p += sz;
		count -= sz;
		written += sz;
	}

	*ppos += written;
	return written;
}

/*
 * This function writes to the *virtual* memory as seen by the kernel.
 */
static ssize_t write_kmem(struct file *file, const char __user *buf,
			  size_t count, loff_t *ppos)
{
	unsigned long p = *ppos;
	ssize_t wrote = 0;
	ssize_t virtr = 0;
	char *kbuf; /* k-addr because vwrite() takes vmlist_lock rwlock */
	int err = 0;

	if (p < (unsigned long) high_memory) {
		unsigned long to_write = min_t(unsigned long, count,
					       (unsigned long)high_memory - p);
		wrote = do_write_kmem(p, buf, to_write, ppos);
		if (wrote != to_write)
			return wrote;
		p += wrote;
		buf += wrote;
		count -= wrote;
	}

	if (count > 0) {
		kbuf = (char *)__get_free_page(GFP_KERNEL);
		if (!kbuf)
			return wrote ? wrote : -ENOMEM;
		while (count > 0) {
			unsigned long sz = size_inside_page(p, count);
			unsigned long n;

			if (!is_vmalloc_or_module_addr((void *)p)) {
				err = -ENXIO;
				break;
			}
			n = copy_from_user(kbuf, buf, sz);
			if (n) {
				err = -EFAULT;
				break;
			}
			vwrite(kbuf, (char *)p, sz);
			count -= sz;
			buf += sz;
			virtr += sz;
			p += sz;
		}
		free_page((unsigned long)kbuf);
	}

	*ppos = p;
	return virtr + wrote ? : err;
}

static ssize_t read_port(struct file *file, char __user *buf,
			 size_t count, loff_t *ppos)
{
	unsigned long i = *ppos;
	char __user *tmp = buf;

	if (!access_ok(VERIFY_WRITE, buf, count))
		return -EFAULT;
	while (count-- > 0 && i < 65536) {
		if (__put_user(inb(i), tmp) < 0)
			return -EFAULT;
		i++;
		tmp++;
	}
	*ppos = i;
	return tmp-buf;
}

static ssize_t write_port(struct file *file, const char __user *buf,
			  size_t count, loff_t *ppos)
{
	unsigned long i = *ppos;
	const char __user *tmp = buf;

	if (!access_ok(VERIFY_READ, buf, count))
		return -EFAULT;
	while (count-- > 0 && i < 65536) {
		char c;

		if (__get_user(c, tmp)) {
			if (tmp > buf)
				break;
			return -EFAULT;
		}
		outb(c, i);
		i++;
		tmp++;
	}
	*ppos = i;
	return tmp-buf;
}

static ssize_t read_null(struct file *file, char __user *buf,
			 size_t count, loff_t *ppos)
{
	return 0;
}

static ssize_t write_null(struct file *file, const char __user *buf,
			  size_t count, loff_t *ppos)
{
	return count;
}

static ssize_t read_iter_null(struct kiocb *iocb, struct iov_iter *to)
{
	return 0;
}

static ssize_t write_iter_null(struct kiocb *iocb, struct iov_iter *from)
{
	size_t count = iov_iter_count(from);
	iov_iter_advance(from, count);
	return count;
}

static int pipe_to_null(struct pipe_inode_info *info, struct pipe_buffer *buf,
			struct splice_desc *sd)
{
	return sd->len;
}

static ssize_t splice_write_null(struct pipe_inode_info *pipe, struct file *out,
				 loff_t *ppos, size_t len, unsigned int flags)
{
	return splice_from_pipe(pipe, out, ppos, len, flags, pipe_to_null);
}

static ssize_t read_iter_zero(struct kiocb *iocb, struct iov_iter *iter)
{
	size_t written = 0;

	while (iov_iter_count(iter)) {
		size_t chunk = iov_iter_count(iter), n;

		if (chunk > PAGE_SIZE)
			chunk = PAGE_SIZE;	/* Just for latency reasons */
		n = iov_iter_zero(chunk, iter);
		if (!n && iov_iter_count(iter))
			return written ? written : -EFAULT;
		written += n;
		if (signal_pending(current))
			return written ? written : -ERESTARTSYS;
		cond_resched();
	}
	return written;
}

static int mmap_zero(struct file *file, struct vm_area_struct *vma)
{
#ifndef CONFIG_MMU
	return -ENOSYS;
#endif
	if (vma->vm_flags & VM_SHARED)
		return shmem_zero_setup(vma);
	return 0;
}

static unsigned long get_unmapped_area_zero(struct file *file,
				unsigned long addr, unsigned long len,
				unsigned long pgoff, unsigned long flags)
{
#ifdef CONFIG_MMU
	if (flags & MAP_SHARED) {
		/*
		 * mmap_zero() will call shmem_zero_setup() to create a file,
		 * so use shmem's get_unmapped_area in case it can be huge;
		 * and pass NULL for file as in mmap.c's get_unmapped_area(),
		 * so as not to confuse shmem with our handle on "/dev/zero".
		 */
		return shmem_get_unmapped_area(NULL, addr, len, pgoff, flags);
	}

	/* Otherwise flags & MAP_PRIVATE: with no shmem object beneath it */
	return current->mm->get_unmapped_area(file, addr, len, pgoff, flags);
#else
	return -ENOSYS;
#endif
}

static ssize_t write_full(struct file *file, const char __user *buf,
			  size_t count, loff_t *ppos)
{
	return -ENOSPC;
}

/*
 * Special lseek() function for /dev/null and /dev/zero.  Most notably, you
 * can fopen() both devices with "a" now.  This was previously impossible.
 * -- SRB.
 */
static loff_t null_lseek(struct file *file, loff_t offset, int orig)
{
	return file->f_pos = 0;
}

/*
 * The memory devices use the full 32/64 bits of the offset, and so we cannot
 * check against negative addresses: they are ok. The return value is weird,
 * though, in that case (0).
 *
 * also note that seeking relative to the "end of file" isn't supported:
 * it has no meaning, so it returns -EINVAL.
 */
static loff_t memory_lseek(struct file *file, loff_t offset, int orig)
{
	loff_t ret;

	inode_lock(file_inode(file));
	switch (orig) {
	case SEEK_CUR:
		offset += file->f_pos;
	case SEEK_SET:
		/* to avoid userland mistaking f_pos=-9 as -EBADF=-9 */
		if ((unsigned long long)offset >= -MAX_ERRNO) {
			ret = -EOVERFLOW;
			break;
		}
		file->f_pos = offset;
		ret = file->f_pos;
		force_successful_syscall_return();
		break;
	default:
		ret = -EINVAL;
	}
	inode_unlock(file_inode(file));
	return ret;
}

static int open_port(struct inode *inode, struct file *filp)
{
	return capable(CAP_SYS_RAWIO) ? 0 : -EPERM;
}

#define zero_lseek	null_lseek
#define full_lseek      null_lseek
#define write_zero	write_null
#define write_iter_zero	write_iter_null
#define open_mem	open_port
#define open_kmem	open_mem

static const struct file_operations __maybe_unused mem_fops = {
	.llseek		= memory_lseek,
	.read		= read_mem,
	.write		= write_mem,
	.mmap		= mmap_mem,
	.open		= open_mem,
#ifndef CONFIG_MMU
	.get_unmapped_area = get_unmapped_area_mem,
	.mmap_capabilities = memory_mmap_capabilities,
#endif
};

static const struct file_operations __maybe_unused kmem_fops = {
	.llseek		= memory_lseek,
	.read		= read_kmem,
	.write		= write_kmem,
	.mmap		= mmap_kmem,
	.open		= open_kmem,
#ifndef CONFIG_MMU
	.get_unmapped_area = get_unmapped_area_mem,
	.mmap_capabilities = memory_mmap_capabilities,
#endif
};

static const struct file_operations null_fops = {
	.llseek		= null_lseek,
	.read		= read_null,
	.write		= write_null,
	.read_iter	= read_iter_null,
	.write_iter	= write_iter_null,
	.splice_write	= splice_write_null,
};

static const struct file_operations __maybe_unused port_fops = {
	.llseek		= memory_lseek,
	.read		= read_port,
	.write		= write_port,
	.open		= open_port,
};

static const struct file_operations zero_fops = {
	.llseek		= zero_lseek,
	.write		= write_zero,
	.read_iter	= read_iter_zero,
	.write_iter	= write_iter_zero,
	.mmap		= mmap_zero,
	.get_unmapped_area = get_unmapped_area_zero,
#ifndef CONFIG_MMU
	.mmap_capabilities = zero_mmap_capabilities,
#endif
};

static const struct file_operations full_fops = {
	.llseek		= full_lseek,
	.read_iter	= read_iter_zero,
	.write		= write_full,
};

static const struct memdev {
	const char *name;
	umode_t mode;
	const struct file_operations *fops;
	fmode_t fmode;
} devlist[] = {
#ifdef CONFIG_DEVMEM
	 [1] = { "mem", 0, &mem_fops, FMODE_UNSIGNED_OFFSET },
#endif
#ifdef CONFIG_DEVKMEM
	 [2] = { "kmem", 0, &kmem_fops, FMODE_UNSIGNED_OFFSET },
#endif
	 [3] = { "null", 0666, &null_fops, 0 },
#ifdef CONFIG_DEVPORT
	 [4] = { "port", 0, &port_fops, 0 },
#endif
	 [5] = { "zero", 0666, &zero_fops, 0 },
	 [7] = { "full", 0666, &full_fops, 0 },
	 [8] = { "random", 0666, &random_fops, 0 },
	 [9] = { "urandom", 0666, &urandom_fops, 0 },
#ifdef CONFIG_PRINTK
	[11] = { "kmsg", 0644, &kmsg_fops, 0 },
#endif
};

static int memory_open(struct inode *inode, struct file *filp)
{
	int minor;
	const struct memdev *dev;

	minor = iminor(inode);
	if (minor >= ARRAY_SIZE(devlist))
		return -ENXIO;

	dev = &devlist[minor];
	if (!dev->fops)
		return -ENXIO;

	filp->f_op = dev->fops;
	filp->f_mode |= dev->fmode;

	if (dev->fops->open)
		return dev->fops->open(inode, filp);

	return 0;
}

static const struct file_operations memory_fops = {
	.open = memory_open,
	.llseek = noop_llseek,
};

static char *mem_devnode(struct device *dev, umode_t *mode)
{
	if (mode && devlist[MINOR(dev->devt)].mode)
		*mode = devlist[MINOR(dev->devt)].mode;
	return NULL;
}

static struct class *mem_class;

static int __init chr_dev_init(void)
{
	int minor;

	if (register_chrdev(MEM_MAJOR, "mem", &memory_fops))
		printk("unable to get major %d for memory devs\n", MEM_MAJOR);

	mem_class = class_create(THIS_MODULE, "mem");
	if (IS_ERR(mem_class))
		return PTR_ERR(mem_class);

	mem_class->devnode = mem_devnode;
	for (minor = 1; minor < ARRAY_SIZE(devlist); minor++) {
		if (!devlist[minor].name)
			continue;

		/*
		 * Create /dev/port?
		 */
		if ((minor == DEVPORT_MINOR) && !arch_has_dev_port())
			continue;

		device_create(mem_class, NULL, MKDEV(MEM_MAJOR, minor),
			      NULL, devlist[minor].name);
	}

	return tty_init();
}

fs_initcall(chr_dev_init);<|MERGE_RESOLUTION|>--- conflicted
+++ resolved
@@ -160,15 +160,9 @@
 			if (!ptr)
 				goto failed;
 
-<<<<<<< HEAD
-			err = probe_kernel_read(bounce, ptr, sz);
-			unxlate_dev_mem_ptr(p, ptr);
-			if (err)
-=======
 			probe = probe_kernel_read(bounce, ptr, sz);
 			unxlate_dev_mem_ptr(p, ptr);
 			if (probe)
->>>>>>> 452becbf
 				goto failed;
 
 			remaining = copy_to_user(buf, bounce, sz);
