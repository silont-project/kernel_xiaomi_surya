--- conflicted
+++ resolved
@@ -45,10 +45,15 @@
 static HLIST_HEAD(clk_orphan_list);
 static LIST_HEAD(clk_notifier_list);
 
-<<<<<<< HEAD
 struct clk_handoff_vdd {
 	struct list_head list;
 	struct clk_vdd_class *vdd_class;
+};
+
+static struct hlist_head *all_lists[] = {
+	&clk_root_list,
+	&clk_orphan_list,
+	NULL,
 };
 
 static LIST_HEAD(clk_handoff_vdd_list);
@@ -63,18 +68,6 @@
  * returning from clk_core_set_rate_nolock().
  */
 static LIST_HEAD(clk_rate_change_list);
-=======
-static struct hlist_head *all_lists[] = {
-	&clk_root_list,
-	&clk_orphan_list,
-	NULL,
-};
-
-static struct hlist_head *orphan_list[] = {
-	&clk_orphan_list,
-	NULL,
-};
->>>>>>> 954b37d9
 
 /***    private data structures    ***/
 
@@ -2706,13 +2699,6 @@
 static DEFINE_MUTEX(clk_debug_lock);
 static HLIST_HEAD(clk_debug_list);
 
-<<<<<<< HEAD
-static struct hlist_head *all_lists[] = {
-	&clk_root_list,
-	&clk_orphan_list,
-	NULL,
-};
-
 static struct hlist_head *orphan_list[] = {
 	&clk_orphan_list,
 	NULL,
@@ -2768,8 +2754,6 @@
 	.release	= single_release,
 };
 
-=======
->>>>>>> 954b37d9
 static void clk_summary_show_one(struct seq_file *s, struct clk_core *c,
 				 int level)
 {
