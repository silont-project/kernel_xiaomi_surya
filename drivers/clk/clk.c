--- conflicted
+++ resolved
@@ -43,7 +43,6 @@
 static HLIST_HEAD(clk_orphan_list);
 static LIST_HEAD(clk_notifier_list);
 
-<<<<<<< HEAD
 struct clk_handoff_vdd {
 	struct list_head list;
 	struct clk_vdd_class *vdd_class;
@@ -61,7 +60,7 @@
  * returning from clk_core_set_rate_nolock().
  */
 static LIST_HEAD(clk_rate_change_list);
-=======
+
 static struct hlist_head *all_lists[] = {
 	&clk_root_list,
 	&clk_orphan_list,
@@ -72,7 +71,6 @@
 	&clk_orphan_list,
 	NULL,
 };
->>>>>>> d7e78d08
 
 /***    private data structures    ***/
 
@@ -2704,18 +2702,6 @@
 static DEFINE_MUTEX(clk_debug_lock);
 static HLIST_HEAD(clk_debug_list);
 
-<<<<<<< HEAD
-static struct hlist_head *all_lists[] = {
-	&clk_root_list,
-	&clk_orphan_list,
-	NULL,
-};
-
-static struct hlist_head *orphan_list[] = {
-	&clk_orphan_list,
-	NULL,
-};
-
 static void clk_state_subtree(struct clk_core *c)
 {
 	int vdd_level = 0;
@@ -2766,8 +2752,6 @@
 	.release	= single_release,
 };
 
-=======
->>>>>>> d7e78d08
 static void clk_summary_show_one(struct seq_file *s, struct clk_core *c,
 				 int level)
 {
