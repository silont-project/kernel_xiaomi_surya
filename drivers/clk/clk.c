/*
 * Copyright (C) 2010-2011 Canonical Ltd <jeremy.kerr@canonical.com>
 * Copyright (C) 2011-2012 Linaro Ltd <mturquette@linaro.org>
 * Copyright (c) 2017-2020, The Linux Foundation. All rights reserved.
 *
 * This program is free software; you can redistribute it and/or modify
 * it under the terms of the GNU General Public License version 2 as
 * published by the Free Software Foundation.
 *
 * Standard functionality for the common clock API.  See Documentation/clk.txt
 */

#include <linux/clk.h>
#include <linux/clk-provider.h>
#include <linux/clk/clk-conf.h>
#include <linux/module.h>
#include <linux/mutex.h>
#include <linux/spinlock.h>
#include <linux/err.h>
#include <linux/list.h>
#include <linux/slab.h>
#include <linux/of.h>
#include <linux/device.h>
#include <linux/init.h>
#include <linux/sched.h>
#include <linux/clkdev.h>
#include <linux/of_platform.h>
#include <linux/pm_opp.h>
#include <linux/regulator/consumer.h>

#include "clk.h"

#if defined(CONFIG_COMMON_CLK)

static DEFINE_SPINLOCK(enable_lock);
static DEFINE_MUTEX(prepare_lock);

static struct task_struct *prepare_owner;
static struct task_struct *enable_owner;

static int prepare_refcnt;
static int enable_refcnt;

static HLIST_HEAD(clk_root_list);
static HLIST_HEAD(clk_orphan_list);
static LIST_HEAD(clk_notifier_list);

struct clk_handoff_vdd {
	struct list_head list;
	struct clk_vdd_class *vdd_class;
};

static LIST_HEAD(clk_handoff_vdd_list);
static bool vdd_class_handoff_completed;
static DEFINE_MUTEX(vdd_class_list_lock);
/*
 * clk_rate_change_list is used during clk_core_set_rate_nolock() calls to
 * handle vdd_class vote tracking.  core->rate_change_node is added to
 * clk_rate_change_list when core->new_rate requires a different voltage level
 * (core->new_vdd_class_vote) than core->vdd_class_vote.  Elements are removed
 * from the list after unvoting core->vdd_class_vote immediately before
 * returning from clk_core_set_rate_nolock().
 */
static LIST_HEAD(clk_rate_change_list);

static struct hlist_head *all_lists[] = {
	&clk_root_list,
	&clk_orphan_list,
	NULL,
};

/***    private data structures    ***/

struct clk_core {
	const char		*name;
	const struct clk_ops	*ops;
	struct clk_hw		*hw;
	struct module		*owner;
	struct clk_core		*parent;
	const char		**parent_names;
	struct clk_core		**parents;
	unsigned int		num_parents;
	unsigned int		new_parent_index;
	unsigned long		rate;
	unsigned long		req_rate;
	unsigned long		new_rate;
	struct clk_core		*new_parent;
	struct clk_core		*new_child;
	unsigned long		flags;
	bool			orphan;
	unsigned int		enable_count;
	unsigned int		prepare_count;
	bool			need_handoff_enable;
	bool			need_handoff_prepare;
	unsigned long		min_rate;
	unsigned long		max_rate;
	unsigned long		accuracy;
	int			phase;
	struct clk_duty		duty;
	struct hlist_head	children;
	struct hlist_node	child_node;
	struct hlist_head	clks;
	unsigned int		notifier_count;
#ifdef CONFIG_DEBUG_FS
	struct dentry		*dentry;
	struct hlist_node	debug_node;
#endif
	struct kref		ref;
	struct clk_vdd_class	*vdd_class;
	int			vdd_class_vote;
	int			new_vdd_class_vote;
	struct list_head	rate_change_node;
	unsigned long		*rate_max;
	int			num_rate_max;
};

#define CREATE_TRACE_POINTS
#include <trace/events/clk.h>

struct clk {
	struct clk_core	*core;
	const char *dev_id;
	const char *con_id;
	unsigned long min_rate;
	unsigned long max_rate;
	struct hlist_node clks_node;
};

/***           locking             ***/
static void clk_prepare_lock(void)
{
	if (!mutex_trylock(&prepare_lock)) {
		if (prepare_owner == current) {
			prepare_refcnt++;
			return;
		}
		mutex_lock(&prepare_lock);
	}
	WARN_ON_ONCE(prepare_owner != NULL);
	WARN_ON_ONCE(prepare_refcnt != 0);
	prepare_owner = current;
	prepare_refcnt = 1;
}

static void clk_prepare_unlock(void)
{
	WARN_ON_ONCE(prepare_owner != current);
	WARN_ON_ONCE(prepare_refcnt == 0);

	if (--prepare_refcnt)
		return;
	prepare_owner = NULL;
	mutex_unlock(&prepare_lock);
}

static unsigned long clk_enable_lock(void)
	__acquires(enable_lock)
{
	unsigned long flags;

	if (!spin_trylock_irqsave(&enable_lock, flags)) {
		if (enable_owner == current) {
			enable_refcnt++;
			__acquire(enable_lock);
			return flags;
		}
		spin_lock_irqsave(&enable_lock, flags);
	}
	WARN_ON_ONCE(enable_owner != NULL);
	WARN_ON_ONCE(enable_refcnt != 0);
	enable_owner = current;
	enable_refcnt = 1;
	return flags;
}

static void clk_enable_unlock(unsigned long flags)
	__releases(enable_lock)
{
	WARN_ON_ONCE(enable_owner != current);
	WARN_ON_ONCE(enable_refcnt == 0);

	if (--enable_refcnt) {
		__release(enable_lock);
		return;
	}
	enable_owner = NULL;
	spin_unlock_irqrestore(&enable_lock, flags);
}

static bool clk_core_is_prepared(struct clk_core *core)
{
	/*
	 * .is_prepared is optional for clocks that can prepare
	 * fall back to software usage counter if it is missing
	 */
	if (!core->ops->is_prepared)
		return core->prepare_count;

	return core->ops->is_prepared(core->hw);
}

static bool clk_core_is_enabled(struct clk_core *core)
{
	/*
	 * .is_enabled is only mandatory for clocks that gate
	 * fall back to software usage counter if .is_enabled is missing
	 */
	if (!core->ops->is_enabled)
		return core->enable_count;

	return core->ops->is_enabled(core->hw);
}

/***    helper functions   ***/

const char *__clk_get_name(const struct clk *clk)
{
	return !clk ? NULL : clk->core->name;
}
EXPORT_SYMBOL_GPL(__clk_get_name);

const char *clk_hw_get_name(const struct clk_hw *hw)
{
	return hw->core->name;
}
EXPORT_SYMBOL_GPL(clk_hw_get_name);

struct clk_hw *__clk_get_hw(struct clk *clk)
{
	return !clk ? NULL : clk->core->hw;
}
EXPORT_SYMBOL_GPL(__clk_get_hw);

unsigned int clk_hw_get_num_parents(const struct clk_hw *hw)
{
	return hw->core->num_parents;
}
EXPORT_SYMBOL_GPL(clk_hw_get_num_parents);

struct clk_hw *clk_hw_get_parent(const struct clk_hw *hw)
{
	return hw->core->parent ? hw->core->parent->hw : NULL;
}
EXPORT_SYMBOL_GPL(clk_hw_get_parent);

static struct clk_core *__clk_lookup_subtree(const char *name,
					     struct clk_core *core)
{
	struct clk_core *child;
	struct clk_core *ret;

	if (!strcmp(core->name, name))
		return core;

	hlist_for_each_entry(child, &core->children, child_node) {
		ret = __clk_lookup_subtree(name, child);
		if (ret)
			return ret;
	}

	return NULL;
}

static struct clk_core *clk_core_lookup(const char *name)
{
	struct clk_core *root_clk;
	struct clk_core *ret;

	if (!name)
		return NULL;

	/* search the 'proper' clk tree first */
	hlist_for_each_entry(root_clk, &clk_root_list, child_node) {
		ret = __clk_lookup_subtree(name, root_clk);
		if (ret)
			return ret;
	}

	/* if not found, then search the orphan tree */
	hlist_for_each_entry(root_clk, &clk_orphan_list, child_node) {
		ret = __clk_lookup_subtree(name, root_clk);
		if (ret)
			return ret;
	}

	return NULL;
}

static struct clk_core *clk_core_get_parent_by_index(struct clk_core *core,
							 u8 index)
{
	if (!core || index >= core->num_parents)
		return NULL;

	if (!core->parents[index])
		core->parents[index] =
				clk_core_lookup(core->parent_names[index]);

	return core->parents[index];
}

struct clk_hw *
clk_hw_get_parent_by_index(const struct clk_hw *hw, unsigned int index)
{
	struct clk_core *parent;

	parent = clk_core_get_parent_by_index(hw->core, index);

	return !parent ? NULL : parent->hw;
}
EXPORT_SYMBOL_GPL(clk_hw_get_parent_by_index);

unsigned int __clk_get_enable_count(struct clk *clk)
{
	return !clk ? 0 : clk->core->enable_count;
}

static unsigned long clk_core_get_rate_nolock(struct clk_core *core)
{
	unsigned long ret;

	if (!core) {
		ret = 0;
		goto out;
	}

	ret = core->rate;

	if (!core->num_parents)
		goto out;

	if (!core->parent)
		ret = 0;

out:
	return ret;
}

unsigned long clk_hw_get_rate(const struct clk_hw *hw)
{
	return clk_core_get_rate_nolock(hw->core);
}
EXPORT_SYMBOL_GPL(clk_hw_get_rate);

static unsigned long __clk_get_accuracy(struct clk_core *core)
{
	if (!core)
		return 0;

	return core->accuracy;
}

unsigned long __clk_get_flags(struct clk *clk)
{
	return !clk ? 0 : clk->core->flags;
}
EXPORT_SYMBOL_GPL(__clk_get_flags);

unsigned long clk_hw_get_flags(const struct clk_hw *hw)
{
	return hw->core->flags;
}
EXPORT_SYMBOL_GPL(clk_hw_get_flags);

bool clk_hw_is_prepared(const struct clk_hw *hw)
{
	return clk_core_is_prepared(hw->core);
}

bool clk_hw_is_enabled(const struct clk_hw *hw)
{
	return clk_core_is_enabled(hw->core);
}

bool __clk_is_enabled(struct clk *clk)
{
	if (!clk)
		return false;

	return clk_core_is_enabled(clk->core);
}
EXPORT_SYMBOL_GPL(__clk_is_enabled);

static bool mux_is_better_rate(unsigned long rate, unsigned long now,
			   unsigned long best, unsigned long flags)
{
	if (flags & CLK_MUX_ROUND_CLOSEST)
		return abs(now - rate) < abs(best - rate);

	return now <= rate && now > best;
}

int clk_mux_determine_rate_flags(struct clk_hw *hw,
				 struct clk_rate_request *req,
				 unsigned long flags)
{
	struct clk_core *core = hw->core, *parent, *best_parent = NULL;
	int i, num_parents, ret;
	unsigned long best = 0;
	struct clk_rate_request parent_req = *req;

	/* if NO_REPARENT flag set, pass through to current parent */
	if (core->flags & CLK_SET_RATE_NO_REPARENT) {
		parent = core->parent;
		if (core->flags & CLK_SET_RATE_PARENT) {
			ret = __clk_determine_rate(parent ? parent->hw : NULL,
						   &parent_req);
			if (ret)
				return ret;

			best = parent_req.rate;
		} else if (parent) {
			best = clk_core_get_rate_nolock(parent);
		} else {
			best = clk_core_get_rate_nolock(core);
		}

		goto out;
	}

	/* find the parent that can provide the fastest rate <= rate */
	num_parents = core->num_parents;
	for (i = 0; i < num_parents; i++) {
		parent = clk_core_get_parent_by_index(core, i);
		if (!parent)
			continue;

		if (core->flags & CLK_SET_RATE_PARENT) {
			parent_req = *req;
			ret = __clk_determine_rate(parent->hw, &parent_req);
			if (ret)
				continue;
		} else {
			parent_req.rate = clk_core_get_rate_nolock(parent);
		}

		if (mux_is_better_rate(req->rate, parent_req.rate,
				       best, flags)) {
			best_parent = parent;
			best = parent_req.rate;
		}
	}

	if (!best_parent)
		return -EINVAL;

out:
	if (best_parent)
		req->best_parent_hw = best_parent->hw;
	req->best_parent_rate = best;
	req->rate = best;

	return 0;
}
EXPORT_SYMBOL_GPL(clk_mux_determine_rate_flags);

struct clk *__clk_lookup(const char *name)
{
	struct clk_core *core = clk_core_lookup(name);

	return !core ? NULL : core->hw->clk;
}

static void clk_core_get_boundaries(struct clk_core *core,
				    unsigned long *min_rate,
				    unsigned long *max_rate)
{
	struct clk *clk_user;

	*min_rate = core->min_rate;
	*max_rate = core->max_rate;

	hlist_for_each_entry(clk_user, &core->clks, clks_node)
		*min_rate = max(*min_rate, clk_user->min_rate);

	hlist_for_each_entry(clk_user, &core->clks, clks_node)
		*max_rate = min(*max_rate, clk_user->max_rate);
}

void clk_hw_set_rate_range(struct clk_hw *hw, unsigned long min_rate,
			   unsigned long max_rate)
{
	hw->core->min_rate = min_rate;
	hw->core->max_rate = max_rate;
}
EXPORT_SYMBOL_GPL(clk_hw_set_rate_range);

/*
 * Aggregate the rate of all the enabled child nodes and exclude that
 * of the child node for which this request was made.
 */
unsigned long clk_aggregate_rate(struct clk_hw *hw,
					const struct clk_core *parent)
{
	struct clk_core *child;
	unsigned long aggre_rate = 0;

	hlist_for_each_entry(child, &parent->children, child_node) {
		if (child->enable_count &&
				strcmp(child->name, hw->init->name))
			aggre_rate = max(child->rate, aggre_rate);
	}

	return aggre_rate;
}
EXPORT_SYMBOL_GPL(clk_aggregate_rate);

/*
 * Helper for finding best parent to provide a given frequency. This can be used
 * directly as a determine_rate callback (e.g. for a mux), or from a more
 * complex clock that may combine a mux with other operations.
 */
int __clk_mux_determine_rate(struct clk_hw *hw,
			     struct clk_rate_request *req)
{
	return clk_mux_determine_rate_flags(hw, req, 0);
}
EXPORT_SYMBOL_GPL(__clk_mux_determine_rate);

int __clk_mux_determine_rate_closest(struct clk_hw *hw,
				     struct clk_rate_request *req)
{
	return clk_mux_determine_rate_flags(hw, req, CLK_MUX_ROUND_CLOSEST);
}
EXPORT_SYMBOL_GPL(__clk_mux_determine_rate_closest);

/*
 *  Find the voltage level required for a given clock rate.
 */
static int clk_find_vdd_level(struct clk_core *clk, unsigned long rate)
{
	int level;

	/*
	 * For certain PLLs, due to the limitation in the bits allocated for
	 * programming the fractional divider, the actual rate of the PLL will
	 * be slightly higher than the requested rate (in the order of several
	 * Hz). To accommodate this difference, convert the FMAX rate and the
	 * clock frequency to KHz and use that for deriving the voltage level.
	 */
	for (level = 0; level < clk->num_rate_max; level++)
		if (DIV_ROUND_CLOSEST(rate, 1000) <=
				DIV_ROUND_CLOSEST(clk->rate_max[level], 1000))
			break;

	if (level == clk->num_rate_max) {
		pr_err("Rate %lu for %s is greater than highest Fmax\n", rate,
				clk->name);
		return -EINVAL;
	}

	return level;
}

/*
 * Update voltage level given the current votes.
 */
static int clk_update_vdd(struct clk_vdd_class *vdd_class)
{
	int level, rc = 0, i, ignore;
	struct regulator **r = vdd_class->regulator;
	int *uv = vdd_class->vdd_uv;
	int n_reg = vdd_class->num_regulators;
	int cur_lvl = vdd_class->cur_level;
	int max_lvl = vdd_class->num_levels - 1;
	int cur_base = cur_lvl * n_reg;
	int new_base;

	/* aggregate votes */
	for (level = max_lvl; level > 0; level--)
		if (vdd_class->level_votes[level])
			break;

	if (level == cur_lvl)
		return 0;

	max_lvl = max_lvl * n_reg;
	new_base = level * n_reg;

	for (i = 0; i < vdd_class->num_regulators; i++) {
		pr_debug("Set Voltage level Min %d, Max %d\n", uv[new_base + i],
				uv[max_lvl + i]);
		rc = regulator_set_voltage(r[i], uv[new_base + i], INT_MAX);
		if (rc)
			goto set_voltage_fail;

		if (cur_lvl == 0 || cur_lvl == vdd_class->num_levels)
			rc = regulator_enable(r[i]);
		else if (level == 0)
			rc = regulator_disable(r[i]);
		if (rc)
			goto enable_disable_fail;
	}

	if (vdd_class->set_vdd && !vdd_class->num_regulators)
		rc = vdd_class->set_vdd(vdd_class, level);

	if (!rc)
		vdd_class->cur_level = level;

	return rc;

enable_disable_fail:
	regulator_set_voltage(r[i], uv[cur_base + i], INT_MAX);

set_voltage_fail:
	for (i--; i >= 0; i--) {
		regulator_set_voltage(r[i], uv[cur_base + i], INT_MAX);
		if (cur_lvl == 0 || cur_lvl == vdd_class->num_levels)
			regulator_disable(r[i]);
		else if (level == 0)
			ignore = regulator_enable(r[i]);
	}

	return rc;
}

/*
 *  Vote for a voltage level.
 */
static int clk_vote_vdd_level(struct clk_vdd_class *vdd_class, int level)
{
	int rc = 0;

	if (level >= vdd_class->num_levels)
		return -EINVAL;

	mutex_lock(&vdd_class->lock);

	vdd_class->level_votes[level]++;

	rc = clk_update_vdd(vdd_class);
	if (rc)
		vdd_class->level_votes[level]--;

	mutex_unlock(&vdd_class->lock);

	return rc;
}

/*
 * Remove vote for a voltage level.
 */
static int clk_unvote_vdd_level(struct clk_vdd_class *vdd_class, int level)
{
	int rc = 0;

	if (level >= vdd_class->num_levels)
		return -EINVAL;

	mutex_lock(&vdd_class->lock);

	if (WARN(!vdd_class->level_votes[level],
			"Reference counts are incorrect for %s level %d\n",
			vdd_class->class_name, level)) {
		rc = -EINVAL;
		goto out;
	}

	vdd_class->level_votes[level]--;

	rc = clk_update_vdd(vdd_class);
	if (rc)
		vdd_class->level_votes[level]++;

out:
	mutex_unlock(&vdd_class->lock);
	return rc;
}

/*
 * Vote for a voltage level corresponding to a clock's rate.
 */
int clk_vote_rate_vdd(struct clk_core *core, unsigned long rate)
{
	int level;

	if (!core->vdd_class)
		return 0;

	level = clk_find_vdd_level(core, rate);
	if (level < 0)
		return level;

	return clk_vote_vdd_level(core->vdd_class, level);
}
EXPORT_SYMBOL_GPL(clk_vote_rate_vdd);

/*
 * Remove vote for a voltage level corresponding to a clock's rate.
 */
void clk_unvote_rate_vdd(struct clk_core *core, unsigned long rate)
{
	int level;

	if (!core->vdd_class)
		return;

	level = clk_find_vdd_level(core, rate);
	if (level < 0)
		return;

	clk_unvote_vdd_level(core->vdd_class, level);
}
EXPORT_SYMBOL_GPL(clk_unvote_rate_vdd);

static bool clk_is_rate_level_valid(struct clk_core *core, unsigned long rate)
{
	int level;

	if (!core->vdd_class)
		return true;

	level = clk_find_vdd_level(core, rate);

	return level >= 0;
}

static int clk_vdd_class_init(struct clk_vdd_class *vdd)
{
	struct clk_handoff_vdd *v;
	int ret = 0;

	if (vdd->skip_handoff)
		return 0;

	mutex_lock(&vdd_class_list_lock);

	list_for_each_entry(v, &clk_handoff_vdd_list, list) {
		if (v->vdd_class == vdd)
			goto done;
	}

	if (!vdd_class_handoff_completed) {
		pr_debug("voting for vdd_class %s\n", vdd->class_name);

		ret = clk_vote_vdd_level(vdd, vdd->num_levels - 1);
		if (ret) {
			pr_err("failed to vote for %s, ret=%d\n",
				vdd->class_name, ret);
			goto done;
		}
	}

	v = kmalloc(sizeof(*v), GFP_KERNEL);
	if (!v) {
		ret = -ENOMEM;
		goto done;
	}

	v->vdd_class = vdd;

	list_add_tail(&v->list, &clk_handoff_vdd_list);

done:
	mutex_unlock(&vdd_class_list_lock);

	return ret;
}

/***        clk api        ***/

static void clk_core_unprepare(struct clk_core *core)
{
	lockdep_assert_held(&prepare_lock);

	if (!core)
		return;

	if (WARN_ON(core->prepare_count == 0))
		return;

	if (WARN_ON(core->prepare_count == 1 && core->flags & CLK_IS_CRITICAL))
		return;

	if (--core->prepare_count > 0)
		return;

	WARN_ON(core->enable_count > 0);

	trace_clk_unprepare(core);

	if (core->ops->unprepare)
		core->ops->unprepare(core->hw);

	trace_clk_unprepare_complete(core);

	if (core->vdd_class) {
		clk_unvote_vdd_level(core->vdd_class, core->vdd_class_vote);
		core->vdd_class_vote = 0;
		core->new_vdd_class_vote = 0;
	}

	clk_core_unprepare(core->parent);
}

static void clk_core_unprepare_lock(struct clk_core *core)
{
	clk_prepare_lock();
	clk_core_unprepare(core);
	clk_prepare_unlock();
}

/**
 * clk_unprepare - undo preparation of a clock source
 * @clk: the clk being unprepared
 *
 * clk_unprepare may sleep, which differentiates it from clk_disable.  In a
 * simple case, clk_unprepare can be used instead of clk_disable to gate a clk
 * if the operation may sleep.  One example is a clk which is accessed over
 * I2c.  In the complex case a clk gate operation may require a fast and a slow
 * part.  It is this reason that clk_unprepare and clk_disable are not mutually
 * exclusive.  In fact clk_disable must be called before clk_unprepare.
 */
void clk_unprepare(struct clk *clk)
{
	if (IS_ERR_OR_NULL(clk))
		return;

	clk_core_unprepare_lock(clk->core);
}
EXPORT_SYMBOL_GPL(clk_unprepare);

static int clk_core_prepare(struct clk_core *core)
{
	int ret = 0;

	lockdep_assert_held(&prepare_lock);

	if (!core)
		return 0;

	if (core->prepare_count == 0) {
		ret = clk_core_prepare(core->parent);
		if (ret)
			return ret;

		trace_clk_prepare(core);

		ret = clk_vote_rate_vdd(core, core->rate);
		if (ret) {
			clk_core_unprepare(core->parent);
			return ret;
		}
		if (core->vdd_class) {
			core->vdd_class_vote
				= clk_find_vdd_level(core, core->rate);
			core->new_vdd_class_vote = core->vdd_class_vote;
		}

		if (core->ops->prepare)
			ret = core->ops->prepare(core->hw);

		trace_clk_prepare_complete(core);

		if (ret) {
			clk_unvote_rate_vdd(core, core->rate);
			core->vdd_class_vote = 0;
			core->new_vdd_class_vote = 0;
			clk_core_unprepare(core->parent);
			return ret;
		}
	}

	core->prepare_count++;

	return 0;
}

static int clk_core_prepare_lock(struct clk_core *core)
{
	int ret;

	clk_prepare_lock();
	ret = clk_core_prepare(core);
	clk_prepare_unlock();

	return ret;
}

/**
 * clk_prepare - prepare a clock source
 * @clk: the clk being prepared
 *
 * clk_prepare may sleep, which differentiates it from clk_enable.  In a simple
 * case, clk_prepare can be used instead of clk_enable to ungate a clk if the
 * operation may sleep.  One example is a clk which is accessed over I2c.  In
 * the complex case a clk ungate operation may require a fast and a slow part.
 * It is this reason that clk_prepare and clk_enable are not mutually
 * exclusive.  In fact clk_prepare must be called before clk_enable.
 * Returns 0 on success, -EERROR otherwise.
 */
int clk_prepare(struct clk *clk)
{
	if (!clk)
		return 0;

	return clk_core_prepare_lock(clk->core);
}
EXPORT_SYMBOL_GPL(clk_prepare);

static void clk_core_disable(struct clk_core *core)
{
	lockdep_assert_held(&enable_lock);

	if (!core)
		return;

	if (WARN_ON(core->enable_count == 0))
		return;

	if (WARN_ON(core->enable_count == 1 && core->flags & CLK_IS_CRITICAL))
		return;

	if (--core->enable_count > 0)
		return;

	trace_clk_disable_rcuidle(core);

	if (core->ops->disable)
		core->ops->disable(core->hw);

	trace_clk_disable_complete_rcuidle(core);

	clk_core_disable(core->parent);
}

static void clk_core_disable_lock(struct clk_core *core)
{
	unsigned long flags;

	flags = clk_enable_lock();
	clk_core_disable(core);
	clk_enable_unlock(flags);
}

/**
 * clk_disable - gate a clock
 * @clk: the clk being gated
 *
 * clk_disable must not sleep, which differentiates it from clk_unprepare.  In
 * a simple case, clk_disable can be used instead of clk_unprepare to gate a
 * clk if the operation is fast and will never sleep.  One example is a
 * SoC-internal clk which is controlled via simple register writes.  In the
 * complex case a clk gate operation may require a fast and a slow part.  It is
 * this reason that clk_unprepare and clk_disable are not mutually exclusive.
 * In fact clk_disable must be called before clk_unprepare.
 */
void clk_disable(struct clk *clk)
{
	if (IS_ERR_OR_NULL(clk))
		return;

	clk_core_disable_lock(clk->core);
}
EXPORT_SYMBOL_GPL(clk_disable);

static int clk_core_enable(struct clk_core *core)
{
	int ret = 0;

	lockdep_assert_held(&enable_lock);

	if (!core)
		return 0;

	if (WARN_ON(core->prepare_count == 0))
		return -ESHUTDOWN;

	if (core->enable_count == 0) {
		ret = clk_core_enable(core->parent);

		if (ret)
			return ret;

		trace_clk_enable_rcuidle(core);

		if (core->ops->enable)
			ret = core->ops->enable(core->hw);

		trace_clk_enable_complete_rcuidle(core);

		if (ret) {
			clk_core_disable(core->parent);
			return ret;
		}
	}

	core->enable_count++;
	return 0;
}

static int clk_core_enable_lock(struct clk_core *core)
{
	unsigned long flags;
	int ret;

	flags = clk_enable_lock();
	ret = clk_core_enable(core);
	clk_enable_unlock(flags);

	return ret;
}

/**
 * clk_enable - ungate a clock
 * @clk: the clk being ungated
 *
 * clk_enable must not sleep, which differentiates it from clk_prepare.  In a
 * simple case, clk_enable can be used instead of clk_prepare to ungate a clk
 * if the operation will never sleep.  One example is a SoC-internal clk which
 * is controlled via simple register writes.  In the complex case a clk ungate
 * operation may require a fast and a slow part.  It is this reason that
 * clk_enable and clk_prepare are not mutually exclusive.  In fact clk_prepare
 * must be called before clk_enable.  Returns 0 on success, -EERROR
 * otherwise.
 */
int clk_enable(struct clk *clk)
{
	if (!clk)
		return 0;

	return clk_core_enable_lock(clk->core);
}
EXPORT_SYMBOL_GPL(clk_enable);

static int clk_core_prepare_enable(struct clk_core *core)
{
	int ret;

	ret = clk_core_prepare_lock(core);
	if (ret)
		return ret;

	ret = clk_core_enable_lock(core);
	if (ret)
		clk_core_unprepare_lock(core);

	return ret;
}

static void clk_core_disable_unprepare(struct clk_core *core)
{
	clk_core_disable_lock(core);
	clk_core_unprepare_lock(core);
}

static void clk_unprepare_unused_subtree(struct clk_core *core)
{
	struct clk_core *child;

	lockdep_assert_held(&prepare_lock);

	hlist_for_each_entry(child, &core->children, child_node)
		clk_unprepare_unused_subtree(child);

	/*
	 * setting CLK_ENABLE_HAND_OFF flag triggers this conditional
	 *
	 * need_handoff_prepare implies this clk was already prepared by
	 * __clk_init. now we have a proper user, so unset the flag in our
	 * internal bookkeeping. See CLK_ENABLE_HAND_OFF flag in clk-provider.h
	 * for details.
	 */
	if (core->need_handoff_prepare) {
		core->need_handoff_prepare = false;
		clk_core_unprepare(core);
	}

	if (core->prepare_count)
		return;

	if (core->flags & CLK_IGNORE_UNUSED)
		return;

	if (clk_core_is_prepared(core)) {
		trace_clk_unprepare(core);
		if (core->ops->unprepare_unused)
			core->ops->unprepare_unused(core->hw);
		else if (core->ops->unprepare)
			core->ops->unprepare(core->hw);
		trace_clk_unprepare_complete(core);
	}
}

static void clk_disable_unused_subtree(struct clk_core *core)
{
	struct clk_core *child;
	unsigned long flags;

	lockdep_assert_held(&prepare_lock);

	hlist_for_each_entry(child, &core->children, child_node)
		clk_disable_unused_subtree(child);

	/*
	 * setting CLK_ENABLE_HAND_OFF flag triggers this conditional
	 *
	 * need_handoff_enable implies this clk was already enabled by
	 * __clk_init. now we have a proper user, so unset the flag in our
	 * internal bookkeeping. See CLK_ENABLE_HAND_OFF flag in clk-provider.h
	 * for details.
	 */
	if (core->need_handoff_enable) {
		core->need_handoff_enable = false;
		flags = clk_enable_lock();
		clk_core_disable(core);
		clk_enable_unlock(flags);
	}

	if (core->flags & CLK_OPS_PARENT_ENABLE)
		clk_core_prepare_enable(core->parent);

	flags = clk_enable_lock();

	if (core->enable_count)
		goto unlock_out;

	if (core->flags & CLK_IGNORE_UNUSED)
		goto unlock_out;

	/*
	 * some gate clocks have special needs during the disable-unused
	 * sequence.  call .disable_unused if available, otherwise fall
	 * back to .disable
	 */
	if (clk_core_is_enabled(core)) {
		trace_clk_disable(core);
		if (core->ops->disable_unused)
			core->ops->disable_unused(core->hw);
		else if (core->ops->disable)
			core->ops->disable(core->hw);
		trace_clk_disable_complete(core);
	}

unlock_out:
	clk_enable_unlock(flags);
	if (core->flags & CLK_OPS_PARENT_ENABLE)
		clk_core_disable_unprepare(core->parent);
}

static bool clk_ignore_unused;
static int __init clk_ignore_unused_setup(char *__unused)
{
	clk_ignore_unused = true;
	return 1;
}
__setup("clk_ignore_unused", clk_ignore_unused_setup);

static int clk_disable_unused(void)
{
	struct clk_core *core;
	struct clk_handoff_vdd *v, *v_temp;

	if (clk_ignore_unused) {
		pr_warn("clk: Not disabling unused clocks\n");
		return 0;
	}

	clk_prepare_lock();

	hlist_for_each_entry(core, &clk_root_list, child_node)
		clk_disable_unused_subtree(core);

	hlist_for_each_entry(core, &clk_orphan_list, child_node)
		clk_disable_unused_subtree(core);

	hlist_for_each_entry(core, &clk_root_list, child_node)
		clk_unprepare_unused_subtree(core);

	hlist_for_each_entry(core, &clk_orphan_list, child_node)
		clk_unprepare_unused_subtree(core);

	mutex_lock(&vdd_class_list_lock);
	list_for_each_entry_safe(v, v_temp, &clk_handoff_vdd_list, list) {
		clk_unvote_vdd_level(v->vdd_class,
				v->vdd_class->num_levels - 1);
		list_del(&v->list);
		kfree(v);
	};
	vdd_class_handoff_completed = true;
	mutex_unlock(&vdd_class_list_lock);

	clk_prepare_unlock();

	return 0;
}
late_initcall_sync(clk_disable_unused);

static int clk_core_round_rate_nolock(struct clk_core *core,
				      struct clk_rate_request *req)
{
	struct clk_core *parent;
	long rate;

	lockdep_assert_held(&prepare_lock);

	if (!core)
		return 0;

	parent = core->parent;
	if (parent) {
		req->best_parent_hw = parent->hw;
		req->best_parent_rate = parent->rate;
	} else {
		req->best_parent_hw = NULL;
		req->best_parent_rate = 0;
	}

	if (core->ops->determine_rate) {
		return core->ops->determine_rate(core->hw, req);
	} else if (core->ops->round_rate) {
		rate = core->ops->round_rate(core->hw, req->rate,
					     &req->best_parent_rate);
		if (rate < 0)
			return rate;

		req->rate = rate;
	} else if (core->flags & CLK_SET_RATE_PARENT) {
		return clk_core_round_rate_nolock(parent, req);
	} else {
		req->rate = core->rate;
	}

	return 0;
}

/**
 * __clk_determine_rate - get the closest rate actually supported by a clock
 * @hw: determine the rate of this clock
 * @req: target rate request
 *
 * Useful for clk_ops such as .set_rate and .determine_rate.
 */
int __clk_determine_rate(struct clk_hw *hw, struct clk_rate_request *req)
{
	if (!hw) {
		req->rate = 0;
		return 0;
	}

	return clk_core_round_rate_nolock(hw->core, req);
}
EXPORT_SYMBOL_GPL(__clk_determine_rate);

unsigned long clk_hw_round_rate(struct clk_hw *hw, unsigned long rate)
{
	int ret;
	struct clk_rate_request req;

	clk_core_get_boundaries(hw->core, &req.min_rate, &req.max_rate);
	req.rate = rate;

	ret = clk_core_round_rate_nolock(hw->core, &req);
	if (ret)
		return 0;

	return req.rate;
}
EXPORT_SYMBOL_GPL(clk_hw_round_rate);

/**
 * clk_round_rate - round the given rate for a clk
 * @clk: the clk for which we are rounding a rate
 * @rate: the rate which is to be rounded
 *
 * Takes in a rate as input and rounds it to a rate that the clk can actually
 * use which is then returned.  If clk doesn't support round_rate operation
 * then the parent rate is returned.
 */
long clk_round_rate(struct clk *clk, unsigned long rate)
{
	struct clk_rate_request req;
	int ret;

	if (!clk)
		return 0;

	clk_prepare_lock();

	clk_core_get_boundaries(clk->core, &req.min_rate, &req.max_rate);
	req.rate = rate;

	ret = clk_core_round_rate_nolock(clk->core, &req);
	clk_prepare_unlock();

	if (ret)
		return ret;

	return req.rate;
}
EXPORT_SYMBOL_GPL(clk_round_rate);

/**
 * __clk_notify - call clk notifier chain
 * @core: clk that is changing rate
 * @msg: clk notifier type (see include/linux/clk.h)
 * @old_rate: old clk rate
 * @new_rate: new clk rate
 *
 * Triggers a notifier call chain on the clk rate-change notification
 * for 'clk'.  Passes a pointer to the struct clk and the previous
 * and current rates to the notifier callback.  Intended to be called by
 * internal clock code only.  Returns NOTIFY_DONE from the last driver
 * called if all went well, or NOTIFY_STOP or NOTIFY_BAD immediately if
 * a driver returns that.
 */
static int __clk_notify(struct clk_core *core, unsigned long msg,
		unsigned long old_rate, unsigned long new_rate)
{
	struct clk_notifier *cn;
	struct clk_notifier_data cnd;
	int ret = NOTIFY_DONE;

	cnd.old_rate = old_rate;
	cnd.new_rate = new_rate;

	list_for_each_entry(cn, &clk_notifier_list, node) {
		if (cn->clk->core == core) {
			cnd.clk = cn->clk;
			ret = srcu_notifier_call_chain(&cn->notifier_head, msg,
					&cnd);
			if (ret & NOTIFY_STOP_MASK)
				return ret;
		}
	}

	return ret;
}

/**
 * __clk_recalc_accuracies
 * @core: first clk in the subtree
 *
 * Walks the subtree of clks starting with clk and recalculates accuracies as
 * it goes.  Note that if a clk does not implement the .recalc_accuracy
 * callback then it is assumed that the clock will take on the accuracy of its
 * parent.
 */
static void __clk_recalc_accuracies(struct clk_core *core)
{
	unsigned long parent_accuracy = 0;
	struct clk_core *child;

	lockdep_assert_held(&prepare_lock);

	if (core->parent)
		parent_accuracy = core->parent->accuracy;

	if (core->ops->recalc_accuracy)
		core->accuracy = core->ops->recalc_accuracy(core->hw,
							  parent_accuracy);
	else
		core->accuracy = parent_accuracy;

	hlist_for_each_entry(child, &core->children, child_node)
		__clk_recalc_accuracies(child);
}

static long clk_core_get_accuracy(struct clk_core *core)
{
	unsigned long accuracy;

	clk_prepare_lock();
	if (core && (core->flags & CLK_GET_ACCURACY_NOCACHE))
		__clk_recalc_accuracies(core);

	accuracy = __clk_get_accuracy(core);
	clk_prepare_unlock();

	return accuracy;
}

/**
 * clk_get_accuracy - return the accuracy of clk
 * @clk: the clk whose accuracy is being returned
 *
 * Simply returns the cached accuracy of the clk, unless
 * CLK_GET_ACCURACY_NOCACHE flag is set, which means a recalc_rate will be
 * issued.
 * If clk is NULL then returns 0.
 */
long clk_get_accuracy(struct clk *clk)
{
	if (!clk)
		return 0;

	return clk_core_get_accuracy(clk->core);
}
EXPORT_SYMBOL_GPL(clk_get_accuracy);

static unsigned long clk_recalc(struct clk_core *core,
				unsigned long parent_rate)
{
	if (core->ops->recalc_rate)
		return core->ops->recalc_rate(core->hw, parent_rate);
	return parent_rate;
}

/**
 * __clk_recalc_rates
 * @core: first clk in the subtree
 * @msg: notification type (see include/linux/clk.h)
 *
 * Walks the subtree of clks starting with clk and recalculates rates as it
 * goes.  Note that if a clk does not implement the .recalc_rate callback then
 * it is assumed that the clock will take on the rate of its parent.
 *
 * clk_recalc_rates also propagates the POST_RATE_CHANGE notification,
 * if necessary.
 */
static void __clk_recalc_rates(struct clk_core *core, unsigned long msg)
{
	unsigned long old_rate;
	unsigned long parent_rate = 0;
	struct clk_core *child;

	lockdep_assert_held(&prepare_lock);

	old_rate = core->rate;

	if (core->parent)
		parent_rate = core->parent->rate;

	core->rate = clk_recalc(core, parent_rate);

	/*
	 * ignore NOTIFY_STOP and NOTIFY_BAD return values for POST_RATE_CHANGE
	 * & ABORT_RATE_CHANGE notifiers
	 */
	if (core->notifier_count && msg)
		__clk_notify(core, msg, old_rate, core->rate);

	hlist_for_each_entry(child, &core->children, child_node)
		__clk_recalc_rates(child, msg);
}

static unsigned long clk_core_get_rate(struct clk_core *core)
{
	unsigned long rate;

	clk_prepare_lock();

	if (core && (core->flags & CLK_GET_RATE_NOCACHE))
		__clk_recalc_rates(core, 0);

	rate = clk_core_get_rate_nolock(core);
	clk_prepare_unlock();

	return rate;
}

/**
 * clk_get_rate - return the rate of clk
 * @clk: the clk whose rate is being returned
 *
 * Simply returns the cached rate of the clk, unless CLK_GET_RATE_NOCACHE flag
 * is set, which means a recalc_rate will be issued.
 * If clk is NULL then returns 0.
 */
unsigned long clk_get_rate(struct clk *clk)
{
	if (!clk)
		return 0;

	return clk_core_get_rate(clk->core);
}
EXPORT_SYMBOL_GPL(clk_get_rate);

static int clk_fetch_parent_index(struct clk_core *core,
				  struct clk_core *parent)
{
	int i;

	if (!parent)
		return -EINVAL;

	for (i = 0; i < core->num_parents; i++)
		if (clk_core_get_parent_by_index(core, i) == parent)
			return i;

	return -EINVAL;
}

/*
 * Update the orphan status of @core and all its children.
 */
static void clk_core_update_orphan_status(struct clk_core *core, bool is_orphan)
{
	struct clk_core *child;

	core->orphan = is_orphan;

	hlist_for_each_entry(child, &core->children, child_node)
		clk_core_update_orphan_status(child, is_orphan);
}

static void clk_reparent(struct clk_core *core, struct clk_core *new_parent)
{
	bool was_orphan = core->orphan;

	hlist_del(&core->child_node);

	if (new_parent) {
		bool becomes_orphan = new_parent->orphan;

		/* avoid duplicate POST_RATE_CHANGE notifications */
		if (new_parent->new_child == core)
			new_parent->new_child = NULL;

		hlist_add_head(&core->child_node, &new_parent->children);

		if (was_orphan != becomes_orphan)
			clk_core_update_orphan_status(core, becomes_orphan);
	} else {
		hlist_add_head(&core->child_node, &clk_orphan_list);
		if (!was_orphan)
			clk_core_update_orphan_status(core, true);
	}

	core->parent = new_parent;
}

static struct clk_core *__clk_set_parent_before(struct clk_core *core,
					   struct clk_core *parent)
{
	unsigned long flags;
	struct clk_core *old_parent = core->parent;

	/*
	 * 1. enable parents for CLK_OPS_PARENT_ENABLE clock
	 *
	 * 2. Migrate prepare state between parents and prevent race with
	 * clk_enable().
	 *
	 * If the clock is not prepared, then a race with
	 * clk_enable/disable() is impossible since we already have the
	 * prepare lock (future calls to clk_enable() need to be preceded by
	 * a clk_prepare()).
	 *
	 * If the clock is prepared, migrate the prepared state to the new
	 * parent and also protect against a race with clk_enable() by
	 * forcing the clock and the new parent on.  This ensures that all
	 * future calls to clk_enable() are practically NOPs with respect to
	 * hardware and software states.
	 *
	 * See also: Comment for clk_set_parent() below.
	 */

	/* enable old_parent & parent if CLK_OPS_PARENT_ENABLE is set */
	if (core->flags & CLK_OPS_PARENT_ENABLE) {
		clk_core_prepare_enable(old_parent);
		clk_core_prepare_enable(parent);
	}

	/* migrate prepare count if > 0 */
	if (core->prepare_count) {
		clk_core_prepare_enable(parent);
		clk_core_enable_lock(core);
	}

	/* update the clk tree topology */
	flags = clk_enable_lock();
	clk_reparent(core, parent);
	clk_enable_unlock(flags);

	return old_parent;
}

static void __clk_set_parent_after(struct clk_core *core,
				   struct clk_core *parent,
				   struct clk_core *old_parent)
{
	/*
	 * Finish the migration of prepare state and undo the changes done
	 * for preventing a race with clk_enable().
	 */
	if (core->prepare_count) {
		clk_core_disable_lock(core);
		clk_core_disable_unprepare(old_parent);
	}

	/* re-balance ref counting if CLK_OPS_PARENT_ENABLE is set */
	if (core->flags & CLK_OPS_PARENT_ENABLE) {
		clk_core_disable_unprepare(parent);
		clk_core_disable_unprepare(old_parent);
	}
}

static int __clk_set_parent(struct clk_core *core, struct clk_core *parent,
			    u8 p_index)
{
	unsigned long flags;
	int ret = 0;
	struct clk_core *old_parent;

	old_parent = __clk_set_parent_before(core, parent);

	trace_clk_set_parent(core, parent);

	/* change clock input source */
	if (parent && core->ops->set_parent)
		ret = core->ops->set_parent(core->hw, p_index);

	trace_clk_set_parent_complete(core, parent);

	if (ret) {
		flags = clk_enable_lock();
		clk_reparent(core, old_parent);
		clk_enable_unlock(flags);
		__clk_set_parent_after(core, old_parent, parent);

		return ret;
	}

	__clk_set_parent_after(core, parent, old_parent);

	return 0;
}

/**
 * __clk_speculate_rates
 * @core: first clk in the subtree
 * @parent_rate: the "future" rate of clk's parent
 *
 * Walks the subtree of clks starting with clk, speculating rates as it
 * goes and firing off PRE_RATE_CHANGE notifications as necessary.
 *
 * Unlike clk_recalc_rates, clk_speculate_rates exists only for sending
 * pre-rate change notifications and returns early if no clks in the
 * subtree have subscribed to the notifications.  Note that if a clk does not
 * implement the .recalc_rate callback then it is assumed that the clock will
 * take on the rate of its parent.
 */
static int __clk_speculate_rates(struct clk_core *core,
				 unsigned long parent_rate)
{
	struct clk_core *child;
	unsigned long new_rate;
	int ret = NOTIFY_DONE;

	lockdep_assert_held(&prepare_lock);

	new_rate = clk_recalc(core, parent_rate);

	/* abort rate change if a driver returns NOTIFY_BAD or NOTIFY_STOP */
	if (core->notifier_count)
		ret = __clk_notify(core, PRE_RATE_CHANGE, core->rate, new_rate);

	if (ret & NOTIFY_STOP_MASK) {
		pr_debug("%s: clk notifier callback for clock %s aborted with error %d\n",
				__func__, core->name, ret);
		goto out;
	}

	hlist_for_each_entry(child, &core->children, child_node) {
		ret = __clk_speculate_rates(child, new_rate);
		if (ret & NOTIFY_STOP_MASK)
			break;
	}

out:
	return ret;
}

/*
 * Vote for the voltage level required for core->new_rate.  Keep track of all
 * clocks with a changed voltage level in clk_rate_change_list.
 */
static int clk_vote_new_rate_vdd(struct clk_core *core)
{
	int cur_level, next_level;
	int ret;

	if (IS_ERR_OR_NULL(core) || !core->vdd_class)
		return 0;

	if (!clk_core_is_prepared(core))
		return 0;

	cur_level = core->new_vdd_class_vote;
	next_level = clk_find_vdd_level(core, core->new_rate);
	if (cur_level == next_level)
		return 0;

	ret = clk_vote_vdd_level(core->vdd_class, next_level);
	if (ret)
		return ret;

	core->new_vdd_class_vote = next_level;

	if (list_empty(&core->rate_change_node)) {
		list_add(&core->rate_change_node, &clk_rate_change_list);
	} else {
		/*
		 * A different new_rate has been determined for a clock that
		 * was already encountered in the clock tree traversal so the
		 * level that was previously voted for it should be removed.
		 */
		ret = clk_unvote_vdd_level(core->vdd_class, cur_level);
		if (ret)
			return ret;
	}

	return 0;
}

static int clk_calc_subtree(struct clk_core *core, unsigned long new_rate,
			     struct clk_core *new_parent, u8 p_index)
{
	struct clk_core *child;
	int ret;

	core->new_rate = new_rate;
	ret = clk_vote_new_rate_vdd(core);
	if (ret)
		return ret;

	core->new_parent = new_parent;
	core->new_parent_index = p_index;
	/* include clk in new parent's PRE_RATE_CHANGE notifications */
	core->new_child = NULL;
	if (new_parent && new_parent != core->parent)
		new_parent->new_child = core;

	hlist_for_each_entry(child, &core->children, child_node) {
		child->new_rate = clk_recalc(child, new_rate);
		ret = clk_calc_subtree(child, child->new_rate, NULL, 0);
		if (ret)
			return ret;
	}

	return 0;
}

/*
 * calculate the new rates returning the topmost clock that has to be
 * changed.
 */
static struct clk_core *clk_calc_new_rates(struct clk_core *core,
					   unsigned long rate)
{
	struct clk_core *top = core;
	struct clk_core *old_parent, *parent;
	unsigned long best_parent_rate = 0;
	unsigned long new_rate;
	unsigned long min_rate;
	unsigned long max_rate;
	int p_index = 0;
	long ret;

	/* sanity */
	if (IS_ERR_OR_NULL(core))
		return NULL;

	/* save parent rate, if it exists */
	parent = old_parent = core->parent;
	if (parent)
		best_parent_rate = parent->rate;

	clk_core_get_boundaries(core, &min_rate, &max_rate);

	/* find the closest rate and parent clk/rate */
	if (core->ops->determine_rate) {
		struct clk_rate_request req;

		req.rate = rate;
		req.min_rate = min_rate;
		req.max_rate = max_rate;
		if (parent) {
			req.best_parent_hw = parent->hw;
			req.best_parent_rate = parent->rate;
		} else {
			req.best_parent_hw = NULL;
			req.best_parent_rate = 0;
		}

		ret = core->ops->determine_rate(core->hw, &req);
		if (ret < 0)
			return NULL;

		best_parent_rate = req.best_parent_rate;
		new_rate = req.rate;
		parent = req.best_parent_hw ? req.best_parent_hw->core : NULL;
	} else if (core->ops->round_rate) {
		ret = core->ops->round_rate(core->hw, rate,
					    &best_parent_rate);
		if (ret < 0)
			return NULL;

		new_rate = ret;
		if (new_rate < min_rate || new_rate > max_rate)
			return NULL;
	} else if (!parent || !(core->flags & CLK_SET_RATE_PARENT)) {
		/* pass-through clock without adjustable parent */
		core->new_rate = core->rate;
		return NULL;
	} else {
		/* pass-through clock with adjustable parent */
		top = clk_calc_new_rates(parent, rate);
		new_rate = parent->new_rate;
		goto out;
	}

	/* some clocks must be gated to change parent */
	if (parent != old_parent &&
	    (core->flags & CLK_SET_PARENT_GATE) && core->prepare_count) {
		pr_debug("%s: %s not gated but wants to reparent\n",
			 __func__, core->name);
		return NULL;
	}

	/* try finding the new parent index */
	if (parent && core->num_parents > 1) {
		p_index = clk_fetch_parent_index(core, parent);
		if (p_index < 0) {
			pr_debug("%s: clk %s can not be parent of clk %s\n",
				 __func__, parent->name, core->name);
			return NULL;
		}
	}

	/*
	 * Certain PLLs only have 16 bits to program the fractional divider.
	 * Hence the programmed rate might be slightly different than the
	 * requested one.
	 */
	if ((core->flags & CLK_SET_RATE_PARENT) && parent &&
		(DIV_ROUND_CLOSEST(best_parent_rate, 1000) !=
			DIV_ROUND_CLOSEST(parent->rate, 1000)))
		top = clk_calc_new_rates(parent, best_parent_rate);

out:
	if (!clk_is_rate_level_valid(core, rate))
		return NULL;

	ret = clk_calc_subtree(core, new_rate, parent, p_index);
	if (ret)
		return NULL;

	return top;
}

/*
 * Notify about rate changes in a subtree. Always walk down the whole tree
 * so that in case of an error we can walk down the whole tree again and
 * abort the change.
 */
static struct clk_core *clk_propagate_rate_change(struct clk_core *core,
						  unsigned long event)
{
	struct clk_core *child, *tmp_clk, *fail_clk = NULL;
	int ret = NOTIFY_DONE;

	if (core->rate == core->new_rate)
		return NULL;

	if (core->notifier_count) {
		ret = __clk_notify(core, event, core->rate, core->new_rate);
		if (ret & NOTIFY_STOP_MASK)
			fail_clk = core;
	}

	hlist_for_each_entry(child, &core->children, child_node) {
		/* Skip children who will be reparented to another clock */
		if (child->new_parent && child->new_parent != core)
			continue;
		tmp_clk = clk_propagate_rate_change(child, event);
		if (tmp_clk)
			fail_clk = tmp_clk;
	}

	/* handle the new child who might not be in core->children yet */
	if (core->new_child) {
		tmp_clk = clk_propagate_rate_change(core->new_child, event);
		if (tmp_clk)
			fail_clk = tmp_clk;
	}

	return fail_clk;
}

/*
 * walk down a subtree and set the new rates notifying the rate
 * change on the way
 */
static int clk_change_rate(struct clk_core *core)
{
	struct clk_core *child;
	struct hlist_node *tmp;
	unsigned long old_rate;
	unsigned long best_parent_rate = 0;
	bool skip_set_rate = false;
	struct clk_core *old_parent;
	struct clk_core *parent = NULL;
	int rc = 0;

	old_rate = core->rate;

	if (core->new_parent) {
		parent = core->new_parent;
		best_parent_rate = core->new_parent->rate;
	} else if (core->parent) {
		parent = core->parent;
		best_parent_rate = core->parent->rate;
	}

	if (core->flags & CLK_SET_RATE_UNGATE) {
		unsigned long flags;

		clk_core_prepare(core);
		flags = clk_enable_lock();
		clk_core_enable(core);
		clk_enable_unlock(flags);
	}

	trace_clk_set_rate(core, core->new_rate);

	if (core->new_parent && core->new_parent != core->parent) {
		old_parent = __clk_set_parent_before(core, core->new_parent);
		trace_clk_set_parent(core, core->new_parent);

		if (core->ops->set_rate_and_parent) {
			skip_set_rate = true;
			core->ops->set_rate_and_parent(core->hw, core->new_rate,
					best_parent_rate,
					core->new_parent_index);
		} else if (core->ops->set_parent) {
			core->ops->set_parent(core->hw, core->new_parent_index);
		}

		trace_clk_set_parent_complete(core, core->new_parent);
		__clk_set_parent_after(core, core->new_parent, old_parent);
	}

	if (core->flags & CLK_OPS_PARENT_ENABLE)
		clk_core_prepare_enable(parent);

	if (!skip_set_rate && core->ops->set_rate) {
		rc = core->ops->set_rate(core->hw, core->new_rate,
						best_parent_rate);
		if (rc)
			goto err_set_rate;
	}

	trace_clk_set_rate_complete(core, core->new_rate);

	core->rate = clk_recalc(core, best_parent_rate);

	if (core->flags & CLK_SET_RATE_UNGATE) {
		unsigned long flags;

		flags = clk_enable_lock();
		clk_core_disable(core);
		clk_enable_unlock(flags);
		clk_core_unprepare(core);
	}

	if (core->flags & CLK_OPS_PARENT_ENABLE)
		clk_core_disable_unprepare(parent);

	if (core->notifier_count && old_rate != core->rate)
		__clk_notify(core, POST_RATE_CHANGE, old_rate, core->rate);

	if (core->flags & CLK_RECALC_NEW_RATES)
		(void)clk_calc_new_rates(core, core->new_rate);

	/*
	 * Use safe iteration, as change_rate can actually swap parents
	 * for certain clock types.
	 */
	hlist_for_each_entry_safe(child, tmp, &core->children, child_node) {
		/* Skip children who will be reparented to another clock */
		if (child->new_parent && child->new_parent != core)
			continue;
		rc = clk_change_rate(child);
		if (rc)
			return rc;
	}

	/* handle the new child who might not be in core->children yet */
	if (core->new_child)
		rc = clk_change_rate(core->new_child);

	return rc;

err_set_rate:
	trace_clk_set_rate_complete(core, core->new_rate);

	return rc;
}

/*
 * Unvote for the voltage level required for each core->new_vdd_class_vote in
 * clk_rate_change_list.  This is used when undoing voltage requests after an
 * error is encountered before any physical rate changing.
 */
static void clk_unvote_new_rate_vdd(void)
{
	struct clk_core *core;

	list_for_each_entry(core, &clk_rate_change_list, rate_change_node) {
		clk_unvote_vdd_level(core->vdd_class, core->new_vdd_class_vote);
		core->new_vdd_class_vote = core->vdd_class_vote;
	}
}

/*
 * Unvote for the voltage level required for each core->vdd_class_vote in
 * clk_rate_change_list.
 */
static int clk_unvote_old_rate_vdd(void)
{
	struct clk_core *core;
	int ret;

	list_for_each_entry(core, &clk_rate_change_list, rate_change_node) {
		ret = clk_unvote_vdd_level(core->vdd_class,
					   core->vdd_class_vote);
		if (ret)
			return ret;
	}

	return 0;
}

/*
 * In the case that rate setting fails, apply the max voltage level needed
 * by either the old or new rate for each changed clock.
 */
static void clk_vote_safe_vdd(void)
{
	struct clk_core *core;

	list_for_each_entry(core, &clk_rate_change_list, rate_change_node) {
		if (core->vdd_class_vote > core->new_vdd_class_vote) {
			clk_vote_vdd_level(core->vdd_class,
						core->vdd_class_vote);
			clk_unvote_vdd_level(core->vdd_class,
						core->new_vdd_class_vote);
			core->new_vdd_class_vote = core->vdd_class_vote;
		}
	}
}

static void clk_cleanup_vdd_votes(void)
{
	struct clk_core *core, *temp;

	list_for_each_entry_safe(core, temp, &clk_rate_change_list,
				 rate_change_node) {
		core->vdd_class_vote = core->new_vdd_class_vote;
		list_del_init(&core->rate_change_node);
	}
}
static int clk_core_set_rate_nolock(struct clk_core *core,
				    unsigned long req_rate)
{
	struct clk_core *top, *fail_clk;
	unsigned long rate = req_rate;
	int ret = 0;
	/*
	 * The prepare lock ensures mutual exclusion with other tasks.
	 * set_rate_nesting_count is a static so that it can be incremented in
	 * the case of reentrancy caused by a set_rate() ops callback itself
	 * calling clk_set_rate().  That way, the voltage level votes for the
	 * old rates are safely removed when the original invocation of this
	 * function completes.
	 */
	static unsigned int set_rate_nesting_count;

	if (!core)
		return 0;

	/* bail early if nothing to do */
	if (rate == clk_core_get_rate_nolock(core))
		return 0;

	if ((core->flags & CLK_SET_RATE_GATE) && core->prepare_count)
		return -EBUSY;

	set_rate_nesting_count++;

	/* calculate new rates and get the topmost changed clock */
	top = clk_calc_new_rates(core, rate);
	if (!top) {
		ret = -EINVAL;
		set_rate_nesting_count--;
		goto pre_rate_change_err;
	}

	/* notify that we are about to change rates */
	fail_clk = clk_propagate_rate_change(top, PRE_RATE_CHANGE);
	if (fail_clk) {
		pr_debug("%s: failed to set %s clock to run at %lu\n", __func__,
				fail_clk->name, req_rate);
		clk_propagate_rate_change(top, ABORT_RATE_CHANGE);
		ret = -EBUSY;
		set_rate_nesting_count--;
		goto pre_rate_change_err;
	}


	/* change the rates */
	ret = clk_change_rate(top);
	set_rate_nesting_count--;
	if (ret) {
		pr_err("%s: failed to set %s clock to run at %lu\n", __func__,
				top->name, req_rate);
		clk_propagate_rate_change(top, ABORT_RATE_CHANGE);
		clk_vote_safe_vdd();
		goto post_rate_change_err;
	}

	core->req_rate = req_rate;

post_rate_change_err:
	/*
	 * Only remove vdd_class level votes for old clock rates after all
	 * nested clk_set_rate() calls have completed.
	 */
	if (set_rate_nesting_count == 0) {
		ret |= clk_unvote_old_rate_vdd();
		clk_cleanup_vdd_votes();
	}

	return ret;

pre_rate_change_err:
	if (set_rate_nesting_count == 0) {
		clk_unvote_new_rate_vdd();
		clk_cleanup_vdd_votes();
	}

	return ret;
}

/**
 * clk_set_rate - specify a new rate for clk
 * @clk: the clk whose rate is being changed
 * @rate: the new rate for clk
 *
 * In the simplest case clk_set_rate will only adjust the rate of clk.
 *
 * Setting the CLK_SET_RATE_PARENT flag allows the rate change operation to
 * propagate up to clk's parent; whether or not this happens depends on the
 * outcome of clk's .round_rate implementation.  If *parent_rate is unchanged
 * after calling .round_rate then upstream parent propagation is ignored.  If
 * *parent_rate comes back with a new rate for clk's parent then we propagate
 * up to clk's parent and set its rate.  Upward propagation will continue
 * until either a clk does not support the CLK_SET_RATE_PARENT flag or
 * .round_rate stops requesting changes to clk's parent_rate.
 *
 * Rate changes are accomplished via tree traversal that also recalculates the
 * rates for the clocks and fires off POST_RATE_CHANGE notifiers.
 *
 * Returns 0 on success, -EERROR otherwise.
 */
int clk_set_rate(struct clk *clk, unsigned long rate)
{
	int ret;

	if (!clk)
		return 0;

	/* prevent racing with updates to the clock topology */
	clk_prepare_lock();

	ret = clk_core_set_rate_nolock(clk->core, rate);

	clk_prepare_unlock();

	return ret;
}
EXPORT_SYMBOL_GPL(clk_set_rate);

/**
 * clk_set_rate_range - set a rate range for a clock source
 * @clk: clock source
 * @min: desired minimum clock rate in Hz, inclusive
 * @max: desired maximum clock rate in Hz, inclusive
 *
 * Returns success (0) or negative errno.
 */
int clk_set_rate_range(struct clk *clk, unsigned long min, unsigned long max)
{
	int ret = 0;

	if (!clk)
		return 0;

	if (min > max) {
		pr_err("%s: clk %s dev %s con %s: invalid range [%lu, %lu]\n",
		       __func__, clk->core->name, clk->dev_id, clk->con_id,
		       min, max);
		return -EINVAL;
	}

	clk_prepare_lock();

	if (min != clk->min_rate || max != clk->max_rate) {
		clk->min_rate = min;
		clk->max_rate = max;
		ret = clk_core_set_rate_nolock(clk->core, clk->core->req_rate);
	}

	clk_prepare_unlock();

	return ret;
}
EXPORT_SYMBOL_GPL(clk_set_rate_range);

/**
 * clk_set_min_rate - set a minimum clock rate for a clock source
 * @clk: clock source
 * @rate: desired minimum clock rate in Hz, inclusive
 *
 * Returns success (0) or negative errno.
 */
int clk_set_min_rate(struct clk *clk, unsigned long rate)
{
	if (!clk)
		return 0;

	return clk_set_rate_range(clk, rate, clk->max_rate);
}
EXPORT_SYMBOL_GPL(clk_set_min_rate);

/**
 * clk_set_max_rate - set a maximum clock rate for a clock source
 * @clk: clock source
 * @rate: desired maximum clock rate in Hz, inclusive
 *
 * Returns success (0) or negative errno.
 */
int clk_set_max_rate(struct clk *clk, unsigned long rate)
{
	if (!clk)
		return 0;

	return clk_set_rate_range(clk, clk->min_rate, rate);
}
EXPORT_SYMBOL_GPL(clk_set_max_rate);

/**
 * clk_get_parent - return the parent of a clk
 * @clk: the clk whose parent gets returned
 *
 * Simply returns clk->parent.  Returns NULL if clk is NULL.
 */
struct clk *clk_get_parent(struct clk *clk)
{
	struct clk *parent;

	if (!clk)
		return NULL;

	clk_prepare_lock();
	/* TODO: Create a per-user clk and change callers to call clk_put */
	parent = !clk->core->parent ? NULL : clk->core->parent->hw->clk;
	clk_prepare_unlock();

	return parent;
}
EXPORT_SYMBOL_GPL(clk_get_parent);

static struct clk_core *__clk_init_parent(struct clk_core *core)
{
	u8 index = 0;

	if (core->num_parents > 1 && core->ops->get_parent)
		index = core->ops->get_parent(core->hw);

	return clk_core_get_parent_by_index(core, index);
}

static void clk_core_reparent(struct clk_core *core,
				  struct clk_core *new_parent)
{
	clk_reparent(core, new_parent);
	__clk_recalc_accuracies(core);
	__clk_recalc_rates(core, POST_RATE_CHANGE);
}

void clk_hw_reparent(struct clk_hw *hw, struct clk_hw *new_parent)
{
	if (!hw)
		return;

	clk_core_reparent(hw->core, !new_parent ? NULL : new_parent->core);
}

/**
 * clk_has_parent - check if a clock is a possible parent for another
 * @clk: clock source
 * @parent: parent clock source
 *
 * This function can be used in drivers that need to check that a clock can be
 * the parent of another without actually changing the parent.
 *
 * Returns true if @parent is a possible parent for @clk, false otherwise.
 */
bool clk_has_parent(struct clk *clk, struct clk *parent)
{
	struct clk_core *core, *parent_core;
	unsigned int i;

	/* NULL clocks should be nops, so return success if either is NULL. */
	if (!clk || !parent)
		return true;

	core = clk->core;
	parent_core = parent->core;

	/* Optimize for the case where the parent is already the parent. */
	if (core->parent == parent_core)
		return true;

	for (i = 0; i < core->num_parents; i++)
		if (strcmp(core->parent_names[i], parent_core->name) == 0)
			return true;

	return false;
}
EXPORT_SYMBOL_GPL(clk_has_parent);

static int clk_core_set_parent(struct clk_core *core, struct clk_core *parent)
{
	int ret = 0;
	int p_index = 0;
	unsigned long p_rate = 0;

	if (!core)
		return 0;

	/* prevent racing with updates to the clock topology */
	clk_prepare_lock();

	if (core->parent == parent && !(core->flags & CLK_IS_MEASURE))
		goto out;

	/* verify ops for for multi-parent clks */
	if ((core->num_parents > 1) && (!core->ops->set_parent)) {
		ret = -ENOSYS;
		goto out;
	}

	/* check that we are allowed to re-parent if the clock is in use */
	if ((core->flags & CLK_SET_PARENT_GATE) && core->prepare_count) {
		ret = -EBUSY;
		goto out;
	}

	/* try finding the new parent index */
	if (parent) {
		p_index = clk_fetch_parent_index(core, parent);
		if (p_index < 0) {
			pr_debug("%s: clk %s can not be parent of clk %s\n",
					__func__, parent->name, core->name);
			ret = p_index;
			goto out;
		}
		p_rate = parent->rate;
	}

	/* propagate PRE_RATE_CHANGE notifications */
	ret = __clk_speculate_rates(core, p_rate);

	/* abort if a driver objects */
	if (ret & NOTIFY_STOP_MASK)
		goto out;

	/* do the re-parent */
	ret = __clk_set_parent(core, parent, p_index);

	/* propagate rate an accuracy recalculation accordingly */
	if (ret) {
		__clk_recalc_rates(core, ABORT_RATE_CHANGE);
	} else {
		__clk_recalc_rates(core, POST_RATE_CHANGE);
		__clk_recalc_accuracies(core);
	}

out:
	clk_prepare_unlock();

	return ret;
}

/**
 * clk_set_parent - switch the parent of a mux clk
 * @clk: the mux clk whose input we are switching
 * @parent: the new input to clk
 *
 * Re-parent clk to use parent as its new input source.  If clk is in
 * prepared state, the clk will get enabled for the duration of this call. If
 * that's not acceptable for a specific clk (Eg: the consumer can't handle
 * that, the reparenting is glitchy in hardware, etc), use the
 * CLK_SET_PARENT_GATE flag to allow reparenting only when clk is unprepared.
 *
 * After successfully changing clk's parent clk_set_parent will update the
 * clk topology, sysfs topology and propagate rate recalculation via
 * __clk_recalc_rates.
 *
 * Returns 0 on success, -EERROR otherwise.
 */
int clk_set_parent(struct clk *clk, struct clk *parent)
{
	if (!clk)
		return 0;

	return clk_core_set_parent(clk->core, parent ? parent->core : NULL);
}
EXPORT_SYMBOL_GPL(clk_set_parent);

/**
 * clk_set_phase - adjust the phase shift of a clock signal
 * @clk: clock signal source
 * @degrees: number of degrees the signal is shifted
 *
 * Shifts the phase of a clock signal by the specified
 * degrees. Returns 0 on success, -EERROR otherwise.
 *
 * This function makes no distinction about the input or reference
 * signal that we adjust the clock signal phase against. For example
 * phase locked-loop clock signal generators we may shift phase with
 * respect to feedback clock signal input, but for other cases the
 * clock phase may be shifted with respect to some other, unspecified
 * signal.
 *
 * Additionally the concept of phase shift does not propagate through
 * the clock tree hierarchy, which sets it apart from clock rates and
 * clock accuracy. A parent clock phase attribute does not have an
 * impact on the phase attribute of a child clock.
 */
int clk_set_phase(struct clk *clk, int degrees)
{
	int ret = -EINVAL;

	if (!clk)
		return 0;

	/* sanity check degrees */
	degrees %= 360;
	if (degrees < 0)
		degrees += 360;

	clk_prepare_lock();

	trace_clk_set_phase(clk->core, degrees);

	if (clk->core->ops->set_phase)
		ret = clk->core->ops->set_phase(clk->core->hw, degrees);

	trace_clk_set_phase_complete(clk->core, degrees);

	if (!ret)
		clk->core->phase = degrees;

	clk_prepare_unlock();

	return ret;
}
EXPORT_SYMBOL_GPL(clk_set_phase);

static int clk_core_get_phase(struct clk_core *core)
{
	int ret;

	clk_prepare_lock();
	/* Always try to update cached phase if possible */
	if (core->ops->get_phase)
		core->phase = core->ops->get_phase(core->hw);
	ret = core->phase;
	clk_prepare_unlock();

	return ret;
}

/**
 * clk_get_phase - return the phase shift of a clock signal
 * @clk: clock signal source
 *
 * Returns the phase shift of a clock node in degrees, otherwise returns
 * -EERROR.
 */
int clk_get_phase(struct clk *clk)
{
	if (!clk)
		return 0;

	return clk_core_get_phase(clk->core);
}
EXPORT_SYMBOL_GPL(clk_get_phase);

static void clk_core_reset_duty_cycle_nolock(struct clk_core *core)
{
	/* Assume a default value of 50% */
	core->duty.num = 1;
	core->duty.den = 2;
}

static int clk_core_update_duty_cycle_parent_nolock(struct clk_core *core);

static int clk_core_update_duty_cycle_nolock(struct clk_core *core)
{
	struct clk_duty *duty = &core->duty;
	int ret = 0;

	if (!core->ops->get_duty_cycle)
		return clk_core_update_duty_cycle_parent_nolock(core);

	ret = core->ops->get_duty_cycle(core->hw, duty);
	if (ret)
		goto reset;

	/* Don't trust the clock provider too much */
	if (duty->den == 0 || duty->num > duty->den) {
		ret = -EINVAL;
		goto reset;
	}

	return 0;

reset:
	clk_core_reset_duty_cycle_nolock(core);
	return ret;
}

static int clk_core_update_duty_cycle_parent_nolock(struct clk_core *core)
{
	int ret = 0;

	if (core->parent &&
	    core->flags & CLK_DUTY_CYCLE_PARENT) {
		ret = clk_core_update_duty_cycle_nolock(core->parent);
		memcpy(&core->duty, &core->parent->duty, sizeof(core->duty));
	} else {
		clk_core_reset_duty_cycle_nolock(core);
	}

	return ret;
}

static int clk_core_set_duty_cycle_parent_nolock(struct clk_core *core,
						 struct clk_duty *duty);

static int clk_core_set_duty_cycle_nolock(struct clk_core *core,
					  struct clk_duty *duty)
{
	int ret;

	lockdep_assert_held(&prepare_lock);

	trace_clk_set_duty_cycle(core, duty);

	if (!core->ops->set_duty_cycle)
		return clk_core_set_duty_cycle_parent_nolock(core, duty);

	ret = core->ops->set_duty_cycle(core->hw, duty);
	if (!ret)
		memcpy(&core->duty, duty, sizeof(*duty));

	trace_clk_set_duty_cycle_complete(core, duty);

	return ret;
}

static int clk_core_set_duty_cycle_parent_nolock(struct clk_core *core,
						 struct clk_duty *duty)
{
	int ret = 0;

	if (core->parent &&
	    core->flags & (CLK_DUTY_CYCLE_PARENT | CLK_SET_RATE_PARENT)) {
		ret = clk_core_set_duty_cycle_nolock(core->parent, duty);
		memcpy(&core->duty, &core->parent->duty, sizeof(core->duty));
	}

	return ret;
}

/**
 * clk_set_duty_cycle - adjust the duty cycle ratio of a clock signal
 * @clk: clock signal source
 * @num: numerator of the duty cycle ratio to be applied
 * @den: denominator of the duty cycle ratio to be applied
 *
 * Apply the duty cycle ratio if the ratio is valid and the clock can
 * perform this operation
 *
 * Returns (0) on success, a negative errno otherwise.
 */
int clk_set_duty_cycle(struct clk *clk, unsigned int num, unsigned int den)
{
	int ret;
	struct clk_duty duty;

	if (!clk)
		return 0;

	/* sanity check the ratio */
	if (den == 0 || num > den)
		return -EINVAL;

	duty.num = num;
	duty.den = den;

	clk_prepare_lock();

	ret = clk_core_set_duty_cycle_nolock(clk->core, &duty);

	clk_prepare_unlock();

	return ret;
}
EXPORT_SYMBOL_GPL(clk_set_duty_cycle);

static int clk_core_get_scaled_duty_cycle(struct clk_core *core,
					  unsigned int scale)
{
	struct clk_duty *duty = &core->duty;
	int ret;

	clk_prepare_lock();

	ret = clk_core_update_duty_cycle_nolock(core);
	if (!ret)
		ret = mult_frac(scale, duty->num, duty->den);

	clk_prepare_unlock();

	return ret;
}

/**
 * clk_get_scaled_duty_cycle - return the duty cycle ratio of a clock signal
 * @clk: clock signal source
 * @scale: scaling factor to be applied to represent the ratio as an integer
 *
 * Returns the duty cycle ratio of a clock node multiplied by the provided
 * scaling factor, or negative errno on error.
 */
int clk_get_scaled_duty_cycle(struct clk *clk, unsigned int scale)
{
	if (!clk)
		return 0;

	return clk_core_get_scaled_duty_cycle(clk->core, scale);
}
EXPORT_SYMBOL_GPL(clk_get_scaled_duty_cycle);

/**
 * clk_is_match - check if two clk's point to the same hardware clock
 * @p: clk compared against q
 * @q: clk compared against p
 *
 * Returns true if the two struct clk pointers both point to the same hardware
 * clock node. Put differently, returns true if struct clk *p and struct clk *q
 * share the same struct clk_core object.
 *
 * Returns false otherwise. Note that two NULL clks are treated as matching.
 */
bool clk_is_match(const struct clk *p, const struct clk *q)
{
	/* trivial case: identical struct clk's or both NULL */
	if (p == q)
		return true;

	/* true if clk->core pointers match. Avoid dereferencing garbage */
	if (!IS_ERR_OR_NULL(p) && !IS_ERR_OR_NULL(q))
		if (p->core == q->core)
			return true;

	return false;
}
EXPORT_SYMBOL_GPL(clk_is_match);

int clk_set_flags(struct clk *clk, unsigned long flags)
{
	if (!clk)
		return 0;

	if (!clk->core->ops->set_flags)
		return -EINVAL;

	return clk->core->ops->set_flags(clk->core->hw, flags);
}
EXPORT_SYMBOL_GPL(clk_set_flags);

/***        debugfs support        ***/

#ifdef CONFIG_DEBUG_FS
#include <linux/debugfs.h>

static struct dentry *rootdir;
static int inited = 0;
static u32 debug_suspend;
static DEFINE_MUTEX(clk_debug_lock);
static HLIST_HEAD(clk_debug_list);

<<<<<<< HEAD
static void clk_state_subtree(struct clk_core *c)
{
	int vdd_level = 0;
	struct clk_core *child;

	if (!c)
		return;

	if (c->vdd_class) {
		vdd_level = clk_find_vdd_level(c, c->rate);
		if (vdd_level < 0)
			vdd_level = 0;
	}

	trace_clk_state(c->name, c->prepare_count, c->enable_count,
						c->rate, vdd_level);

	hlist_for_each_entry(child, &c->children, child_node)
		clk_state_subtree(child);
}

static int clk_state_show(struct seq_file *s, void *data)
{
	struct clk_core *c;
	struct hlist_head **lists = (struct hlist_head **)s->private;

	clk_prepare_lock();

	for (; *lists; lists++)
		hlist_for_each_entry(c, *lists, child_node)
			clk_state_subtree(c);

	clk_prepare_unlock();

	return 0;
}


static int clk_state_open(struct inode *inode, struct file *file)
{
	return single_open(file, clk_state_show, inode->i_private);
}

static const struct file_operations clk_state_fops = {
	.open		= clk_state_open,
	.read		= seq_read,
	.llseek		= seq_lseek,
	.release	= single_release,
=======
static struct hlist_head *orphan_list[] = {
	&clk_orphan_list,
	NULL,
>>>>>>> cfc22a96
};

static void clk_summary_show_one(struct seq_file *s, struct clk_core *c,
				 int level)
{
	if (!c)
		return;

	seq_printf(s, "%*s%-*s %7d %8d %8lu %11lu %10d %5d\n",
		   level * 3 + 1, "",
		   30 - level * 3, c->name,
		   c->enable_count, c->prepare_count, clk_core_get_rate(c),
		   clk_core_get_accuracy(c), clk_core_get_phase(c),
		   clk_core_get_scaled_duty_cycle(c, 100000));
}

static void clk_summary_show_subtree(struct seq_file *s, struct clk_core *c,
				     int level)
{
	struct clk_core *child;

	if (!c)
		return;

	if (c->ops->bus_vote)
		c->ops->bus_vote(c->hw, true);
	clk_summary_show_one(s, c, level);

	hlist_for_each_entry(child, &c->children, child_node)
		clk_summary_show_subtree(s, child, level + 1);
	if (c->ops->bus_vote)
		c->ops->bus_vote(c->hw, false);
}

static int clk_summary_show(struct seq_file *s, void *data)
{
	struct clk_core *c;
	struct hlist_head **lists = (struct hlist_head **)s->private;

	seq_puts(s, "                                 enable  prepare                          duty\n");
	seq_puts(s, "   clock                          count    count   rate   accuracy phase  cycle\n");
	seq_puts(s, "-------------------------------------------------------------------------------\n");

	clk_prepare_lock();

	for (; *lists; lists++)
		hlist_for_each_entry(c, *lists, child_node)
			clk_summary_show_subtree(s, c, 0);

	clk_prepare_unlock();

	return 0;
}


static int clk_summary_open(struct inode *inode, struct file *file)
{
	return single_open(file, clk_summary_show, inode->i_private);
}

static const struct file_operations clk_summary_fops = {
	.open		= clk_summary_open,
	.read		= seq_read,
	.llseek		= seq_lseek,
	.release	= single_release,
};

static void clk_dump_one(struct seq_file *s, struct clk_core *c, int level)
{
	if (!c)
		return;

	/* This should be JSON format, i.e. elements separated with a comma */
	seq_printf(s, "\"%s\": { ", c->name);
	seq_printf(s, "\"enable_count\": %d,", c->enable_count);
	seq_printf(s, "\"prepare_count\": %d,", c->prepare_count);
	seq_printf(s, "\"rate\": %lu,", clk_core_get_rate(c));
	seq_printf(s, "\"accuracy\": %lu,", clk_core_get_accuracy(c));
	seq_printf(s, "\"phase\": %d", clk_core_get_phase(c));
	seq_printf(s, "\"duty_cycle\": %u",
		   clk_core_get_scaled_duty_cycle(c, 100000));
}

static void clk_dump_subtree(struct seq_file *s, struct clk_core *c, int level)
{
	struct clk_core *child;

	if (!c)
		return;

	if (c->ops->bus_vote)
		c->ops->bus_vote(c->hw, true);

	clk_dump_one(s, c, level);

	hlist_for_each_entry(child, &c->children, child_node) {
		seq_putc(s, ',');
		clk_dump_subtree(s, child, level + 1);
	}

	seq_putc(s, '}');

	if (c->ops->bus_vote)
		c->ops->bus_vote(c->hw, false);
}

static int clk_dump(struct seq_file *s, void *data)
{
	struct clk_core *c;
	bool first_node = true;
	struct hlist_head **lists = (struct hlist_head **)s->private;

	seq_putc(s, '{');
	clk_prepare_lock();

	for (; *lists; lists++) {
		hlist_for_each_entry(c, *lists, child_node) {
			if (!first_node)
				seq_putc(s, ',');
			first_node = false;
			clk_dump_subtree(s, c, 0);
		}
	}

	clk_prepare_unlock();

	seq_puts(s, "}\n");
	return 0;
}


static int clk_dump_open(struct inode *inode, struct file *file)
{
	return single_open(file, clk_dump, inode->i_private);
}

static const struct file_operations clk_dump_fops = {
	.open		= clk_dump_open,
	.read		= seq_read,
	.llseek		= seq_lseek,
	.release	= single_release,
};

static int possible_parents_dump(struct seq_file *s, void *data)
{
	struct clk_core *core = s->private;
	int i;

	for (i = 0; i < core->num_parents - 1; i++)
		seq_printf(s, "%s ", core->parent_names[i]);

	seq_printf(s, "%s\n", core->parent_names[i]);

	return 0;
}

static int possible_parents_open(struct inode *inode, struct file *file)
{
	return single_open(file, possible_parents_dump, inode->i_private);
}

static const struct file_operations possible_parents_fops = {
	.open		= possible_parents_open,
	.read		= seq_read,
	.llseek		= seq_lseek,
	.release	= single_release,
};

static int clock_debug_rate_set(void *data, u64 val)
{
	struct clk_core *core = data;
	int ret;

	ret = clk_set_rate(core->hw->clk, val);
	if (ret)
		pr_err("clk_set_rate(%lu) failed (%d)\n",
				(unsigned long)val, ret);

	return ret;
}

static int clock_debug_rate_get(void *data, u64 *val)
{
	struct clk_core *core = data;

	*val = core->hw->core->rate;

	return 0;
}

DEFINE_SIMPLE_ATTRIBUTE(clock_rate_fops, clock_debug_rate_get,
			clock_debug_rate_set, "%llu\n");

static ssize_t clock_parent_read(struct file *filp, char __user *ubuf,
		size_t cnt, loff_t *ppos)
{
	char name[256] = {0};
	struct clk_core *core = filp->private_data;
	struct clk_core *p = core->hw->core->parent;

	snprintf(name, sizeof(name), "%s\n", p ? p->name : "None\n");

	return simple_read_from_buffer(ubuf, cnt, ppos, name, strlen(name));
}

static const struct file_operations clock_parent_fops = {
	.open	= simple_open,
	.read	= clock_parent_read,
};

static int clock_debug_enable_set(void *data, u64 val)
{
	struct clk_core *core = data;
	int rc = 0;

	if (val)
		rc = clk_prepare_enable(core->hw->clk);
	else
		clk_disable_unprepare(core->hw->clk);

	return rc;
}

static int clock_debug_enable_get(void *data, u64 *val)
{
	struct clk_core *core = data;
	int enabled = 0;

	enabled = core->enable_count;

	*val = enabled;

	return 0;
}

DEFINE_SIMPLE_ATTRIBUTE(clock_enable_fops, clock_debug_enable_get,
			clock_debug_enable_set, "%lld\n");

/*
 * clock_debug_print_enabled_debug_suspend() - Print names of enabled clocks
 * during suspend.
 */
static void clock_debug_print_enabled_debug_suspend(struct seq_file *s)
{
	struct clk_core *core;
	int cnt = 0;

	if (!mutex_trylock(&clk_debug_lock))
		return;

	clock_debug_output(s, 0, "Enabled clocks:\n");

	hlist_for_each_entry(core, &clk_debug_list, debug_node) {
		if (!core || !core->prepare_count)
			continue;

		if (core->vdd_class)
			clock_debug_output(s, 0, " %s:%u:%u [%ld, %d]",
					core->name, core->prepare_count,
					core->enable_count, core->rate,
					clk_find_vdd_level(core, core->rate));

		else
			clock_debug_output(s, 0, " %s:%u:%u [%ld]",
					core->name, core->prepare_count,
					core->enable_count, core->rate);
		cnt++;
	}

	mutex_unlock(&clk_debug_lock);

	if (cnt)
		clock_debug_output(s, 0, "Enabled clock count: %d\n", cnt);
	else
		clock_debug_output(s, 0, "No clocks enabled.\n");
}

static int clock_debug_print_clock(struct clk_core *c, struct seq_file *s)
{
	char *start = "";
	struct clk *clk;

	if (!c || !c->prepare_count)
		return 0;

	clk = c->hw->clk;

	clock_debug_output(s, 0, "\t");

	do {
		if (clk->core->vdd_class)
			clock_debug_output(s, 1, "%s%s:%u:%u [%ld, %d]", start,
					clk->core->name,
					clk->core->prepare_count,
					clk->core->enable_count,
					clk->core->rate,
				clk_find_vdd_level(clk->core, clk->core->rate));
		else
			clock_debug_output(s, 1, "%s%s:%u:%u [%ld]", start,
					clk->core->name,
					clk->core->prepare_count,
					clk->core->enable_count,
					clk->core->rate);
		start = " -> ";
	} while ((clk = clk_get_parent(clk)));

	clock_debug_output(s, 1, "\n");

	return 1;
}

/*
 * clock_debug_print_enabled_clocks() - Print names of enabled clocks
 */
static void clock_debug_print_enabled_clocks(struct seq_file *s)
{
	struct clk_core *core;
	int cnt = 0;

	if (!mutex_trylock(&clk_debug_lock))
		return;

	clock_debug_output(s, 0, "Enabled clocks:\n");

	hlist_for_each_entry(core, &clk_debug_list, debug_node)
		cnt += clock_debug_print_clock(core, s);

	mutex_unlock(&clk_debug_lock);

	if (cnt)
		clock_debug_output(s, 0, "Enabled clock count: %d\n", cnt);
	else
		clock_debug_output(s, 0, "No clocks enabled.\n");
}

static int enabled_clocks_show(struct seq_file *s, void *unused)
{
	clock_debug_print_enabled_clocks(s);

	return 0;
}

static int enabled_clocks_open(struct inode *inode, struct file *file)
{
	return single_open(file, enabled_clocks_show, inode->i_private);
}

static const struct file_operations clk_enabled_list_fops = {
	.open		= enabled_clocks_open,
	.read		= seq_read,
	.llseek		= seq_lseek,
	.release	= seq_release,
};

void clk_debug_print_hw(struct clk_core *clk, struct seq_file *f)
{
	if (IS_ERR_OR_NULL(clk))
		return;

	clk_debug_print_hw(clk->parent, f);

	clock_debug_output(f, false, "%s\n", clk->name);

	if (!clk->ops->list_registers)
		return;

	clk->ops->list_registers(f, clk->hw);
}
EXPORT_SYMBOL(clk_debug_print_hw);

static int print_hw_show(struct seq_file *m, void *unused)
{
	struct clk_core *c = m->private;
	struct clk_core *clk;

	clk_prepare_lock();
	for (clk = c; clk; clk = clk->parent)
		if (clk->ops->bus_vote)
			clk->ops->bus_vote(clk->hw, true);

	clk_debug_print_hw(c, m);

	for (clk = c; clk; clk = clk->parent)
		if (clk->ops->bus_vote)
			clk->ops->bus_vote(c->hw, false);
	clk_prepare_unlock();

	return 0;
}

static int print_hw_open(struct inode *inode, struct file *file)
{
	return single_open(file, print_hw_show, inode->i_private);
}

static const struct file_operations clock_print_hw_fops = {
	.open		= print_hw_open,
	.read		= seq_read,
	.llseek		= seq_lseek,
	.release	= seq_release,
};

static int list_rates_show(struct seq_file *s, void *unused)
{
	struct clk_core *core = s->private;
	int level = 0, i = 0;
	unsigned long rate, rate_max = 0;

	/* Find max frequency supported within voltage constraints. */
	if (!core->vdd_class) {
		rate_max = ULONG_MAX;
	} else {
		for (level = 0; level < core->num_rate_max; level++)
			if (core->rate_max[level])
				rate_max = core->rate_max[level];
	}

	/*
	 * List supported frequencies <= rate_max. Higher frequencies may
	 * appear in the frequency table, but are not valid and should not
	 * be listed.
	 */
	while (!IS_ERR_VALUE(rate =
			core->ops->list_rate(core->hw, i++, rate_max))) {
		if (rate <= 0)
			break;
		if (rate <= rate_max)
			seq_printf(s, "%lu\n", rate);
	}

	return 0;
}

static int list_rates_open(struct inode *inode, struct file *file)
{
	return single_open(file, list_rates_show, inode->i_private);
}

static const struct file_operations list_rates_fops = {
	.open		= list_rates_open,
	.read		= seq_read,
	.llseek		= seq_lseek,
	.release	= seq_release,
};

static void clock_print_rate_max_by_level(struct seq_file *s, int level)
{
	struct clk_core *core = s->private;
	struct clk_vdd_class *vdd_class = core->vdd_class;
	int off, i, vdd_level, nregs = vdd_class->num_regulators;

	vdd_level = clk_find_vdd_level(core, core->rate);

	seq_printf(s, "%2s%10lu", vdd_level == level ? "[" : "",
		core->rate_max[level]);

	for (i = 0; i < nregs; i++) {
		off = nregs*level + i;
		if (vdd_class->vdd_uv)
			seq_printf(s, "%10u", vdd_class->vdd_uv[off]);
	}

	if (vdd_level == level)
		seq_puts(s, "]");

	seq_puts(s, "\n");
}

static int rate_max_show(struct seq_file *s, void *unused)
{
	struct clk_core *core = s->private;
	struct clk_vdd_class *vdd_class = core->vdd_class;
	int level = 0, i, nregs = vdd_class->num_regulators;
	char reg_name[10];

	int vdd_level = clk_find_vdd_level(core, core->rate);

	if (vdd_level < 0) {
		seq_printf(s, "could not find_vdd_level for %s, %ld\n",
			core->name, core->rate);
		return 0;
	}

	seq_printf(s, "%12s", "");
	for (i = 0; i < nregs; i++) {
		snprintf(reg_name, ARRAY_SIZE(reg_name), "reg %d", i);
		seq_printf(s, "%10s", reg_name);
	}

	seq_printf(s, "\n%12s", "freq");
	for (i = 0; i < nregs; i++)
		seq_printf(s, "%10s", "uV");

	seq_puts(s, "\n");

	for (level = 0; level < core->num_rate_max; level++)
		clock_print_rate_max_by_level(s, level);

	return 0;
}

static int rate_max_open(struct inode *inode, struct file *file)
{
	return single_open(file, rate_max_show, inode->i_private);
}

static const struct file_operations rate_max_fops = {
	.open		= rate_max_open,
	.read		= seq_read,
	.llseek		= seq_lseek,
	.release	= seq_release,
};

static int clk_duty_cycle_show(struct seq_file *s, void *data)
{
	struct clk_core *core = s->private;
	struct clk_duty *duty = &core->duty;

	seq_printf(s, "%u/%u\n", duty->num, duty->den);

	return 0;
}

static int clk_duty_cycle_open(struct inode *inode, struct file *file)
{
	return single_open(file, clk_duty_cycle_show, inode->i_private);
}

static const struct file_operations clk_duty_cycle_fops = {
	.open		= clk_duty_cycle_open,
	.read		= seq_read,
	.llseek		= seq_lseek,
	.release	= single_release,
};

static int clk_debug_create_one(struct clk_core *core, struct dentry *pdentry)
{
	struct dentry *d;
	int ret = -ENOMEM;

	if (!core || !pdentry) {
		ret = -EINVAL;
		goto out;
	}

	d = debugfs_create_dir(core->name, pdentry);
	if (!d)
		goto out;

	core->dentry = d;

	d = debugfs_create_file("clk_rate", 0444, core->dentry, core,
			&clock_rate_fops);
	if (!d)
		goto err_out;

	if (core->ops->list_rate) {
		if (!debugfs_create_file("clk_list_rates",
				0444, core->dentry, core, &list_rates_fops))
			goto err_out;
	}

	if (core->vdd_class && !debugfs_create_file("clk_rate_max",
				0444, core->dentry, core, &rate_max_fops))
		goto err_out;

	d = debugfs_create_u32("clk_accuracy", 0444, core->dentry,
			(u32 *)&core->accuracy);
	if (!d)
		goto err_out;

	d = debugfs_create_u32("clk_phase", 0444, core->dentry,
			(u32 *)&core->phase);
	if (!d)
		goto err_out;

	d = debugfs_create_x32("clk_flags", 0444, core->dentry,
			(u32 *)&core->flags);
	if (!d)
		goto err_out;

	d = debugfs_create_u32("clk_prepare_count", 0444, core->dentry,
			(u32 *)&core->prepare_count);
	if (!d)
		goto err_out;

	d = debugfs_create_file("clk_enable_count", 0444, core->dentry,
			core, &clock_enable_fops);
	if (!d)
		goto err_out;

	d = debugfs_create_u32("clk_notifier_count", 0444, core->dentry,
			(u32 *)&core->notifier_count);
	if (!d)
		goto err_out;

	if (core->num_parents > 1) {
		d = debugfs_create_file("clk_possible_parents", 0444,
				core->dentry, core, &possible_parents_fops);
		if (!d)
			goto err_out;
	}

	d = debugfs_create_file("clk_parent", 0444, core->dentry, core,
			&clock_parent_fops);
	if (!d)
		goto err_out;

	d = debugfs_create_file("clk_print_regs", 0444, core->dentry,
			core, &clock_print_hw_fops);
	if (!d)
		goto err_out;

	d = debugfs_create_file("clk_duty_cycle", 0444, core->dentry,
			core, &clk_duty_cycle_fops);
	if (!d)
		goto err_out;

	if (core->ops->debug_init) {
		ret = core->ops->debug_init(core->hw, core->dentry);
		if (ret)
			goto err_out;
	}

	ret = 0;
	goto out;

err_out:
	debugfs_remove_recursive(core->dentry);
	core->dentry = NULL;
out:
	return ret;
}

/**
 * clk_debug_register - add a clk node to the debugfs clk directory
 * @core: the clk being added to the debugfs clk directory
 *
 * Dynamically adds a clk to the debugfs clk directory if debugfs has been
 * initialized.  Otherwise it bails out early since the debugfs clk directory
 * will be created lazily by clk_debug_init as part of a late_initcall.
 */
static int clk_debug_register(struct clk_core *core)
{
	int ret = 0;

	mutex_lock(&clk_debug_lock);
	hlist_add_head(&core->debug_node, &clk_debug_list);

	if (!inited)
		goto unlock;

	ret = clk_debug_create_one(core, rootdir);
unlock:
	mutex_unlock(&clk_debug_lock);

	return ret;
}

 /**
 * clk_debug_unregister - remove a clk node from the debugfs clk directory
 * @core: the clk being removed from the debugfs clk directory
 *
 * Dynamically removes a clk and all its child nodes from the
 * debugfs clk directory if clk->dentry points to debugfs created by
 * clk_debug_register in __clk_core_init.
 */
static void clk_debug_unregister(struct clk_core *core)
{
	mutex_lock(&clk_debug_lock);
	hlist_del_init(&core->debug_node);
	debugfs_remove_recursive(core->dentry);
	core->dentry = NULL;
	mutex_unlock(&clk_debug_lock);
}

struct dentry *clk_debugfs_add_file(struct clk_hw *hw, char *name, umode_t mode,
				void *data, const struct file_operations *fops)
{
	struct dentry *d = NULL;

	if (hw->core->dentry)
		d = debugfs_create_file(name, mode, hw->core->dentry, data,
					fops);

	return d;
}
EXPORT_SYMBOL_GPL(clk_debugfs_add_file);

/*
 * Print the names of all enabled clocks and their parents if
 * debug_suspend is set from debugfs along with print_parent flag set to 1.
 * Otherwise if print_parent set to 0, print only enabled clocks
 *
 */
void clock_debug_print_enabled(bool print_parent)
{
	if (likely(!debug_suspend))
		return;

	if (print_parent)
		clock_debug_print_enabled_clocks(NULL);
	else
		clock_debug_print_enabled_debug_suspend(NULL);
}
EXPORT_SYMBOL_GPL(clock_debug_print_enabled);

/**
 * clk_debug_init - lazily populate the debugfs clk directory
 *
 * clks are often initialized very early during boot before memory can be
 * dynamically allocated and well before debugfs is setup. This function
 * populates the debugfs clk directory once at boot-time when we know that
 * debugfs is setup. It should only be called once at boot-time, all other clks
 * added dynamically will be done so with clk_debug_register.
 */
static int __init clk_debug_init(void)
{
	struct clk_core *core;
	struct dentry *d;

	rootdir = debugfs_create_dir("clk", NULL);

	if (!rootdir)
		return -ENOMEM;

	d = debugfs_create_file("clk_summary", 0444, rootdir, &all_lists,
				&clk_summary_fops);
	if (!d)
		return -ENOMEM;

	d = debugfs_create_file("clk_dump", 0444, rootdir, &all_lists,
				&clk_dump_fops);
	if (!d)
		return -ENOMEM;

	d = debugfs_create_file("clk_orphan_summary", 0444, rootdir,
				&orphan_list, &clk_summary_fops);
	if (!d)
		return -ENOMEM;

	d = debugfs_create_file("clk_orphan_dump", 0444, rootdir,
				&orphan_list, &clk_dump_fops);
	if (!d)
		return -ENOMEM;

	d = debugfs_create_file("clk_enabled_list", 0444, rootdir,
				&clk_debug_list, &clk_enabled_list_fops);
	if (!d)
		return -ENOMEM;


	d = debugfs_create_u32("debug_suspend", 0644, rootdir, &debug_suspend);
	if (!d)
		return -ENOMEM;

	d = debugfs_create_file("trace_clocks", 0444, rootdir, &all_lists,
				&clk_state_fops);
	if (!d)
		return -ENOMEM;

	mutex_lock(&clk_debug_lock);
	hlist_for_each_entry(core, &clk_debug_list, debug_node)
		clk_debug_create_one(core, rootdir);

	inited = 1;
	mutex_unlock(&clk_debug_lock);

	return 0;
}
late_initcall(clk_debug_init);
#else
static inline int clk_debug_register(struct clk_core *core) { return 0; }
static inline void clk_debug_reparent(struct clk_core *core,
				      struct clk_core *new_parent)
{
}
static inline void clk_debug_unregister(struct clk_core *core)
{
}

void clk_debug_print_hw(struct clk_core *clk, struct seq_file *f)
{
}

void clock_debug_print_enabled(bool print_parent)
{
}
#endif

/**
 * __clk_core_init - initialize the data structures in a struct clk_core
 * @core:	clk_core being initialized
 *
 * Initializes the lists in struct clk_core, queries the hardware for the
 * parent and rate and sets them both.
 */
static int __clk_core_init(struct clk_core *core)
{
	int i, ret = 0;
	struct clk_core *orphan;
	struct hlist_node *tmp2;
	unsigned long rate;

	if (!core)
		return -EINVAL;

	clk_prepare_lock();

	/* check to see if a clock with this name is already registered */
	if (clk_core_lookup(core->name)) {
		pr_debug("%s: clk %s already initialized\n",
				__func__, core->name);
		ret = -EEXIST;
		goto out;
	}

	/* check that clk_ops are sane.  See Documentation/clk.txt */
	if (core->ops->set_rate &&
	    !((core->ops->round_rate || core->ops->determine_rate) &&
	      core->ops->recalc_rate)) {
		pr_err("%s: %s must implement .round_rate or .determine_rate in addition to .recalc_rate\n",
		       __func__, core->name);
		ret = -EINVAL;
		goto out;
	}

	if (core->ops->set_parent && !core->ops->get_parent) {
		pr_err("%s: %s must implement .get_parent & .set_parent\n",
		       __func__, core->name);
		ret = -EINVAL;
		goto out;
	}

	if (core->num_parents > 1 && !core->ops->get_parent) {
		pr_err("%s: %s must implement .get_parent as it has multi parents\n",
		       __func__, core->name);
		ret = -EINVAL;
		goto out;
	}

	if (core->ops->set_rate_and_parent &&
			!(core->ops->set_parent && core->ops->set_rate)) {
		pr_err("%s: %s must implement .set_parent & .set_rate\n",
				__func__, core->name);
		ret = -EINVAL;
		goto out;
	}

	/* throw a WARN if any entries in parent_names are NULL */
	for (i = 0; i < core->num_parents; i++)
		WARN(!core->parent_names[i],
				"%s: invalid NULL in %s's .parent_names\n",
				__func__, core->name);

	core->parent = __clk_init_parent(core);

	/*
	 * Populate core->parent if parent has already been clk_core_init'd. If
	 * parent has not yet been clk_core_init'd then place clk in the orphan
	 * list.  If clk doesn't have any parents then place it in the root
	 * clk list.
	 *
	 * Every time a new clk is clk_init'd then we walk the list of orphan
	 * clocks and re-parent any that are children of the clock currently
	 * being clk_init'd.
	 */
	if (core->parent) {
		hlist_add_head(&core->child_node,
				&core->parent->children);
		core->orphan = core->parent->orphan;
	} else if (!core->num_parents) {
		hlist_add_head(&core->child_node, &clk_root_list);
		core->orphan = false;
	} else {
		hlist_add_head(&core->child_node, &clk_orphan_list);
		core->orphan = true;
	}

	/*
	 * Set clk's accuracy.  The preferred method is to use
	 * .recalc_accuracy. For simple clocks and lazy developers the default
	 * fallback is to use the parent's accuracy.  If a clock doesn't have a
	 * parent (or is orphaned) then accuracy is set to zero (perfect
	 * clock).
	 */
	if (core->ops->recalc_accuracy)
		core->accuracy = core->ops->recalc_accuracy(core->hw,
					__clk_get_accuracy(core->parent));
	else if (core->parent)
		core->accuracy = core->parent->accuracy;
	else
		core->accuracy = 0;

	/*
	 * Set clk's phase.
	 * Since a phase is by definition relative to its parent, just
	 * query the current clock phase, or just assume it's in phase.
	 */
	if (core->ops->get_phase)
		core->phase = core->ops->get_phase(core->hw);
	else
		core->phase = 0;

	/*
	 * Set clk's duty cycle.
	 */
	clk_core_update_duty_cycle_nolock(core);

	/*
	 * Set clk's rate.  The preferred method is to use .recalc_rate.  For
	 * simple clocks and lazy developers the default fallback is to use the
	 * parent's rate.  If a clock doesn't have a parent (or is orphaned)
	 * then rate is set to zero.
	 */
	if (core->ops->recalc_rate)
		rate = core->ops->recalc_rate(core->hw,
				clk_core_get_rate_nolock(core->parent));
	else if (core->parent)
		rate = core->parent->rate;
	else
		rate = 0;
	core->rate = core->req_rate = rate;

	/*
	 * Enable CLK_IS_CRITICAL clocks so newly added critical clocks
	 * don't get accidentally disabled when walking the orphan tree and
	 * reparenting clocks
	 */
	if (core->flags & CLK_IS_CRITICAL) {
		unsigned long flags;

		ret = clk_core_prepare(core);
		if (ret)
			goto out;

		flags = clk_enable_lock();
		ret = clk_core_enable(core);
		clk_enable_unlock(flags);
		if (ret) {
			clk_core_unprepare(core);
			goto out;
		}
	}

	/*
	 * walk the list of orphan clocks and reparent any that newly finds a
	 * parent.
	 */
	hlist_for_each_entry_safe(orphan, tmp2, &clk_orphan_list, child_node) {
		struct clk_core *parent = __clk_init_parent(orphan);

		/*
		 * We need to use __clk_set_parent_before() and _after() to
		 * to properly migrate any prepare/enable count of the orphan
		 * clock. This is important for CLK_IS_CRITICAL clocks, which
		 * are enabled during init but might not have a parent yet.
		 */
		if (parent) {
			/* update the clk tree topology */
			__clk_set_parent_before(orphan, parent);
			__clk_set_parent_after(orphan, parent, NULL);
			__clk_recalc_accuracies(orphan);
			__clk_recalc_rates(orphan, 0);
		}
	}

	/*
	 * optional platform-specific magic
	 *
	 * The .init callback is not used by any of the basic clock types, but
	 * exists for weird hardware that must perform initialization magic.
	 * Please consider other ways of solving initialization problems before
	 * using this callback, as its use is discouraged.
	 */
	if (core->ops->init)
		core->ops->init(core->hw);

	/*
	 * enable clocks with the CLK_ENABLE_HAND_OFF flag set
	 *
	 * This flag causes the framework to enable the clock at registration
	 * time, which is sometimes necessary for clocks that would cause a
	 * system crash when gated (e.g. cpu, memory, etc). The prepare_count
	 * is migrated over to the first clk consumer to call clk_prepare().
	 * Similarly the clk's enable_count is migrated to the first consumer
	 * to call clk_enable().
	 */
	if (core->flags & CLK_ENABLE_HAND_OFF) {
		unsigned long flags;

		/*
		 * Few clocks might have hardware gating which would be
		 * required to be ON before prepare/enabling the clocks. So
		 * check if the clock has been turned ON earlier and we should
		 * prepare/enable those clocks.
		 */
		if (clk_core_is_enabled(core)) {
			core->need_handoff_prepare = true;
			core->need_handoff_enable = true;
			ret = clk_core_prepare(core);
			if (ret)
				goto out;
			flags = clk_enable_lock();
			clk_core_enable(core);
			clk_enable_unlock(flags);
		}
	}

	kref_init(&core->ref);
out:
	clk_prepare_unlock();

	if (!ret)
		clk_debug_register(core);

	return ret;
}

struct clk *__clk_create_clk(struct clk_hw *hw, const char *dev_id,
			     const char *con_id)
{
	struct clk *clk;

	/* This is to allow this function to be chained to others */
	if (IS_ERR_OR_NULL(hw))
		return ERR_CAST(hw);

	clk = kzalloc(sizeof(*clk), GFP_KERNEL);
	if (!clk)
		return ERR_PTR(-ENOMEM);

	clk->core = hw->core;
	clk->dev_id = dev_id;
	clk->con_id = kstrdup_const(con_id, GFP_KERNEL);
	clk->max_rate = ULONG_MAX;

	clk_prepare_lock();
	hlist_add_head(&clk->clks_node, &hw->core->clks);
	clk_prepare_unlock();

	return clk;
}

/* keep in sync with __clk_put */
void __clk_free_clk(struct clk *clk)
{
	clk_prepare_lock();
	hlist_del(&clk->clks_node);
	clk_prepare_unlock();

	kfree_const(clk->con_id);
	kfree(clk);
}

/**
 * clk_register - allocate a new clock, register it and return an opaque cookie
 * @dev: device that is registering this clock
 * @hw: link to hardware-specific clock data
 *
 * clk_register is the primary interface for populating the clock tree with new
 * clock nodes.  It returns a pointer to the newly allocated struct clk which
 * cannot be dereferenced by driver code but may be used in conjunction with the
 * rest of the clock API.  In the event of an error clk_register will return an
 * error code; drivers must test for an error code after calling clk_register.
 */
struct clk *clk_register(struct device *dev, struct clk_hw *hw)
{
	int i, ret;
	struct clk_core *core;

	core = kzalloc(sizeof(*core), GFP_KERNEL);
	if (!core) {
		ret = -ENOMEM;
		goto fail_out;
	}

	core->name = kstrdup_const(hw->init->name, GFP_KERNEL);
	if (!core->name) {
		ret = -ENOMEM;
		goto fail_name;
	}
	core->ops = hw->init->ops;
	if (dev && dev->driver)
		core->owner = dev->driver->owner;
	core->hw = hw;
	core->flags = hw->init->flags;
	core->num_parents = hw->init->num_parents;
	core->min_rate = 0;
	core->max_rate = ULONG_MAX;
	core->vdd_class = hw->init->vdd_class;
	core->rate_max = hw->init->rate_max;
	core->num_rate_max = hw->init->num_rate_max;
	hw->core = core;

	if (core->vdd_class) {
		ret = clk_vdd_class_init(core->vdd_class);
		if (ret) {
			pr_err("Failed to initialize vdd class\n");
			goto fail_parent_names;
		}
	}

	/* allocate local copy in case parent_names is __initdata */
	core->parent_names = kcalloc(core->num_parents, sizeof(char *),
					GFP_KERNEL);

	if (!core->parent_names) {
		ret = -ENOMEM;
		goto fail_parent_names;
	}


	/* copy each string name in case parent_names is __initdata */
	for (i = 0; i < core->num_parents; i++) {
		core->parent_names[i] = kstrdup_const(hw->init->parent_names[i],
						GFP_KERNEL);
		if (!core->parent_names[i]) {
			ret = -ENOMEM;
			goto fail_parent_names_copy;
		}
	}

	/* avoid unnecessary string look-ups of clk_core's possible parents. */
	core->parents = kcalloc(core->num_parents, sizeof(*core->parents),
				GFP_KERNEL);
	if (!core->parents) {
		ret = -ENOMEM;
		goto fail_parents;
	};

	INIT_HLIST_HEAD(&core->clks);
	INIT_LIST_HEAD(&core->rate_change_node);

	hw->clk = __clk_create_clk(hw, NULL, NULL);
	if (IS_ERR(hw->clk)) {
		ret = PTR_ERR(hw->clk);
		goto fail_parents;
	}

	ret = __clk_core_init(core);
	if (!ret)
		return hw->clk;

	__clk_free_clk(hw->clk);
	hw->clk = NULL;

fail_parents:
	kfree(core->parents);
fail_parent_names_copy:
	while (--i >= 0)
		kfree_const(core->parent_names[i]);
	kfree(core->parent_names);
fail_parent_names:
	kfree_const(core->name);
fail_name:
	kfree(core);
fail_out:
	return ERR_PTR(ret);
}
EXPORT_SYMBOL_GPL(clk_register);

/**
 * clk_hw_register - register a clk_hw and return an error code
 * @dev: device that is registering this clock
 * @hw: link to hardware-specific clock data
 *
 * clk_hw_register is the primary interface for populating the clock tree with
 * new clock nodes. It returns an integer equal to zero indicating success or
 * less than zero indicating failure. Drivers must test for an error code after
 * calling clk_hw_register().
 */
int clk_hw_register(struct device *dev, struct clk_hw *hw)
{
	return PTR_ERR_OR_ZERO(clk_register(dev, hw));
}
EXPORT_SYMBOL_GPL(clk_hw_register);

/* Free memory allocated for a clock. */
static void __clk_release(struct kref *ref)
{
	struct clk_core *core = container_of(ref, struct clk_core, ref);
	int i = core->num_parents;

	lockdep_assert_held(&prepare_lock);

	kfree(core->parents);
	while (--i >= 0)
		kfree_const(core->parent_names[i]);

	kfree(core->parent_names);
	kfree_const(core->name);
	kfree(core);
}

/*
 * Empty clk_ops for unregistered clocks. These are used temporarily
 * after clk_unregister() was called on a clock and until last clock
 * consumer calls clk_put() and the struct clk object is freed.
 */
static int clk_nodrv_prepare_enable(struct clk_hw *hw)
{
	return -ENXIO;
}

static void clk_nodrv_disable_unprepare(struct clk_hw *hw)
{
	WARN_ON_ONCE(1);
}

static int clk_nodrv_set_rate(struct clk_hw *hw, unsigned long rate,
					unsigned long parent_rate)
{
	return -ENXIO;
}

static int clk_nodrv_set_parent(struct clk_hw *hw, u8 index)
{
	return -ENXIO;
}

static const struct clk_ops clk_nodrv_ops = {
	.enable		= clk_nodrv_prepare_enable,
	.disable	= clk_nodrv_disable_unprepare,
	.prepare	= clk_nodrv_prepare_enable,
	.unprepare	= clk_nodrv_disable_unprepare,
	.set_rate	= clk_nodrv_set_rate,
	.set_parent	= clk_nodrv_set_parent,
};

static void clk_core_evict_parent_cache_subtree(struct clk_core *root,
						struct clk_core *target)
{
	int i;
	struct clk_core *child;

	for (i = 0; i < root->num_parents; i++)
		if (root->parents[i] == target)
			root->parents[i] = NULL;

	hlist_for_each_entry(child, &root->children, child_node)
		clk_core_evict_parent_cache_subtree(child, target);
}

/* Remove this clk from all parent caches */
static void clk_core_evict_parent_cache(struct clk_core *core)
{
	struct hlist_head **lists;
	struct clk_core *root;

	lockdep_assert_held(&prepare_lock);

	for (lists = all_lists; *lists; lists++)
		hlist_for_each_entry(root, *lists, child_node)
			clk_core_evict_parent_cache_subtree(root, core);

}

/**
 * clk_unregister - unregister a currently registered clock
 * @clk: clock to unregister
 */
void clk_unregister(struct clk *clk)
{
	unsigned long flags;

	if (!clk || WARN_ON_ONCE(IS_ERR(clk)))
		return;

	clk_debug_unregister(clk->core);

	clk_prepare_lock();

	if (clk->core->ops == &clk_nodrv_ops) {
		pr_err("%s: unregistered clock: %s\n", __func__,
		       clk->core->name);
		goto unlock;
	}
	/*
	 * Assign empty clock ops for consumers that might still hold
	 * a reference to this clock.
	 */
	flags = clk_enable_lock();
	clk->core->ops = &clk_nodrv_ops;
	clk_enable_unlock(flags);

	if (!hlist_empty(&clk->core->children)) {
		struct clk_core *child;
		struct hlist_node *t;

		/* Reparent all children to the orphan list. */
		hlist_for_each_entry_safe(child, t, &clk->core->children,
					  child_node)
			clk_core_set_parent(child, NULL);
	}

	clk_core_evict_parent_cache(clk->core);

	hlist_del_init(&clk->core->child_node);

	if (clk->core->prepare_count)
		pr_warn("%s: unregistering prepared clock: %s\n",
					__func__, clk->core->name);
	kref_put(&clk->core->ref, __clk_release);
unlock:
	clk_prepare_unlock();
}
EXPORT_SYMBOL_GPL(clk_unregister);

/**
 * clk_hw_unregister - unregister a currently registered clk_hw
 * @hw: hardware-specific clock data to unregister
 */
void clk_hw_unregister(struct clk_hw *hw)
{
	clk_unregister(hw->clk);
}
EXPORT_SYMBOL_GPL(clk_hw_unregister);

static void devm_clk_release(struct device *dev, void *res)
{
	clk_unregister(*(struct clk **)res);
}

static void devm_clk_hw_release(struct device *dev, void *res)
{
	clk_hw_unregister(*(struct clk_hw **)res);
}

#define MAX_LEN_OPP_HANDLE	50
#define LEN_OPP_HANDLE		16

static int derive_device_list(struct device **device_list,
				struct clk_core *core,
				struct device_node *np,
				char *clk_handle_name, int count)
{
	int j;
	struct platform_device *pdev;
	struct device_node *dev_node;

	for (j = 0; j < count; j++) {
		device_list[j] = NULL;
		dev_node = of_parse_phandle(np, clk_handle_name, j);
		if (!dev_node) {
			pr_err("Unable to get device_node pointer for %s opp-handle (%s)\n",
					core->name, clk_handle_name);
			return -ENODEV;
		}

		pdev = of_find_device_by_node(dev_node);
		if (!pdev) {
			pr_err("Unable to find platform_device node for %s opp-handle\n",
						core->name);
			return -ENODEV;
		}
		device_list[j] = &pdev->dev;
	}
	return 0;
}

static int clk_get_voltage(struct clk_core *core, unsigned long rate, int n)
{
	struct clk_vdd_class *vdd;
	int level, corner;

	/* Use the first regulator in the vdd class for the OPP table. */
	vdd = core->vdd_class;
	if (vdd->num_regulators > 1) {
		corner = vdd->vdd_uv[vdd->num_regulators * n];
	} else {
		level = clk_find_vdd_level(core, rate);
		if (level < 0) {
			pr_err("Could not find vdd level\n");
			return -EINVAL;
		}
		corner = vdd->vdd_uv[level];
	}

	if (!corner) {
		pr_err("%s: Unable to find vdd level for rate %lu\n",
					core->name, rate);
		return -EINVAL;
	}

	return corner;
}

static int clk_add_and_print_opp(struct clk_hw *hw,
				struct device **device_list, int count,
				unsigned long rate, int uv, int n)
{
	struct clk_core *core = hw->core;
	unsigned long rrate;
	int j, ret = 0;

	for (j = 0; j < count; j++) {
		ret = dev_pm_opp_add(device_list[j], rate, uv);
		if (ret) {
			pr_err("%s: couldn't add OPP for %lu - err: %d\n",
						core->name, rate, ret);
			return ret;
		}

		clk_prepare_lock();
		rrate = clk_hw_round_rate(hw, INT_MAX);
		clk_prepare_unlock();

		if (n == 0 || n == core->num_rate_max - 1 || rate == rrate)
			pr_info("%s: set OPP pair(%lu Hz: %u uV) on %s\n",
						core->name, rate, uv,
						dev_name(device_list[j]));
	}
	return ret;
}

static void clk_populate_clock_opp_table(struct device_node *np,
						struct clk_hw *hw)
{
	struct device **device_list;
	struct clk_core *core = hw->core;
	char clk_handle_name[MAX_LEN_OPP_HANDLE];
	int n, len, count, uv, ret;
	unsigned long rate = 0, rrate = 0;

	if (!core || !core->num_rate_max)
		return;

	if (strlen(core->name) + LEN_OPP_HANDLE < MAX_LEN_OPP_HANDLE) {
		ret = snprintf(clk_handle_name, ARRAY_SIZE(clk_handle_name),
				"qcom,%s-opp-handle", core->name);
		if (ret < strlen(core->name) + LEN_OPP_HANDLE) {
			pr_err("%s: Failed to hold clk_handle_name\n",
							core->name);
			return;
		}
	} else {
		pr_err("clk name (%s) too large to fit in clk_handle_name\n",
							core->name);
		return;
	}

	if (of_find_property(np, clk_handle_name, &len)) {
		count = len/sizeof(u32);

		device_list = kmalloc_array(count, sizeof(struct device *),
							GFP_KERNEL);
		if (!device_list)
			return;

		ret = derive_device_list(device_list, core, np,
					clk_handle_name, count);
		if (ret < 0) {
			pr_err("Failed to fill device_list for %s\n",
						clk_handle_name);
			goto err_derive_device_list;
		}
	} else {
		pr_debug("Unable to find %s\n", clk_handle_name);
		return;
	}

	for (n = 0; ; n++) {
		clk_prepare_lock();
		rrate = clk_hw_round_rate(hw, rate + 1);
		clk_prepare_unlock();
		if (!rrate) {
			pr_err("clk_round_rate failed for %s\n",
							core->name);
			goto err_derive_device_list;
		}

		/*
		 * If clk_hw_round_rate gives the same value on consecutive
		 * iterations, exit the loop since we're at the maximum clock
		 * frequency.
		 */
		if (rate == rrate)
			break;
		rate = rrate;

		uv = clk_get_voltage(core, rate, n);
		if (uv < 0)
			goto err_derive_device_list;

		ret = clk_add_and_print_opp(hw, device_list, count,
							rate, uv, n);
		if (ret)
			goto err_derive_device_list;
	}

err_derive_device_list:
	kfree(device_list);
}

/**
 * devm_clk_register - resource managed clk_register()
 * @dev: device that is registering this clock
 * @hw: link to hardware-specific clock data
 *
 * Managed clk_register(). Clocks returned from this function are
 * automatically clk_unregister()ed on driver detach. See clk_register() for
 * more information.
 */
struct clk *devm_clk_register(struct device *dev, struct clk_hw *hw)
{
	struct clk *clk;
	struct clk **clkp;

	clkp = devres_alloc(devm_clk_release, sizeof(*clkp), GFP_KERNEL);
	if (!clkp)
		return ERR_PTR(-ENOMEM);

	clk = clk_register(dev, hw);
	if (!IS_ERR(clk)) {
		*clkp = clk;
		devres_add(dev, clkp);
	} else {
		devres_free(clkp);
	}

	clk_populate_clock_opp_table(dev->of_node, hw);
	return clk;
}
EXPORT_SYMBOL_GPL(devm_clk_register);

/**
 * devm_clk_hw_register - resource managed clk_hw_register()
 * @dev: device that is registering this clock
 * @hw: link to hardware-specific clock data
 *
 * Managed clk_hw_register(). Clocks registered by this function are
 * automatically clk_hw_unregister()ed on driver detach. See clk_hw_register()
 * for more information.
 */
int devm_clk_hw_register(struct device *dev, struct clk_hw *hw)
{
	struct clk_hw **hwp;
	int ret;

	hwp = devres_alloc(devm_clk_hw_release, sizeof(*hwp), GFP_KERNEL);
	if (!hwp)
		return -ENOMEM;

	ret = clk_hw_register(dev, hw);
	if (!ret) {
		*hwp = hw;
		devres_add(dev, hwp);
	} else {
		devres_free(hwp);
	}

	clk_populate_clock_opp_table(dev->of_node, hw);
	return ret;
}
EXPORT_SYMBOL_GPL(devm_clk_hw_register);

static int devm_clk_match(struct device *dev, void *res, void *data)
{
	struct clk *c = res;
	if (WARN_ON(!c))
		return 0;
	return c == data;
}

static int devm_clk_hw_match(struct device *dev, void *res, void *data)
{
	struct clk_hw *hw = res;

	if (WARN_ON(!hw))
		return 0;
	return hw == data;
}

/**
 * devm_clk_unregister - resource managed clk_unregister()
 * @clk: clock to unregister
 *
 * Deallocate a clock allocated with devm_clk_register(). Normally
 * this function will not need to be called and the resource management
 * code will ensure that the resource is freed.
 */
void devm_clk_unregister(struct device *dev, struct clk *clk)
{
	WARN_ON(devres_release(dev, devm_clk_release, devm_clk_match, clk));
}
EXPORT_SYMBOL_GPL(devm_clk_unregister);

/**
 * devm_clk_hw_unregister - resource managed clk_hw_unregister()
 * @dev: device that is unregistering the hardware-specific clock data
 * @hw: link to hardware-specific clock data
 *
 * Unregister a clk_hw registered with devm_clk_hw_register(). Normally
 * this function will not need to be called and the resource management
 * code will ensure that the resource is freed.
 */
void devm_clk_hw_unregister(struct device *dev, struct clk_hw *hw)
{
	WARN_ON(devres_release(dev, devm_clk_hw_release, devm_clk_hw_match,
				hw));
}
EXPORT_SYMBOL_GPL(devm_clk_hw_unregister);

/*
 * clkdev helpers
 */
int __clk_get(struct clk *clk)
{
	struct clk_core *core = !clk ? NULL : clk->core;

	if (core) {
		if (!try_module_get(core->owner))
			return 0;

		kref_get(&core->ref);
	}
	return 1;
}

/* keep in sync with __clk_free_clk */
void __clk_put(struct clk *clk)
{
	struct module *owner;

	if (!clk || WARN_ON_ONCE(IS_ERR(clk)))
		return;

	clk_prepare_lock();

	hlist_del(&clk->clks_node);
	if (clk->min_rate > clk->core->req_rate ||
	    clk->max_rate < clk->core->req_rate)
		clk_core_set_rate_nolock(clk->core, clk->core->req_rate);

	owner = clk->core->owner;
	kref_put(&clk->core->ref, __clk_release);

	clk_prepare_unlock();

	module_put(owner);

	kfree_const(clk->con_id);
	kfree(clk);
}

/***        clk rate change notifiers        ***/

/**
 * clk_notifier_register - add a clk rate change notifier
 * @clk: struct clk * to watch
 * @nb: struct notifier_block * with callback info
 *
 * Request notification when clk's rate changes.  This uses an SRCU
 * notifier because we want it to block and notifier unregistrations are
 * uncommon.  The callbacks associated with the notifier must not
 * re-enter into the clk framework by calling any top-level clk APIs;
 * this will cause a nested prepare_lock mutex.
 *
 * In all notification cases (pre, post and abort rate change) the original
 * clock rate is passed to the callback via struct clk_notifier_data.old_rate
 * and the new frequency is passed via struct clk_notifier_data.new_rate.
 *
 * clk_notifier_register() must be called from non-atomic context.
 * Returns -EINVAL if called with null arguments, -ENOMEM upon
 * allocation failure; otherwise, passes along the return value of
 * srcu_notifier_chain_register().
 */
int clk_notifier_register(struct clk *clk, struct notifier_block *nb)
{
	struct clk_notifier *cn;
	int ret = -ENOMEM;

	if (!clk || !nb)
		return -EINVAL;

	clk_prepare_lock();

	/* search the list of notifiers for this clk */
	list_for_each_entry(cn, &clk_notifier_list, node)
		if (cn->clk == clk)
			goto found;

	/* if clk wasn't in the notifier list, allocate new clk_notifier */
	cn = kzalloc(sizeof(*cn), GFP_KERNEL);
	if (!cn)
		goto out;

	cn->clk = clk;
	srcu_init_notifier_head(&cn->notifier_head);

	list_add(&cn->node, &clk_notifier_list);

found:
	ret = srcu_notifier_chain_register(&cn->notifier_head, nb);

	clk->core->notifier_count++;

out:
	clk_prepare_unlock();

	return ret;
}
EXPORT_SYMBOL_GPL(clk_notifier_register);

/**
 * clk_notifier_unregister - remove a clk rate change notifier
 * @clk: struct clk *
 * @nb: struct notifier_block * with callback info
 *
 * Request no further notification for changes to 'clk' and frees memory
 * allocated in clk_notifier_register.
 *
 * Returns -EINVAL if called with null arguments; otherwise, passes
 * along the return value of srcu_notifier_chain_unregister().
 */
int clk_notifier_unregister(struct clk *clk, struct notifier_block *nb)
{
	struct clk_notifier *cn;
	int ret = -ENOENT;

	if (!clk || !nb)
		return -EINVAL;

	clk_prepare_lock();

	list_for_each_entry(cn, &clk_notifier_list, node) {
		if (cn->clk == clk) {
			ret = srcu_notifier_chain_unregister(&cn->notifier_head, nb);

			clk->core->notifier_count--;

			/* XXX the notifier code should handle this better */
			if (!cn->notifier_head.head) {
				srcu_cleanup_notifier_head(&cn->notifier_head);
				list_del(&cn->node);
				kfree(cn);
			}
			break;
		}
	}

	clk_prepare_unlock();

	return ret;
}
EXPORT_SYMBOL_GPL(clk_notifier_unregister);

#endif /* CONFIG_COMMON_CLK */

#ifdef CONFIG_OF
/**
 * struct of_clk_provider - Clock provider registration structure
 * @link: Entry in global list of clock providers
 * @node: Pointer to device tree node of clock provider
 * @get: Get clock callback.  Returns NULL or a struct clk for the
 *       given clock specifier
 * @data: context pointer to be passed into @get callback
 */
struct of_clk_provider {
	struct list_head link;

	struct device_node *node;
	struct clk *(*get)(struct of_phandle_args *clkspec, void *data);
	struct clk_hw *(*get_hw)(struct of_phandle_args *clkspec, void *data);
	void *data;
};

static const struct of_device_id __clk_of_table_sentinel
	__used __section(__clk_of_table_end);

static LIST_HEAD(of_clk_providers);
static DEFINE_MUTEX(of_clk_mutex);

struct clk *of_clk_src_simple_get(struct of_phandle_args *clkspec,
				     void *data)
{
	return data;
}
EXPORT_SYMBOL_GPL(of_clk_src_simple_get);

struct clk_hw *of_clk_hw_simple_get(struct of_phandle_args *clkspec, void *data)
{
	return data;
}
EXPORT_SYMBOL_GPL(of_clk_hw_simple_get);

#if defined(CONFIG_COMMON_CLK)

struct clk *of_clk_src_onecell_get(struct of_phandle_args *clkspec, void *data)
{
	struct clk_onecell_data *clk_data = data;
	unsigned int idx = clkspec->args[0];

	if (idx >= clk_data->clk_num) {
		pr_err("%s: invalid clock index %u\n", __func__, idx);
		return ERR_PTR(-EINVAL);
	}

	return clk_data->clks[idx];
}
EXPORT_SYMBOL_GPL(of_clk_src_onecell_get);

struct clk_hw *
of_clk_hw_onecell_get(struct of_phandle_args *clkspec, void *data)
{
	struct clk_hw_onecell_data *hw_data = data;
	unsigned int idx = clkspec->args[0];

	if (idx >= hw_data->num) {
		pr_err("%s: invalid index %u\n", __func__, idx);
		return ERR_PTR(-EINVAL);
	}

	return hw_data->hws[idx];
}
EXPORT_SYMBOL_GPL(of_clk_hw_onecell_get);

#endif /* CONFIG_COMMON_CLK */

/**
 * of_clk_del_provider() - Remove a previously registered clock provider
 * @np: Device node pointer associated with clock provider
 */
void of_clk_del_provider(struct device_node *np)
{
	struct of_clk_provider *cp;

	mutex_lock(&of_clk_mutex);
	list_for_each_entry(cp, &of_clk_providers, link) {
		if (cp->node == np) {
			list_del(&cp->link);
			of_node_put(cp->node);
			kfree(cp);
			break;
		}
	}
	mutex_unlock(&of_clk_mutex);
}
EXPORT_SYMBOL_GPL(of_clk_del_provider);

/**
 * of_clk_add_provider() - Register a clock provider for a node
 * @np: Device node pointer associated with clock provider
 * @clk_src_get: callback for decoding clock
 * @data: context pointer for @clk_src_get callback.
 */
int of_clk_add_provider(struct device_node *np,
			struct clk *(*clk_src_get)(struct of_phandle_args *clkspec,
						   void *data),
			void *data)
{
	struct of_clk_provider *cp;
	int ret;

	cp = kzalloc(sizeof(*cp), GFP_KERNEL);
	if (!cp)
		return -ENOMEM;

	cp->node = of_node_get(np);
	cp->data = data;
	cp->get = clk_src_get;

	mutex_lock(&of_clk_mutex);
	list_add(&cp->link, &of_clk_providers);
	mutex_unlock(&of_clk_mutex);
	pr_debug("Added clock from %pOF\n", np);

	ret = of_clk_set_defaults(np, true);
	if (ret < 0)
		of_clk_del_provider(np);

	return ret;
}
EXPORT_SYMBOL_GPL(of_clk_add_provider);

/**
 * of_clk_add_hw_provider() - Register a clock provider for a node
 * @np: Device node pointer associated with clock provider
 * @get: callback for decoding clk_hw
 * @data: context pointer for @get callback.
 */
int of_clk_add_hw_provider(struct device_node *np,
			   struct clk_hw *(*get)(struct of_phandle_args *clkspec,
						 void *data),
			   void *data)
{
	struct of_clk_provider *cp;
	int ret;

	cp = kzalloc(sizeof(*cp), GFP_KERNEL);
	if (!cp)
		return -ENOMEM;

	cp->node = of_node_get(np);
	cp->data = data;
	cp->get_hw = get;

	mutex_lock(&of_clk_mutex);
	list_add(&cp->link, &of_clk_providers);
	mutex_unlock(&of_clk_mutex);
	pr_debug("Added clk_hw provider from %pOF\n", np);

	ret = of_clk_set_defaults(np, true);
	if (ret < 0)
		of_clk_del_provider(np);

	return ret;
}
EXPORT_SYMBOL_GPL(of_clk_add_hw_provider);

static void devm_of_clk_release_provider(struct device *dev, void *res)
{
	of_clk_del_provider(*(struct device_node **)res);
}

int devm_of_clk_add_hw_provider(struct device *dev,
			struct clk_hw *(*get)(struct of_phandle_args *clkspec,
					      void *data),
			void *data)
{
	struct device_node **ptr, *np;
	int ret;

	ptr = devres_alloc(devm_of_clk_release_provider, sizeof(*ptr),
			   GFP_KERNEL);
	if (!ptr)
		return -ENOMEM;

	np = dev->of_node;
	ret = of_clk_add_hw_provider(np, get, data);
	if (!ret) {
		*ptr = np;
		devres_add(dev, ptr);
	} else {
		devres_free(ptr);
	}

	return ret;
}
EXPORT_SYMBOL_GPL(devm_of_clk_add_hw_provider);

static int devm_clk_provider_match(struct device *dev, void *res, void *data)
{
	struct device_node **np = res;

	if (WARN_ON(!np || !*np))
		return 0;

	return *np == data;
}

void devm_of_clk_del_provider(struct device *dev)
{
	int ret;

	ret = devres_release(dev, devm_of_clk_release_provider,
			     devm_clk_provider_match, dev->of_node);

	WARN_ON(ret);
}
EXPORT_SYMBOL(devm_of_clk_del_provider);

static struct clk_hw *
__of_clk_get_hw_from_provider(struct of_clk_provider *provider,
			      struct of_phandle_args *clkspec)
{
	struct clk *clk;

	if (provider->get_hw)
		return provider->get_hw(clkspec, provider->data);

	clk = provider->get(clkspec, provider->data);
	if (IS_ERR(clk))
		return ERR_CAST(clk);
	return __clk_get_hw(clk);
}

struct clk *__of_clk_get_from_provider(struct of_phandle_args *clkspec,
				       const char *dev_id, const char *con_id)
{
	struct of_clk_provider *provider;
	struct clk *clk = ERR_PTR(-EPROBE_DEFER);
	struct clk_hw *hw;

	if (!clkspec)
		return ERR_PTR(-EINVAL);

	/* Check if we have such a provider in our array */
	mutex_lock(&of_clk_mutex);
	list_for_each_entry(provider, &of_clk_providers, link) {
		if (provider->node == clkspec->np) {
			hw = __of_clk_get_hw_from_provider(provider, clkspec);
			clk = __clk_create_clk(hw, dev_id, con_id);
		}

		if (!IS_ERR(clk)) {
			if (!__clk_get(clk)) {
				__clk_free_clk(clk);
				clk = ERR_PTR(-ENOENT);
			}

			break;
		}
	}
	mutex_unlock(&of_clk_mutex);

	return clk;
}

/**
 * of_clk_get_from_provider() - Lookup a clock from a clock provider
 * @clkspec: pointer to a clock specifier data structure
 *
 * This function looks up a struct clk from the registered list of clock
 * providers, an input is a clock specifier data structure as returned
 * from the of_parse_phandle_with_args() function call.
 */
struct clk *of_clk_get_from_provider(struct of_phandle_args *clkspec)
{
	return __of_clk_get_from_provider(clkspec, NULL, __func__);
}
EXPORT_SYMBOL_GPL(of_clk_get_from_provider);

/**
 * of_clk_get_parent_count() - Count the number of clocks a device node has
 * @np: device node to count
 *
 * Returns: The number of clocks that are possible parents of this node
 */
unsigned int of_clk_get_parent_count(struct device_node *np)
{
	int count;

	count = of_count_phandle_with_args(np, "clocks", "#clock-cells");
	if (count < 0)
		return 0;

	return count;
}
EXPORT_SYMBOL_GPL(of_clk_get_parent_count);

const char *of_clk_get_parent_name(struct device_node *np, int index)
{
	struct of_phandle_args clkspec;
	struct property *prop;
	const char *clk_name;
	const __be32 *vp;
	u32 pv;
	int rc;
	int count;
	struct clk *clk;

	rc = of_parse_phandle_with_args(np, "clocks", "#clock-cells", index,
					&clkspec);
	if (rc)
		return NULL;

	index = clkspec.args_count ? clkspec.args[0] : 0;
	count = 0;

	/* if there is an indices property, use it to transfer the index
	 * specified into an array offset for the clock-output-names property.
	 */
	of_property_for_each_u32(clkspec.np, "clock-indices", prop, vp, pv) {
		if (index == pv) {
			index = count;
			break;
		}
		count++;
	}
	/* We went off the end of 'clock-indices' without finding it */
	if (prop && !vp)
		return NULL;

	if (of_property_read_string_index(clkspec.np, "clock-output-names",
					  index,
					  &clk_name) < 0) {
		/*
		 * Best effort to get the name if the clock has been
		 * registered with the framework. If the clock isn't
		 * registered, we return the node name as the name of
		 * the clock as long as #clock-cells = 0.
		 */
		clk = of_clk_get_from_provider(&clkspec);
		if (IS_ERR(clk)) {
			if (clkspec.args_count == 0)
				clk_name = clkspec.np->name;
			else
				clk_name = NULL;
		} else {
#if defined(CONFIG_COMMON_CLK)
			clk_name = __clk_get_name(clk);
			clk_put(clk);
#endif
		}
	}


	of_node_put(clkspec.np);
	return clk_name;
}
EXPORT_SYMBOL_GPL(of_clk_get_parent_name);

/**
 * of_clk_parent_fill() - Fill @parents with names of @np's parents and return
 * number of parents
 * @np: Device node pointer associated with clock provider
 * @parents: pointer to char array that hold the parents' names
 * @size: size of the @parents array
 *
 * Return: number of parents for the clock node.
 */
int of_clk_parent_fill(struct device_node *np, const char **parents,
		       unsigned int size)
{
	unsigned int i = 0;

	while (i < size && (parents[i] = of_clk_get_parent_name(np, i)) != NULL)
		i++;

	return i;
}
EXPORT_SYMBOL_GPL(of_clk_parent_fill);

#if defined(CONFIG_COMMON_CLK)

struct clock_provider {
	of_clk_init_cb_t clk_init_cb;
	struct device_node *np;
	struct list_head node;
};

/*
 * This function looks for a parent clock. If there is one, then it
 * checks that the provider for this parent clock was initialized, in
 * this case the parent clock will be ready.
 */
static int parent_ready(struct device_node *np)
{
	int i = 0;

	while (true) {
		struct clk *clk = of_clk_get(np, i);

		/* this parent is ready we can check the next one */
		if (!IS_ERR(clk)) {
			clk_put(clk);
			i++;
			continue;
		}

		/* at least one parent is not ready, we exit now */
		if (PTR_ERR(clk) == -EPROBE_DEFER)
			return 0;

		/*
		 * Here we make assumption that the device tree is
		 * written correctly. So an error means that there is
		 * no more parent. As we didn't exit yet, then the
		 * previous parent are ready. If there is no clock
		 * parent, no need to wait for them, then we can
		 * consider their absence as being ready
		 */
		return 1;
	}
}

/**
 * of_clk_detect_critical() - set CLK_IS_CRITICAL flag from Device Tree
 * @np: Device node pointer associated with clock provider
 * @index: clock index
 * @flags: pointer to clk_core->flags
 *
 * Detects if the clock-critical property exists and, if so, sets the
 * corresponding CLK_IS_CRITICAL flag.
 *
 * Do not use this function. It exists only for legacy Device Tree
 * bindings, such as the one-clock-per-node style that are outdated.
 * Those bindings typically put all clock data into .dts and the Linux
 * driver has no clock data, thus making it impossible to set this flag
 * correctly from the driver. Only those drivers may call
 * of_clk_detect_critical from their setup functions.
 *
 * Return: error code or zero on success
 */
int of_clk_detect_critical(struct device_node *np,
					  int index, unsigned long *flags)
{
	struct property *prop;
	const __be32 *cur;
	uint32_t idx;

	if (!np || !flags)
		return -EINVAL;

	of_property_for_each_u32(np, "clock-critical", prop, cur, idx)
		if (index == idx)
			*flags |= CLK_IS_CRITICAL;

	return 0;
}

/**
 * of_clk_init() - Scan and init clock providers from the DT
 * @matches: array of compatible values and init functions for providers.
 *
 * This function scans the device tree for matching clock providers
 * and calls their initialization functions. It also does it by trying
 * to follow the dependencies.
 */
void __init of_clk_init(const struct of_device_id *matches)
{
	const struct of_device_id *match;
	struct device_node *np;
	struct clock_provider *clk_provider, *next;
	bool is_init_done;
	bool force = false;
	LIST_HEAD(clk_provider_list);

	if (!matches)
		matches = &__clk_of_table;

	/* First prepare the list of the clocks providers */
	for_each_matching_node_and_match(np, matches, &match) {
		struct clock_provider *parent;

		if (!of_device_is_available(np))
			continue;

		parent = kzalloc(sizeof(*parent), GFP_KERNEL);
		if (!parent) {
			list_for_each_entry_safe(clk_provider, next,
						 &clk_provider_list, node) {
				list_del(&clk_provider->node);
				of_node_put(clk_provider->np);
				kfree(clk_provider);
			}
			of_node_put(np);
			return;
		}

		parent->clk_init_cb = match->data;
		parent->np = of_node_get(np);
		list_add_tail(&parent->node, &clk_provider_list);
	}

	while (!list_empty(&clk_provider_list)) {
		is_init_done = false;
		list_for_each_entry_safe(clk_provider, next,
					&clk_provider_list, node) {
			if (force || parent_ready(clk_provider->np)) {

				/* Don't populate platform devices */
				of_node_set_flag(clk_provider->np,
						 OF_POPULATED);

				clk_provider->clk_init_cb(clk_provider->np);
				of_clk_set_defaults(clk_provider->np, true);

				list_del(&clk_provider->node);
				of_node_put(clk_provider->np);
				kfree(clk_provider);
				is_init_done = true;
			}
		}

		/*
		 * We didn't manage to initialize any of the
		 * remaining providers during the last loop, so now we
		 * initialize all the remaining ones unconditionally
		 * in case the clock parent was not mandatory
		 */
		if (!is_init_done)
			force = true;
	}
}

#endif /* CONFIG_COMMON_CLK */

#endif<|MERGE_RESOLUTION|>--- conflicted
+++ resolved
@@ -2699,7 +2699,11 @@
 static DEFINE_MUTEX(clk_debug_lock);
 static HLIST_HEAD(clk_debug_list);
 
-<<<<<<< HEAD
+static struct hlist_head *orphan_list[] = {
+	&clk_orphan_list,
+	NULL,
+};
+
 static void clk_state_subtree(struct clk_core *c)
 {
 	int vdd_level = 0;
@@ -2748,11 +2752,6 @@
 	.read		= seq_read,
 	.llseek		= seq_lseek,
 	.release	= single_release,
-=======
-static struct hlist_head *orphan_list[] = {
-	&clk_orphan_list,
-	NULL,
->>>>>>> cfc22a96
 };
 
 static void clk_summary_show_one(struct seq_file *s, struct clk_core *c,
