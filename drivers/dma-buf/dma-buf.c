/*
 * Framework for buffer objects that can be shared across devices/subsystems.
 *
 * Copyright(C) 2011 Linaro Limited. All rights reserved.
 * Author: Sumit Semwal <sumit.semwal@ti.com>
 *
 * Many thanks to linaro-mm-sig list, and specially
 * Arnd Bergmann <arnd@arndb.de>, Rob Clark <rob@ti.com> and
 * Daniel Vetter <daniel@ffwll.ch> for their support in creation and
 * refining of this idea.
 *
 * This program is free software; you can redistribute it and/or modify it
 * under the terms of the GNU General Public License version 2 as published by
 * the Free Software Foundation.
 *
 * This program is distributed in the hope that it will be useful, but WITHOUT
 * ANY WARRANTY; without even the implied warranty of MERCHANTABILITY or
 * FITNESS FOR A PARTICULAR PURPOSE.  See the GNU General Public License for
 * more details.
 *
 * You should have received a copy of the GNU General Public License along with
 * this program.  If not, see <http://www.gnu.org/licenses/>.
 */

#include <linux/fs.h>
#include <linux/slab.h>
#include <linux/dma-buf.h>
#include <linux/dma-fence.h>
#include <linux/anon_inodes.h>
#include <linux/export.h>
#include <linux/debugfs.h>
#include <linux/module.h>
#include <linux/seq_file.h>
#include <linux/poll.h>
#include <linux/reservation.h>
#include <linux/mm.h>
#include <linux/kernel.h>
#include <linux/atomic.h>
#include <linux/sched/signal.h>
#include <linux/fdtable.h>
#include <linux/list_sort.h>
#include <linux/hashtable.h>
#include <linux/mount.h>
#include <linux/dcache.h>

#include <uapi/linux/dma-buf.h>
#include <uapi/linux/magic.h>

static atomic_long_t name_counter;

static inline int is_dma_buf_file(struct file *);

struct dma_buf_list {
	struct list_head head;
	struct mutex lock;
};

struct dma_info {
	struct dma_buf *dmabuf;
	struct hlist_node head;
};

struct dma_proc {
	char name[TASK_COMM_LEN];
	pid_t pid;
	size_t size;
	struct hlist_head dma_bufs[1 << 10];
	struct list_head head;
};

static struct dma_buf_list db_list;

static void dmabuf_dent_put(struct dma_buf *dmabuf)
{
	if (atomic_dec_and_test(&dmabuf->dent_count)) {
		kfree(dmabuf->name);
		kfree(dmabuf);
	}
}


static char *dmabuffs_dname(struct dentry *dentry, char *buffer, int buflen)
{
	struct dma_buf *dmabuf;
	char name[DMA_BUF_NAME_LEN];
	size_t ret = 0;

	spin_lock(&dentry->d_lock);
	dmabuf = dentry->d_fsdata;
	if (!dmabuf || !atomic_add_unless(&dmabuf->dent_count, 1, 0)) {
		spin_unlock(&dentry->d_lock);
		goto out;
	}
	spin_unlock(&dentry->d_lock);
	spin_lock(&dmabuf->name_lock);
	if (dmabuf->name)
		ret = strlcpy(name, dmabuf->name, DMA_BUF_NAME_LEN);
	spin_unlock(&dmabuf->name_lock);
	dmabuf_dent_put(dmabuf);
out:
	return dynamic_dname(dentry, buffer, buflen, "/%s:%s",
			     dentry->d_name.name, ret > 0 ? name : "");
}

static void dma_buf_release(struct dentry *dentry)
{
	struct dma_buf *dmabuf;

	dmabuf = dentry->d_fsdata;

	spin_lock(&dentry->d_lock);
	dentry->d_fsdata = NULL;
	spin_unlock(&dentry->d_lock);
	BUG_ON(dmabuf->vmapping_counter);

	/*
	 * Any fences that a dma-buf poll can wait on should be signaled
	 * before releasing dma-buf. This is the responsibility of each
	 * driver that uses the reservation objects.
	 *
	 * If you hit this BUG() it means someone dropped their ref to the
	 * dma-buf while still having pending operation to the buffer.
	 */
	BUG_ON(dmabuf->cb_shared.active || dmabuf->cb_excl.active);

	dmabuf->ops->release(dmabuf);

	dma_buf_ref_destroy(dmabuf);

	if (dmabuf->resv == (struct reservation_object *)&dmabuf[1])
		reservation_object_fini(dmabuf->resv);

	module_put(dmabuf->owner);
<<<<<<< HEAD
	dmabuf_dent_put(dmabuf);
}

static int dma_buf_file_release(struct inode *inode, struct file *file)
{
	struct dma_buf *dmabuf;

	if (!is_dma_buf_file(file))
		return -EINVAL;

	dmabuf = file->private_data;

	mutex_lock(&db_list.lock);
	list_del(&dmabuf->list_node);
	mutex_unlock(&db_list.lock);

	return 0;
=======
	kfree(dmabuf->name);
	kfree(dmabuf);
>>>>>>> 954b37d9
}

static const struct dentry_operations dma_buf_dentry_ops = {
	.d_dname = dmabuffs_dname,
	.d_release = dma_buf_release,
};

static struct vfsmount *dma_buf_mnt;

static struct dentry *dma_buf_fs_mount(struct file_system_type *fs_type,
		int flags, const char *name, void *data)
{
	return mount_pseudo(fs_type, "dmabuf:", NULL, &dma_buf_dentry_ops,
			DMA_BUF_MAGIC);
}

static struct file_system_type dma_buf_fs_type = {
	.name = "dmabuf",
	.mount = dma_buf_fs_mount,
	.kill_sb = kill_anon_super,
};

static int dma_buf_mmap_internal(struct file *file, struct vm_area_struct *vma)
{
	struct dma_buf *dmabuf;

	if (!is_dma_buf_file(file))
		return -EINVAL;

	dmabuf = file->private_data;

	/* check for overflowing the buffer's size */
	if (vma->vm_pgoff + vma_pages(vma) >
	    dmabuf->size >> PAGE_SHIFT)
		return -EINVAL;

	return dmabuf->ops->mmap(dmabuf, vma);
}

static loff_t dma_buf_llseek(struct file *file, loff_t offset, int whence)
{
	struct dma_buf *dmabuf;
	loff_t base;

	if (!is_dma_buf_file(file))
		return -EBADF;

	dmabuf = file->private_data;

	/* only support discovering the end of the buffer,
	   but also allow SEEK_SET to maintain the idiomatic
	   SEEK_END(0), SEEK_CUR(0) pattern */
	if (whence == SEEK_END)
		base = dmabuf->size;
	else if (whence == SEEK_SET)
		base = 0;
	else
		return -EINVAL;

	if (offset != 0)
		return -EINVAL;

	return base + offset;
}

/**
 * DOC: fence polling
 *
 * To support cross-device and cross-driver synchronization of buffer access
 * implicit fences (represented internally in the kernel with &struct fence) can
 * be attached to a &dma_buf. The glue for that and a few related things are
 * provided in the &reservation_object structure.
 *
 * Userspace can query the state of these implicitly tracked fences using poll()
 * and related system calls:
 *
 * - Checking for POLLIN, i.e. read access, can be use to query the state of the
 *   most recent write or exclusive fence.
 *
 * - Checking for POLLOUT, i.e. write access, can be used to query the state of
 *   all attached fences, shared and exclusive ones.
 *
 * Note that this only signals the completion of the respective fences, i.e. the
 * DMA transfers are complete. Cache flushing and any other necessary
 * preparations before CPU access can begin still need to happen.
 */

static void dma_buf_poll_cb(struct dma_fence *fence, struct dma_fence_cb *cb)
{
	struct dma_buf_poll_cb_t *dcb = (struct dma_buf_poll_cb_t *)cb;
	unsigned long flags;

	spin_lock_irqsave(&dcb->poll->lock, flags);
	wake_up_locked_poll(dcb->poll, dcb->active);
	dcb->active = 0;
	spin_unlock_irqrestore(&dcb->poll->lock, flags);
}

static unsigned int dma_buf_poll(struct file *file, poll_table *poll)
{
	struct dma_buf *dmabuf;
	struct reservation_object *resv;
	struct reservation_object_list *fobj;
	struct dma_fence *fence_excl;
	unsigned long events;
	unsigned shared_count, seq;

	dmabuf = file->private_data;
	if (!dmabuf || !dmabuf->resv)
		return POLLERR;

	resv = dmabuf->resv;

	poll_wait(file, &dmabuf->poll, poll);

	events = poll_requested_events(poll) & (POLLIN | POLLOUT);
	if (!events)
		return 0;

retry:
	seq = read_seqcount_begin(&resv->seq);
	rcu_read_lock();

	fobj = rcu_dereference(resv->fence);
	if (fobj)
		shared_count = fobj->shared_count;
	else
		shared_count = 0;
	fence_excl = rcu_dereference(resv->fence_excl);
	if (read_seqcount_retry(&resv->seq, seq)) {
		rcu_read_unlock();
		goto retry;
	}

	if (fence_excl && (!(events & POLLOUT) || shared_count == 0)) {
		struct dma_buf_poll_cb_t *dcb = &dmabuf->cb_excl;
		unsigned long pevents = POLLIN;

		if (shared_count == 0)
			pevents |= POLLOUT;

		spin_lock_irq(&dmabuf->poll.lock);
		if (dcb->active) {
			dcb->active |= pevents;
			events &= ~pevents;
		} else
			dcb->active = pevents;
		spin_unlock_irq(&dmabuf->poll.lock);

		if (events & pevents) {
			if (!dma_fence_get_rcu(fence_excl)) {
				/* force a recheck */
				events &= ~pevents;
				dma_buf_poll_cb(NULL, &dcb->cb);
			} else if (!dma_fence_add_callback(fence_excl, &dcb->cb,
							   dma_buf_poll_cb)) {
				events &= ~pevents;
				dma_fence_put(fence_excl);
			} else {
				/*
				 * No callback queued, wake up any additional
				 * waiters.
				 */
				dma_fence_put(fence_excl);
				dma_buf_poll_cb(NULL, &dcb->cb);
			}
		}
	}

	if ((events & POLLOUT) && shared_count > 0) {
		struct dma_buf_poll_cb_t *dcb = &dmabuf->cb_shared;
		int i;

		/* Only queue a new callback if no event has fired yet */
		spin_lock_irq(&dmabuf->poll.lock);
		if (dcb->active)
			events &= ~POLLOUT;
		else
			dcb->active = POLLOUT;
		spin_unlock_irq(&dmabuf->poll.lock);

		if (!(events & POLLOUT))
			goto out;

		for (i = 0; i < shared_count; ++i) {
			struct dma_fence *fence = rcu_dereference(fobj->shared[i]);

			if (!dma_fence_get_rcu(fence)) {
				/*
				 * fence refcount dropped to zero, this means
				 * that fobj has been freed
				 *
				 * call dma_buf_poll_cb and force a recheck!
				 */
				events &= ~POLLOUT;
				dma_buf_poll_cb(NULL, &dcb->cb);
				break;
			}
			if (!dma_fence_add_callback(fence, &dcb->cb,
						    dma_buf_poll_cb)) {
				dma_fence_put(fence);
				events &= ~POLLOUT;
				break;
			}
			dma_fence_put(fence);
		}

		/* No callback queued, wake up any additional waiters. */
		if (i == shared_count)
			dma_buf_poll_cb(NULL, &dcb->cb);
	}

out:
	rcu_read_unlock();
	return events;
}

static int dma_buf_begin_cpu_access_umapped(struct dma_buf *dmabuf,
					    enum dma_data_direction direction);


static int dma_buf_end_cpu_access_umapped(struct dma_buf *dmabuf,
					  enum dma_data_direction direction);
/**
 * dma_buf_set_name - Set a name to a specific dma_buf to track the usage.
 * The name of the dma-buf buffer can only be set when the dma-buf is not
 * attached to any devices. It could theoritically support changing the
 * name of the dma-buf if the same piece of memory is used for multiple
 * purpose between different devices.
 *
 * @dmabuf [in]     dmabuf buffer that will be renamed.
 * @buf:   [in]     A piece of userspace memory that contains the name of
 *                  the dma-buf.
 *
 * Returns 0 on success. If the dma-buf buffer is already attached to
 * devices, return -EBUSY.
 *
 */
static long dma_buf_set_name(struct dma_buf *dmabuf, const char __user *buf)
{
	char *name = strndup_user(buf, DMA_BUF_NAME_LEN);
	long ret = 0;

	if (IS_ERR(name))
		return PTR_ERR(name);

	mutex_lock(&dmabuf->lock);
	if (!list_empty(&dmabuf->attachments)) {
		ret = -EBUSY;
		kfree(name);
		goto out_unlock;
	}
	spin_lock(&dmabuf->name_lock);
	kfree(dmabuf->name);
	dmabuf->name = name;
	spin_unlock(&dmabuf->name_lock);

out_unlock:
	mutex_unlock(&dmabuf->lock);
	return ret;
}

static long dma_buf_ioctl(struct file *file,
			  unsigned int cmd, unsigned long arg)
{
	struct dma_buf *dmabuf;
	struct dma_buf_sync sync;
	enum dma_data_direction dir;
	int ret;

	dmabuf = file->private_data;

	switch (cmd) {
	case DMA_BUF_IOCTL_SYNC:
		if (copy_from_user(&sync, (void __user *) arg, sizeof(sync)))
			return -EFAULT;

		if (sync.flags & ~DMA_BUF_SYNC_VALID_FLAGS_MASK)
			return -EINVAL;

		switch (sync.flags & DMA_BUF_SYNC_RW) {
		case DMA_BUF_SYNC_READ:
			dir = DMA_FROM_DEVICE;
			break;
		case DMA_BUF_SYNC_WRITE:
			dir = DMA_TO_DEVICE;
			break;
		case DMA_BUF_SYNC_RW:
			dir = DMA_BIDIRECTIONAL;
			break;
		default:
			return -EINVAL;
		}

		if (sync.flags & DMA_BUF_SYNC_END)
			if (sync.flags & DMA_BUF_SYNC_USER_MAPPED)
				ret = dma_buf_end_cpu_access_umapped(dmabuf,
								     dir);
			else
				ret = dma_buf_end_cpu_access(dmabuf, dir);
		else
			if (sync.flags & DMA_BUF_SYNC_USER_MAPPED)
				ret = dma_buf_begin_cpu_access_umapped(dmabuf,
								       dir);
			else
				ret = dma_buf_begin_cpu_access(dmabuf, dir);

		return ret;

	case DMA_BUF_SET_NAME_A:
	case DMA_BUF_SET_NAME_B:
		return dma_buf_set_name(dmabuf, (const char __user *)arg);

	default:
		return -ENOTTY;
	}
}

static void dma_buf_show_fdinfo(struct seq_file *m, struct file *file)
{
	struct dma_buf *dmabuf = file->private_data;

	seq_printf(m, "size:\t%zu\n", dmabuf->size);
	/* Don't count the temporary reference taken inside procfs seq_show */
	seq_printf(m, "count:\t%ld\n", file_count(dmabuf->file) - 1);
	seq_printf(m, "exp_name:\t%s\n", dmabuf->exp_name);
	spin_lock(&dmabuf->name_lock);
	if (dmabuf->name)
		seq_printf(m, "name:\t%s\n", dmabuf->name);
	spin_unlock(&dmabuf->name_lock);
}

static const struct file_operations dma_buf_fops = {
<<<<<<< HEAD
	.release	= dma_buf_file_release,
=======
>>>>>>> 954b37d9
	.mmap		= dma_buf_mmap_internal,
	.llseek		= dma_buf_llseek,
	.poll		= dma_buf_poll,
	.unlocked_ioctl	= dma_buf_ioctl,
#ifdef CONFIG_COMPAT
	.compat_ioctl	= dma_buf_ioctl,
#endif
	.show_fdinfo	= dma_buf_show_fdinfo,
};

/*
 * is_dma_buf_file - Check if struct file* is associated with dma_buf
 */
static inline int is_dma_buf_file(struct file *file)
{
	return file->f_op == &dma_buf_fops;
}

static struct file *dma_buf_getfile(struct dma_buf *dmabuf, int flags)
{
	static const struct qstr this = QSTR_INIT("dmabuf", 6);
	struct path path;
	struct file *file;
	struct inode *inode = alloc_anon_inode(dma_buf_mnt->mnt_sb);

	if (IS_ERR(inode))
		return ERR_CAST(inode);

	inode->i_size = dmabuf->size;
	inode_set_bytes(inode, dmabuf->size);

	path.dentry = d_alloc_pseudo(dma_buf_mnt->mnt_sb, &this);
	if (!path.dentry) {
		file = ERR_PTR(-ENOMEM);
		goto err_d_alloc;
	}
	path.mnt = mntget(dma_buf_mnt);

	d_instantiate(path.dentry, inode);
	file = alloc_file(&path, OPEN_FMODE(flags) | FMODE_LSEEK,
			&dma_buf_fops);
	if (IS_ERR(file))
		goto err_alloc_file;
	file->f_flags = flags & (O_ACCMODE | O_NONBLOCK);
	file->private_data = dmabuf;
	file->f_path.dentry->d_fsdata = dmabuf;

	return file;

err_alloc_file:
	path_put(&path);
err_d_alloc:
	iput(inode);
	return file;
}

/**
 * DOC: dma buf device access
 *
 * For device DMA access to a shared DMA buffer the usual sequence of operations
 * is fairly simple:
 *
 * 1. The exporter defines his exporter instance using
 *    DEFINE_DMA_BUF_EXPORT_INFO() and calls dma_buf_export() to wrap a private
 *    buffer object into a &dma_buf. It then exports that &dma_buf to userspace
 *    as a file descriptor by calling dma_buf_fd().
 *
 * 2. Userspace passes this file-descriptors to all drivers it wants this buffer
 *    to share with: First the filedescriptor is converted to a &dma_buf using
 *    dma_buf_get(). The the buffer is attached to the device using
 *    dma_buf_attach().
 *
 *    Up to this stage the exporter is still free to migrate or reallocate the
 *    backing storage.
 *
 * 3. Once the buffer is attached to all devices userspace can inniate DMA
 *    access to the shared buffer. In the kernel this is done by calling
 *    dma_buf_map_attachment() and dma_buf_unmap_attachment().
 *
 * 4. Once a driver is done with a shared buffer it needs to call
 *    dma_buf_detach() (after cleaning up any mappings) and then release the
 *    reference acquired with dma_buf_get by calling dma_buf_put().
 *
 * For the detailed semantics exporters are expected to implement see
 * &dma_buf_ops.
 */

/**
 * dma_buf_export - Creates a new dma_buf, and associates an anon file
 * with this buffer, so it can be exported.
 * Also connect the allocator specific data and ops to the buffer.
 * Additionally, provide a name string for exporter; useful in debugging.
 *
 * @exp_info:	[in]	holds all the export related information provided
 *			by the exporter. see &struct dma_buf_export_info
 *			for further details.
 *
 * Returns, on success, a newly created dma_buf object, which wraps the
 * supplied private data and operations for dma_buf_ops. On either missing
 * ops, or error in allocating struct dma_buf, will return negative error.
 *
 * For most cases the easiest way to create @exp_info is through the
 * %DEFINE_DMA_BUF_EXPORT_INFO macro.
 */
struct dma_buf *dma_buf_export(const struct dma_buf_export_info *exp_info)
{
	struct dma_buf *dmabuf;
	struct reservation_object *resv = exp_info->resv;
	struct file *file;
	size_t alloc_size = sizeof(struct dma_buf);
	char *bufname;
	int ret;
	long cnt;

	if (!exp_info->resv)
		alloc_size += sizeof(struct reservation_object);
	else
		/* prevent &dma_buf[1] == dma_buf->resv */
		alloc_size += 1;

	if (WARN_ON(!exp_info->priv
			  || !exp_info->ops
			  || !exp_info->ops->map_dma_buf
			  || !exp_info->ops->unmap_dma_buf
			  || !exp_info->ops->release
			  || !exp_info->ops->map_atomic
			  || !exp_info->ops->map
			  || !exp_info->ops->mmap)) {
		return ERR_PTR(-EINVAL);
	}

	if (!try_module_get(exp_info->owner))
		return ERR_PTR(-ENOENT);

	cnt = atomic_long_inc_return(&name_counter);
	bufname = kasprintf(GFP_KERNEL, "dmabuf%ld", cnt);
	if (!bufname) {
		ret = -ENOMEM;
		goto err_module;
	}

	dmabuf = kzalloc(alloc_size, GFP_KERNEL);
	if (!dmabuf) {
		ret = -ENOMEM;
		goto err_name;
	}

	dmabuf->priv = exp_info->priv;
	dmabuf->ops = exp_info->ops;
	dmabuf->size = exp_info->size;
	dmabuf->exp_name = exp_info->exp_name;
	dmabuf->owner = exp_info->owner;
	spin_lock_init(&dmabuf->name_lock);
	init_waitqueue_head(&dmabuf->poll);
	dmabuf->cb_excl.poll = dmabuf->cb_shared.poll = &dmabuf->poll;
	dmabuf->cb_excl.active = dmabuf->cb_shared.active = 0;
	dmabuf->buf_name = bufname;
	dmabuf->name = bufname;
	dmabuf->ktime = ktime_get();
	atomic_set(&dmabuf->dent_count, 1);

	if (!resv) {
		resv = (struct reservation_object *)&dmabuf[1];
		reservation_object_init(resv);
	}
	dmabuf->resv = resv;

	file = dma_buf_getfile(dmabuf, exp_info->flags);
	if (IS_ERR(file)) {
		ret = PTR_ERR(file);
		goto err_dmabuf;
	}

	file->f_mode |= FMODE_LSEEK;
	dmabuf->file = file;

	mutex_init(&dmabuf->lock);
	INIT_LIST_HEAD(&dmabuf->attachments);

	dma_buf_ref_init(dmabuf);
	dma_buf_ref_mod(dmabuf, 1);

	mutex_lock(&db_list.lock);
	list_add(&dmabuf->list_node, &db_list.head);
	mutex_unlock(&db_list.lock);

	return dmabuf;

err_dmabuf:
	kfree(dmabuf);
err_name:
	kfree(bufname);
err_module:
	module_put(exp_info->owner);
	return ERR_PTR(ret);
}
EXPORT_SYMBOL_GPL(dma_buf_export);

/**
 * dma_buf_fd - returns a file descriptor for the given dma_buf
 * @dmabuf:	[in]	pointer to dma_buf for which fd is required.
 * @flags:      [in]    flags to give to fd
 *
 * On success, returns an associated 'fd'. Else, returns error.
 */
int dma_buf_fd(struct dma_buf *dmabuf, int flags)
{
	int fd;

	if (!dmabuf || !dmabuf->file)
		return -EINVAL;

	fd = get_unused_fd_flags(flags);
	if (fd < 0)
		return fd;

	fd_install(fd, dmabuf->file);

	return fd;
}
EXPORT_SYMBOL_GPL(dma_buf_fd);

/**
 * dma_buf_get - returns the dma_buf structure related to an fd
 * @fd:	[in]	fd associated with the dma_buf to be returned
 *
 * On success, returns the dma_buf structure associated with an fd; uses
 * file's refcounting done by fget to increase refcount. returns ERR_PTR
 * otherwise.
 */
struct dma_buf *dma_buf_get(int fd)
{
	struct file *file;

	file = fget(fd);

	if (!file)
		return ERR_PTR(-EBADF);

	if (!is_dma_buf_file(file)) {
		fput(file);
		return ERR_PTR(-EINVAL);
	}
	dma_buf_ref_mod(file->private_data, 1);

	return file->private_data;
}
EXPORT_SYMBOL_GPL(dma_buf_get);

/**
 * dma_buf_put - decreases refcount of the buffer
 * @dmabuf:	[in]	buffer to reduce refcount of
 *
 * Uses file's refcounting done implicitly by fput().
 *
 * If, as a result of this call, the refcount becomes 0, the 'release' file
 * operation related to this fd is called. It calls &dma_buf_ops.release vfunc
 * in turn, and frees the memory allocated for dmabuf when exported.
 */
void dma_buf_put(struct dma_buf *dmabuf)
{
	if (WARN_ON(!dmabuf || !dmabuf->file))
		return;

	dma_buf_ref_mod(dmabuf, -1);
	fput(dmabuf->file);
}
EXPORT_SYMBOL_GPL(dma_buf_put);

/**
 * dma_buf_attach - Add the device to dma_buf's attachments list; optionally,
 * calls attach() of dma_buf_ops to allow device-specific attach functionality
 * @dmabuf:	[in]	buffer to attach device to.
 * @dev:	[in]	device to be attached.
 *
 * Returns struct dma_buf_attachment pointer for this attachment. Attachments
 * must be cleaned up by calling dma_buf_detach().
 *
 * Returns:
 *
 * A pointer to newly created &dma_buf_attachment on success, or a negative
 * error code wrapped into a pointer on failure.
 *
 * Note that this can fail if the backing storage of @dmabuf is in a place not
 * accessible to @dev, and cannot be moved to a more suitable place. This is
 * indicated with the error code -EBUSY.
 */
struct dma_buf_attachment *dma_buf_attach(struct dma_buf *dmabuf,
					  struct device *dev)
{
	struct dma_buf_attachment *attach;
	int ret;

	if (WARN_ON(!dmabuf || !dev))
		return ERR_PTR(-EINVAL);

	attach = kzalloc(sizeof(*attach), GFP_KERNEL);
	if (!attach)
		return ERR_PTR(-ENOMEM);

	attach->dev = dev;
	attach->dmabuf = dmabuf;

	mutex_lock(&dmabuf->lock);

	if (dmabuf->ops->attach) {
		ret = dmabuf->ops->attach(dmabuf, dev, attach);
		if (ret)
			goto err_attach;
	}
	list_add(&attach->node, &dmabuf->attachments);

	mutex_unlock(&dmabuf->lock);
	return attach;

err_attach:
	kfree(attach);
	mutex_unlock(&dmabuf->lock);
	return ERR_PTR(ret);
}
EXPORT_SYMBOL_GPL(dma_buf_attach);

/**
 * dma_buf_detach - Remove the given attachment from dmabuf's attachments list;
 * optionally calls detach() of dma_buf_ops for device-specific detach
 * @dmabuf:	[in]	buffer to detach from.
 * @attach:	[in]	attachment to be detached; is free'd after this call.
 *
 * Clean up a device attachment obtained by calling dma_buf_attach().
 */
void dma_buf_detach(struct dma_buf *dmabuf, struct dma_buf_attachment *attach)
{
	if (WARN_ON(!dmabuf || !attach))
		return;

	mutex_lock(&dmabuf->lock);
	list_del(&attach->node);
	if (dmabuf->ops->detach)
		dmabuf->ops->detach(dmabuf, attach);

	mutex_unlock(&dmabuf->lock);
	kfree(attach);
}
EXPORT_SYMBOL_GPL(dma_buf_detach);

/**
 * dma_buf_map_attachment - Returns the scatterlist table of the attachment;
 * mapped into _device_ address space. Is a wrapper for map_dma_buf() of the
 * dma_buf_ops.
 * @attach:	[in]	attachment whose scatterlist is to be returned
 * @direction:	[in]	direction of DMA transfer
 *
 * Returns sg_table containing the scatterlist to be returned; returns ERR_PTR
 * on error. May return -EINTR if it is interrupted by a signal.
 *
 * A mapping must be unmapped again using dma_buf_map_attachment(). Note that
 * the underlying backing storage is pinned for as long as a mapping exists,
 * therefore users/importers should not hold onto a mapping for undue amounts of
 * time.
 */
struct sg_table *dma_buf_map_attachment(struct dma_buf_attachment *attach,
					enum dma_data_direction direction)
{
	struct sg_table *sg_table;

	might_sleep();

	if (WARN_ON(!attach || !attach->dmabuf))
		return ERR_PTR(-EINVAL);

	sg_table = attach->dmabuf->ops->map_dma_buf(attach, direction);
	if (!sg_table)
		sg_table = ERR_PTR(-ENOMEM);

	return sg_table;
}
EXPORT_SYMBOL_GPL(dma_buf_map_attachment);

/**
 * dma_buf_unmap_attachment - unmaps and decreases usecount of the buffer;might
 * deallocate the scatterlist associated. Is a wrapper for unmap_dma_buf() of
 * dma_buf_ops.
 * @attach:	[in]	attachment to unmap buffer from
 * @sg_table:	[in]	scatterlist info of the buffer to unmap
 * @direction:  [in]    direction of DMA transfer
 *
 * This unmaps a DMA mapping for @attached obtained by dma_buf_map_attachment().
 */
void dma_buf_unmap_attachment(struct dma_buf_attachment *attach,
				struct sg_table *sg_table,
				enum dma_data_direction direction)
{
	might_sleep();

	if (WARN_ON(!attach || !attach->dmabuf || !sg_table))
		return;

	attach->dmabuf->ops->unmap_dma_buf(attach, sg_table,
						direction);
}
EXPORT_SYMBOL_GPL(dma_buf_unmap_attachment);

/**
 * DOC: cpu access
 *
 * There are mutliple reasons for supporting CPU access to a dma buffer object:
 *
 * - Fallback operations in the kernel, for example when a device is connected
 *   over USB and the kernel needs to shuffle the data around first before
 *   sending it away. Cache coherency is handled by braketing any transactions
 *   with calls to dma_buf_begin_cpu_access() and dma_buf_end_cpu_access()
 *   access.
 *
 *   To support dma_buf objects residing in highmem cpu access is page-based
 *   using an api similar to kmap. Accessing a dma_buf is done in aligned chunks
 *   of PAGE_SIZE size. Before accessing a chunk it needs to be mapped, which
 *   returns a pointer in kernel virtual address space. Afterwards the chunk
 *   needs to be unmapped again. There is no limit on how often a given chunk
 *   can be mapped and unmapped, i.e. the importer does not need to call
 *   begin_cpu_access again before mapping the same chunk again.
 *
 *   Interfaces::
 *      void \*dma_buf_kmap(struct dma_buf \*, unsigned long);
 *      void dma_buf_kunmap(struct dma_buf \*, unsigned long, void \*);
 *
 *   There are also atomic variants of these interfaces. Like for kmap they
 *   facilitate non-blocking fast-paths. Neither the importer nor the exporter
 *   (in the callback) is allowed to block when using these.
 *
 *   Interfaces::
 *      void \*dma_buf_kmap_atomic(struct dma_buf \*, unsigned long);
 *      void dma_buf_kunmap_atomic(struct dma_buf \*, unsigned long, void \*);
 *
 *   For importers all the restrictions of using kmap apply, like the limited
 *   supply of kmap_atomic slots. Hence an importer shall only hold onto at
 *   max 2 atomic dma_buf kmaps at the same time (in any given process context).
 *
 *   dma_buf kmap calls outside of the range specified in begin_cpu_access are
 *   undefined. If the range is not PAGE_SIZE aligned, kmap needs to succeed on
 *   the partial chunks at the beginning and end but may return stale or bogus
 *   data outside of the range (in these partial chunks).
 *
 *   Note that these calls need to always succeed. The exporter needs to
 *   complete any preparations that might fail in begin_cpu_access.
 *
 *   For some cases the overhead of kmap can be too high, a vmap interface
 *   is introduced. This interface should be used very carefully, as vmalloc
 *   space is a limited resources on many architectures.
 *
 *   Interfaces::
 *      void \*dma_buf_vmap(struct dma_buf \*dmabuf)
 *      void dma_buf_vunmap(struct dma_buf \*dmabuf, void \*vaddr)
 *
 *   The vmap call can fail if there is no vmap support in the exporter, or if
 *   it runs out of vmalloc space. Fallback to kmap should be implemented. Note
 *   that the dma-buf layer keeps a reference count for all vmap access and
 *   calls down into the exporter's vmap function only when no vmapping exists,
 *   and only unmaps it once. Protection against concurrent vmap/vunmap calls is
 *   provided by taking the dma_buf->lock mutex.
 *
 * - For full compatibility on the importer side with existing userspace
 *   interfaces, which might already support mmap'ing buffers. This is needed in
 *   many processing pipelines (e.g. feeding a software rendered image into a
 *   hardware pipeline, thumbnail creation, snapshots, ...). Also, Android's ION
 *   framework already supported this and for DMA buffer file descriptors to
 *   replace ION buffers mmap support was needed.
 *
 *   There is no special interfaces, userspace simply calls mmap on the dma-buf
 *   fd. But like for CPU access there's a need to braket the actual access,
 *   which is handled by the ioctl (DMA_BUF_IOCTL_SYNC). Note that
 *   DMA_BUF_IOCTL_SYNC can fail with -EAGAIN or -EINTR, in which case it must
 *   be restarted.
 *
 *   Some systems might need some sort of cache coherency management e.g. when
 *   CPU and GPU domains are being accessed through dma-buf at the same time.
 *   To circumvent this problem there are begin/end coherency markers, that
 *   forward directly to existing dma-buf device drivers vfunc hooks. Userspace
 *   can make use of those markers through the DMA_BUF_IOCTL_SYNC ioctl. The
 *   sequence would be used like following:
 *
 *     - mmap dma-buf fd
 *     - for each drawing/upload cycle in CPU 1. SYNC_START ioctl, 2. read/write
 *       to mmap area 3. SYNC_END ioctl. This can be repeated as often as you
 *       want (with the new data being consumed by say the GPU or the scanout
 *       device). Optionally SYNC_USER_MAPPED can be set to restrict cache
 *       maintenance to only the parts of the buffer which are mmap(ed).
 *     - munmap once you don't need the buffer any more
 *
 *    For correctness and optimal performance, it is always required to use
 *    SYNC_START and SYNC_END before and after, respectively, when accessing the
 *    mapped address. Userspace cannot rely on coherent access, even when there
 *    are systems where it just works without calling these ioctls.
 *
 * - And as a CPU fallback in userspace processing pipelines.
 *
 *   Similar to the motivation for kernel cpu access it is again important that
 *   the userspace code of a given importing subsystem can use the same
 *   interfaces with a imported dma-buf buffer object as with a native buffer
 *   object. This is especially important for drm where the userspace part of
 *   contemporary OpenGL, X, and other drivers is huge, and reworking them to
 *   use a different way to mmap a buffer rather invasive.
 *
 *   The assumption in the current dma-buf interfaces is that redirecting the
 *   initial mmap is all that's needed. A survey of some of the existing
 *   subsystems shows that no driver seems to do any nefarious thing like
 *   syncing up with outstanding asynchronous processing on the device or
 *   allocating special resources at fault time. So hopefully this is good
 *   enough, since adding interfaces to intercept pagefaults and allow pte
 *   shootdowns would increase the complexity quite a bit.
 *
 *   Interface::
 *      int dma_buf_mmap(struct dma_buf \*, struct vm_area_struct \*,
 *		       unsigned long);
 *
 *   If the importing subsystem simply provides a special-purpose mmap call to
 *   set up a mapping in userspace, calling do_mmap with dma_buf->file will
 *   equally achieve that for a dma-buf object.
 */

static int __dma_buf_begin_cpu_access(struct dma_buf *dmabuf,
				      enum dma_data_direction direction)
{
	bool write = (direction == DMA_BIDIRECTIONAL ||
		      direction == DMA_TO_DEVICE);
	struct reservation_object *resv = dmabuf->resv;
	long ret;

	/* Wait on any implicit rendering fences */
	ret = reservation_object_wait_timeout_rcu(resv, write, true,
						  MAX_SCHEDULE_TIMEOUT);
	if (ret < 0)
		return ret;

	return 0;
}

/**
 * dma_buf_begin_cpu_access - Must be called before accessing a dma_buf from the
 * cpu in the kernel context. Calls begin_cpu_access to allow exporter-specific
 * preparations. Coherency is only guaranteed in the specified range for the
 * specified access direction.
 * @dmabuf:	[in]	buffer to prepare cpu access for.
 * @direction:	[in]	length of range for cpu access.
 *
 * After the cpu access is complete the caller should call
 * dma_buf_end_cpu_access(). Only when cpu access is braketed by both calls is
 * it guaranteed to be coherent with other DMA access.
 *
 * Can return negative error values, returns 0 on success.
 */
int dma_buf_begin_cpu_access(struct dma_buf *dmabuf,
			     enum dma_data_direction direction)
{
	int ret = 0;

	if (WARN_ON(!dmabuf))
		return -EINVAL;

	if (dmabuf->ops->begin_cpu_access)
		ret = dmabuf->ops->begin_cpu_access(dmabuf, direction);

	/* Ensure that all fences are waited upon - but we first allow
	 * the native handler the chance to do so more efficiently if it
	 * chooses. A double invocation here will be reasonably cheap no-op.
	 */
	if (ret == 0)
		ret = __dma_buf_begin_cpu_access(dmabuf, direction);

	return ret;
}
EXPORT_SYMBOL_GPL(dma_buf_begin_cpu_access);

static int dma_buf_begin_cpu_access_umapped(struct dma_buf *dmabuf,
			     enum dma_data_direction direction)
{
	int ret = 0;

	if (WARN_ON(!dmabuf))
		return -EINVAL;

	if (dmabuf->ops->begin_cpu_access_umapped)
		ret = dmabuf->ops->begin_cpu_access_umapped(dmabuf, direction);

	/* Ensure that all fences are waited upon - but we first allow
	 * the native handler the chance to do so more efficiently if it
	 * chooses. A double invocation here will be reasonably cheap no-op.
	 */
	if (ret == 0)
		ret = __dma_buf_begin_cpu_access(dmabuf, direction);

	return ret;
}
int dma_buf_begin_cpu_access_partial(struct dma_buf *dmabuf,
				     enum dma_data_direction direction,
				     unsigned int offset, unsigned int len)
{
	int ret = 0;

	if (WARN_ON(!dmabuf))
		return -EINVAL;

	if (dmabuf->ops->begin_cpu_access_partial)
		ret = dmabuf->ops->begin_cpu_access_partial(dmabuf, direction,
							    offset, len);

	/* Ensure that all fences are waited upon - but we first allow
	 * the native handler the chance to do so more efficiently if it
	 * chooses. A double invocation here will be reasonably cheap no-op.
	 */
	if (ret == 0)
		ret = __dma_buf_begin_cpu_access(dmabuf, direction);

	return ret;
}
EXPORT_SYMBOL(dma_buf_begin_cpu_access_partial);

/**
 * dma_buf_end_cpu_access - Must be called after accessing a dma_buf from the
 * cpu in the kernel context. Calls end_cpu_access to allow exporter-specific
 * actions. Coherency is only guaranteed in the specified range for the
 * specified access direction.
 * @dmabuf:	[in]	buffer to complete cpu access for.
 * @direction:	[in]	length of range for cpu access.
 *
 * This terminates CPU access started with dma_buf_begin_cpu_access().
 *
 * Can return negative error values, returns 0 on success.
 */
int dma_buf_end_cpu_access(struct dma_buf *dmabuf,
			   enum dma_data_direction direction)
{
	int ret = 0;

	WARN_ON(!dmabuf);

	if (dmabuf->ops->end_cpu_access)
		ret = dmabuf->ops->end_cpu_access(dmabuf, direction);

	return ret;
}
EXPORT_SYMBOL_GPL(dma_buf_end_cpu_access);

int dma_buf_end_cpu_access_umapped(struct dma_buf *dmabuf,
			   enum dma_data_direction direction)
{
	int ret = 0;

	WARN_ON(!dmabuf);

	if (dmabuf->ops->end_cpu_access_umapped)
		ret = dmabuf->ops->end_cpu_access_umapped(dmabuf, direction);

	return ret;
}

int dma_buf_end_cpu_access_partial(struct dma_buf *dmabuf,
				   enum dma_data_direction direction,
				   unsigned int offset, unsigned int len)
{
	int ret = 0;

	WARN_ON(!dmabuf);

	if (dmabuf->ops->end_cpu_access_partial)
		ret = dmabuf->ops->end_cpu_access_partial(dmabuf, direction,
							  offset, len);

	return ret;
}
EXPORT_SYMBOL(dma_buf_end_cpu_access_partial);

/**
 * dma_buf_kmap_atomic - Map a page of the buffer object into kernel address
 * space. The same restrictions as for kmap_atomic and friends apply.
 * @dmabuf:	[in]	buffer to map page from.
 * @page_num:	[in]	page in PAGE_SIZE units to map.
 *
 * This call must always succeed, any necessary preparations that might fail
 * need to be done in begin_cpu_access.
 */
void *dma_buf_kmap_atomic(struct dma_buf *dmabuf, unsigned long page_num)
{
	WARN_ON(!dmabuf);

	return dmabuf->ops->map_atomic(dmabuf, page_num);
}
EXPORT_SYMBOL_GPL(dma_buf_kmap_atomic);

/**
 * dma_buf_kunmap_atomic - Unmap a page obtained by dma_buf_kmap_atomic.
 * @dmabuf:	[in]	buffer to unmap page from.
 * @page_num:	[in]	page in PAGE_SIZE units to unmap.
 * @vaddr:	[in]	kernel space pointer obtained from dma_buf_kmap_atomic.
 *
 * This call must always succeed.
 */
void dma_buf_kunmap_atomic(struct dma_buf *dmabuf, unsigned long page_num,
			   void *vaddr)
{
	WARN_ON(!dmabuf);

	if (dmabuf->ops->unmap_atomic)
		dmabuf->ops->unmap_atomic(dmabuf, page_num, vaddr);
}
EXPORT_SYMBOL_GPL(dma_buf_kunmap_atomic);

/**
 * dma_buf_kmap - Map a page of the buffer object into kernel address space. The
 * same restrictions as for kmap and friends apply.
 * @dmabuf:	[in]	buffer to map page from.
 * @page_num:	[in]	page in PAGE_SIZE units to map.
 *
 * This call must always succeed, any necessary preparations that might fail
 * need to be done in begin_cpu_access.
 */
void *dma_buf_kmap(struct dma_buf *dmabuf, unsigned long page_num)
{
	WARN_ON(!dmabuf);

	return dmabuf->ops->map(dmabuf, page_num);
}
EXPORT_SYMBOL_GPL(dma_buf_kmap);

/**
 * dma_buf_kunmap - Unmap a page obtained by dma_buf_kmap.
 * @dmabuf:	[in]	buffer to unmap page from.
 * @page_num:	[in]	page in PAGE_SIZE units to unmap.
 * @vaddr:	[in]	kernel space pointer obtained from dma_buf_kmap.
 *
 * This call must always succeed.
 */
void dma_buf_kunmap(struct dma_buf *dmabuf, unsigned long page_num,
		    void *vaddr)
{
	WARN_ON(!dmabuf);

	if (dmabuf->ops->unmap)
		dmabuf->ops->unmap(dmabuf, page_num, vaddr);
}
EXPORT_SYMBOL_GPL(dma_buf_kunmap);


/**
 * dma_buf_mmap - Setup up a userspace mmap with the given vma
 * @dmabuf:	[in]	buffer that should back the vma
 * @vma:	[in]	vma for the mmap
 * @pgoff:	[in]	offset in pages where this mmap should start within the
 *			dma-buf buffer.
 *
 * This function adjusts the passed in vma so that it points at the file of the
 * dma_buf operation. It also adjusts the starting pgoff and does bounds
 * checking on the size of the vma. Then it calls the exporters mmap function to
 * set up the mapping.
 *
 * Can return negative error values, returns 0 on success.
 */
int dma_buf_mmap(struct dma_buf *dmabuf, struct vm_area_struct *vma,
		 unsigned long pgoff)
{
	struct file *oldfile;
	int ret;

	if (WARN_ON(!dmabuf || !vma))
		return -EINVAL;

	/* check for offset overflow */
	if (pgoff + vma_pages(vma) < pgoff)
		return -EOVERFLOW;

	/* check for overflowing the buffer's size */
	if (pgoff + vma_pages(vma) >
	    dmabuf->size >> PAGE_SHIFT)
		return -EINVAL;

	/* readjust the vma */
	get_file(dmabuf->file);
	oldfile = vma->vm_file;
	vma->vm_file = dmabuf->file;
	vma->vm_pgoff = pgoff;

	ret = dmabuf->ops->mmap(dmabuf, vma);
	if (ret) {
		/* restore old parameters on failure */
		vma->vm_file = oldfile;
		fput(dmabuf->file);
	} else {
		if (oldfile)
			fput(oldfile);
	}
	return ret;

}
EXPORT_SYMBOL_GPL(dma_buf_mmap);

/**
 * dma_buf_vmap - Create virtual mapping for the buffer object into kernel
 * address space. Same restrictions as for vmap and friends apply.
 * @dmabuf:	[in]	buffer to vmap
 *
 * This call may fail due to lack of virtual mapping address space.
 * These calls are optional in drivers. The intended use for them
 * is for mapping objects linear in kernel space for high use objects.
 * Please attempt to use kmap/kunmap before thinking about these interfaces.
 *
 * Returns NULL on error.
 */
void *dma_buf_vmap(struct dma_buf *dmabuf)
{
	void *ptr;

	if (WARN_ON(!dmabuf))
		return NULL;

	if (!dmabuf->ops->vmap)
		return NULL;

	mutex_lock(&dmabuf->lock);
	if (dmabuf->vmapping_counter) {
		dmabuf->vmapping_counter++;
		BUG_ON(!dmabuf->vmap_ptr);
		ptr = dmabuf->vmap_ptr;
		goto out_unlock;
	}

	BUG_ON(dmabuf->vmap_ptr);

	ptr = dmabuf->ops->vmap(dmabuf);
	if (WARN_ON_ONCE(IS_ERR(ptr)))
		ptr = NULL;
	if (!ptr)
		goto out_unlock;

	dmabuf->vmap_ptr = ptr;
	dmabuf->vmapping_counter = 1;

out_unlock:
	mutex_unlock(&dmabuf->lock);
	return ptr;
}
EXPORT_SYMBOL_GPL(dma_buf_vmap);

/**
 * dma_buf_vunmap - Unmap a vmap obtained by dma_buf_vmap.
 * @dmabuf:	[in]	buffer to vunmap
 * @vaddr:	[in]	vmap to vunmap
 */
void dma_buf_vunmap(struct dma_buf *dmabuf, void *vaddr)
{
	if (WARN_ON(!dmabuf))
		return;

	BUG_ON(!dmabuf->vmap_ptr);
	BUG_ON(dmabuf->vmapping_counter == 0);
	BUG_ON(dmabuf->vmap_ptr != vaddr);

	mutex_lock(&dmabuf->lock);
	if (--dmabuf->vmapping_counter == 0) {
		if (dmabuf->ops->vunmap)
			dmabuf->ops->vunmap(dmabuf, vaddr);
		dmabuf->vmap_ptr = NULL;
	}
	mutex_unlock(&dmabuf->lock);
}
EXPORT_SYMBOL_GPL(dma_buf_vunmap);

int dma_buf_get_flags(struct dma_buf *dmabuf, unsigned long *flags)
{
	int ret = 0;

	if (WARN_ON(!dmabuf))
		return -EINVAL;

	if (dmabuf->ops->get_flags)
		ret = dmabuf->ops->get_flags(dmabuf, flags);

	return ret;
}
EXPORT_SYMBOL(dma_buf_get_flags);

#ifdef CONFIG_DEBUG_FS
static int dma_buf_debug_show(struct seq_file *s, void *unused)
{
	int ret;
	struct dma_buf *buf_obj;
	struct dma_buf_attachment *attach_obj;
	struct reservation_object *robj;
	struct reservation_object_list *fobj;
	struct dma_fence *fence;
	unsigned seq;
	int count = 0, attach_count, shared_count, i;
	size_t size = 0;

	ret = mutex_lock_interruptible(&db_list.lock);

	if (ret)
		return ret;

	seq_puts(s, "\nDma-buf Objects:\n");
	seq_printf(s, "%-8s\t%-8s\t%-8s\t%-8s\t%-12s\t%-s\t%-8s\n",
		   "size", "flags", "mode", "count", "exp_name",
		   "buf name", "ino");

	list_for_each_entry(buf_obj, &db_list.head, list_node) {
		ret = mutex_lock_interruptible(&buf_obj->lock);

		if (ret) {
			seq_puts(s,
				 "\tERROR locking buffer object: skipping\n");
			continue;
		}

		seq_printf(s, "%08zu\t%08x\t%08x\t%08ld\t%-12s\t%-s\t%8lu\t%s\n",
				buf_obj->size,
				buf_obj->file->f_flags, buf_obj->file->f_mode,
				file_count(buf_obj->file),
				buf_obj->exp_name, buf_obj->buf_name,
				file_inode(buf_obj->file)->i_ino,
				buf_obj->name ?: "");

		robj = buf_obj->resv;
		while (true) {
			seq = read_seqcount_begin(&robj->seq);
			rcu_read_lock();
			fobj = rcu_dereference(robj->fence);
			shared_count = fobj ? fobj->shared_count : 0;
			fence = rcu_dereference(robj->fence_excl);
			if (!read_seqcount_retry(&robj->seq, seq))
				break;
			rcu_read_unlock();
		}

		if (fence)
			seq_printf(s, "\tExclusive fence: %s %s %ssignalled\n",
				   fence->ops->get_driver_name(fence),
				   fence->ops->get_timeline_name(fence),
				   dma_fence_is_signaled(fence) ? "" : "un");
		for (i = 0; i < shared_count; i++) {
			fence = rcu_dereference(fobj->shared[i]);
			if (!dma_fence_get_rcu(fence))
				continue;
			seq_printf(s, "\tShared fence: %s %s %ssignalled\n",
				   fence->ops->get_driver_name(fence),
				   fence->ops->get_timeline_name(fence),
				   dma_fence_is_signaled(fence) ? "" : "un");
			dma_fence_put(fence);
		}
		rcu_read_unlock();

		seq_puts(s, "\tAttached Devices:\n");
		attach_count = 0;

		list_for_each_entry(attach_obj, &buf_obj->attachments, node) {
			seq_printf(s, "\t%s\n", dev_name(attach_obj->dev));
			attach_count++;
		}

		seq_printf(s, "Total %d devices attached\n\n",
				attach_count);

		dma_buf_ref_show(s, buf_obj);

		count++;
		size += buf_obj->size;
		mutex_unlock(&buf_obj->lock);
	}

	seq_printf(s, "\nTotal %d objects, %zu bytes\n", count, size);

	mutex_unlock(&db_list.lock);
	return 0;
}

static int dma_buf_debug_open(struct inode *inode, struct file *file)
{
	return single_open(file, dma_buf_debug_show, NULL);
}

static const struct file_operations dma_buf_debug_fops = {
	.open           = dma_buf_debug_open,
	.read           = seq_read,
	.llseek         = seq_lseek,
	.release        = single_release,
};

static int get_dma_info(const void *data, struct file *file, unsigned int n)
{
	struct dma_proc *dma_proc;
	struct dma_info *dma_info;

	dma_proc = (struct dma_proc *)data;
	if (!is_dma_buf_file(file))
		return 0;

	hash_for_each_possible(dma_proc->dma_bufs, dma_info,
			       head, (unsigned long)file->private_data)
		if (file->private_data == dma_info->dmabuf)
			return 0;

	dma_info = kzalloc(sizeof(*dma_info), GFP_ATOMIC);
	if (!dma_info)
		return -ENOMEM;

	get_file(file);
	dma_info->dmabuf = file->private_data;
	dma_proc->size += dma_info->dmabuf->size / SZ_1K;
	hash_add(dma_proc->dma_bufs, &dma_info->head,
			(unsigned long)dma_info->dmabuf);
	return 0;
}

static void write_proc(struct seq_file *s, struct dma_proc *proc)
{
	struct dma_info *tmp;
	int i;

	seq_printf(s, "\n%s (PID %d) size: %ld\nDMA Buffers:\n",
		proc->name, proc->pid, proc->size);
	seq_printf(s, "%-8s\t%-8s\t%-8s\n",
		"Name", "Size (KB)", "Time Alive (sec)");

	hash_for_each(proc->dma_bufs, i, tmp, head) {
		struct dma_buf *dmabuf = tmp->dmabuf;
		ktime_t elapmstime = ktime_ms_delta(ktime_get(), dmabuf->ktime);

		elapmstime = ktime_divns(elapmstime, MSEC_PER_SEC);
		seq_printf(s, "%-8s\t%-8ld\t%-8lld\n",
				dmabuf->buf_name,
				dmabuf->size / SZ_1K,
				elapmstime);
	}
}

static void free_proc(struct dma_proc *proc)
{
	struct dma_info *tmp;
	struct hlist_node *n;
	int i;

	hash_for_each_safe(proc->dma_bufs, i, n, tmp, head) {
		fput(tmp->dmabuf->file);
		hash_del(&tmp->head);
		kfree(tmp);
	}
	kfree(proc);
}

static int proccmp(void *unused, struct list_head *a, struct list_head *b)
{
	struct dma_proc *a_proc, *b_proc;

	a_proc = list_entry(a, struct dma_proc, head);
	b_proc = list_entry(b, struct dma_proc, head);
	return b_proc->size - a_proc->size;
}

static int dma_procs_debug_show(struct seq_file *s, void *unused)
{
	struct task_struct *task, *thread;
	struct files_struct *files;
	int ret = 0;
	struct dma_proc *tmp, *n;
	LIST_HEAD(plist);

	rcu_read_lock();
	for_each_process(task) {
		struct files_struct *group_leader_files = NULL;

		tmp = kzalloc(sizeof(*tmp), GFP_ATOMIC);
		if (!tmp) {
			ret = -ENOMEM;
			rcu_read_unlock();
			goto mem_err;
		}
		hash_init(tmp->dma_bufs);
		for_each_thread(task, thread) {
			task_lock(thread);
			if (unlikely(!group_leader_files))
				group_leader_files = task->group_leader->files;
			files = thread->files;
			if (files && (group_leader_files != files ||
				      thread == task->group_leader))
				ret = iterate_fd(files, 0, get_dma_info, tmp);
			task_unlock(thread);
		}
		if (ret || hash_empty(tmp->dma_bufs))
			goto skip;
		get_task_comm(tmp->name, task);
		tmp->pid = task->tgid;
		list_add(&tmp->head, &plist);
		continue;
skip:
		free_proc(tmp);
	}
	rcu_read_unlock();

	list_sort(NULL, &plist, proccmp);
	list_for_each_entry(tmp, &plist, head)
		write_proc(s, tmp);

	ret = 0;
mem_err:
	list_for_each_entry_safe(tmp, n, &plist, head) {
		list_del(&tmp->head);
		free_proc(tmp);
	}
	return ret;
}

static int dma_procs_debug_open(struct inode *f_inode, struct file *file)
{
	return single_open(file, dma_procs_debug_show, NULL);
}

static const struct file_operations dma_procs_debug_fops = {
	.open           = dma_procs_debug_open,
	.read           = seq_read,
	.llseek         = seq_lseek,
	.release        = single_release
};

static struct dentry *dma_buf_debugfs_dir;

static int dma_buf_init_debugfs(void)
{
	struct dentry *d;
	int err = 0;

	d = debugfs_create_dir("dma_buf", NULL);
	if (IS_ERR(d))
		return PTR_ERR(d);

	dma_buf_debugfs_dir = d;

	d = debugfs_create_file("bufinfo", S_IRUGO, dma_buf_debugfs_dir,
				NULL, &dma_buf_debug_fops);
	if (IS_ERR(d)) {
		pr_debug("dma_buf: debugfs: failed to create node bufinfo\n");
		debugfs_remove_recursive(dma_buf_debugfs_dir);
		dma_buf_debugfs_dir = NULL;
		err = PTR_ERR(d);
		return err;
	}

	d = debugfs_create_file("dmaprocs", 0444, dma_buf_debugfs_dir,
				NULL, &dma_procs_debug_fops);

	if (IS_ERR(d)) {
		pr_debug("dma_buf: debugfs: failed to create node dmaprocs\n");
		debugfs_remove_recursive(dma_buf_debugfs_dir);
		dma_buf_debugfs_dir = NULL;
		err = PTR_ERR(d);
	}

	return err;
}

static void dma_buf_uninit_debugfs(void)
{
	if (dma_buf_debugfs_dir)
		debugfs_remove_recursive(dma_buf_debugfs_dir);
}
#else
static inline int dma_buf_init_debugfs(void)
{
	return 0;
}
static inline void dma_buf_uninit_debugfs(void)
{
}
#endif

static int __init dma_buf_init(void)
{
	dma_buf_mnt = kern_mount(&dma_buf_fs_type);
	if (IS_ERR(dma_buf_mnt))
		return PTR_ERR(dma_buf_mnt);

	mutex_init(&db_list.lock);
	INIT_LIST_HEAD(&db_list.head);
	dma_buf_init_debugfs();
	return 0;
}
subsys_initcall(dma_buf_init);

static void __exit dma_buf_deinit(void)
{
	dma_buf_uninit_debugfs();
	kern_unmount(dma_buf_mnt);
}
__exitcall(dma_buf_deinit);<|MERGE_RESOLUTION|>--- conflicted
+++ resolved
@@ -131,7 +131,6 @@
 		reservation_object_fini(dmabuf->resv);
 
 	module_put(dmabuf->owner);
-<<<<<<< HEAD
 	dmabuf_dent_put(dmabuf);
 }
 
@@ -149,10 +148,6 @@
 	mutex_unlock(&db_list.lock);
 
 	return 0;
-=======
-	kfree(dmabuf->name);
-	kfree(dmabuf);
->>>>>>> 954b37d9
 }
 
 static const struct dentry_operations dma_buf_dentry_ops = {
@@ -486,10 +481,7 @@
 }
 
 static const struct file_operations dma_buf_fops = {
-<<<<<<< HEAD
 	.release	= dma_buf_file_release,
-=======
->>>>>>> 954b37d9
 	.mmap		= dma_buf_mmap_internal,
 	.llseek		= dma_buf_llseek,
 	.poll		= dma_buf_poll,
