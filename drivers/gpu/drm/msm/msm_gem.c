--- conflicted
+++ resolved
@@ -152,12 +152,7 @@
 		 * so we don't get ourselves into trouble with a dirty cache
 		 */
 		if (msm_obj->flags & (MSM_BO_WC|MSM_BO_UNCACHED))
-<<<<<<< HEAD
-			dma_sync_sg_for_device(dev->dev, msm_obj->sgt->sgl,
-				msm_obj->sgt->nents, DMA_BIDIRECTIONAL);
-=======
 			sync_for_device(msm_obj);
->>>>>>> d6fb2070
 	}
 
 	return msm_obj->pages;
@@ -180,9 +175,6 @@
 	struct msm_gem_object *msm_obj = to_msm_bo(obj);
 
 	if (msm_obj->pages) {
-<<<<<<< HEAD
-		if (msm_obj->sgt)
-=======
 		if (msm_obj->sgt) {
 			/* For non-cached buffers, ensure the new
 			 * pages are clean because display controller,
@@ -191,9 +183,9 @@
 			if (msm_obj->flags & (MSM_BO_WC|MSM_BO_UNCACHED))
 				sync_for_cpu(msm_obj);
 
->>>>>>> d6fb2070
 			sg_free_table(msm_obj->sgt);
-		kfree(msm_obj->sgt);
+			kfree(msm_obj->sgt);
+		}
 
 		if (use_pages(obj))
 			drm_gem_put_pages(obj, msm_obj->pages, true, false);
