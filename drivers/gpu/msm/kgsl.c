/* Copyright (c) 2008-2021, The Linux Foundation. All rights reserved.
 *
 * This program is free software; you can redistribute it and/or modify
 * it under the terms of the GNU General Public License version 2 and
 * only version 2 as published by the Free Software Foundation.
 *
 * This program is distributed in the hope that it will be useful,
 * but WITHOUT ANY WARRANTY; without even the implied warranty of
 * MERCHANTABILITY or FITNESS FOR A PARTICULAR PURPOSE.  See the
 * GNU General Public License for more details.
 *
 */
#include <linux/module.h>
#include <linux/fb.h>
#include <linux/file.h>
#include <linux/fs.h>
#include <linux/fdtable.h>
#include <linux/list.h>
#include <linux/debugfs.h>
#include <linux/uaccess.h>
#include <linux/interrupt.h>
#include <linux/workqueue.h>
#include <linux/dma-buf.h>
#include <linux/pm_runtime.h>
#include <linux/rbtree.h>
#include <linux/major.h>
#include <linux/io.h>
#include <linux/mman.h>
#include <linux/sort.h>
#include <linux/security.h>
#include <linux/compat.h>
#include <linux/ctype.h>
#include <linux/mm.h>
#include <linux/ion.h>
#include <asm/cacheflush.h>
#include <uapi/linux/sched/types.h>

#include "kgsl.h"
#include "kgsl_debugfs.h"
#include "kgsl_log.h"
#include "kgsl_sharedmem.h"
#include "kgsl_drawobj.h"
#include "kgsl_device.h"
#include "kgsl_trace.h"
#include "kgsl_sync.h"
#include "kgsl_compat.h"
#include "kgsl_pool.h"

#undef MODULE_PARAM_PREFIX
#define MODULE_PARAM_PREFIX "kgsl."

#ifndef arch_mmap_check
#define arch_mmap_check(addr, len, flags)	(0)
#endif

#ifndef pgprot_writebackcache
#define pgprot_writebackcache(_prot)	(_prot)
#endif

#ifndef pgprot_writethroughcache
#define pgprot_writethroughcache(_prot)	(_prot)
#endif

#ifdef CONFIG_ARM_LPAE
#define KGSL_DMA_BIT_MASK	DMA_BIT_MASK(64)
#else
#define KGSL_DMA_BIT_MASK	DMA_BIT_MASK(32)
#endif

static char *kgsl_mmu_type;
module_param_named(mmutype, kgsl_mmu_type, charp, 0000);
MODULE_PARM_DESC(kgsl_mmu_type, "Type of MMU to be used for graphics");

/* Mutex used for the IOMMU sync quirk */
DEFINE_MUTEX(kgsl_mmu_sync);
EXPORT_SYMBOL(kgsl_mmu_sync);

/* List of dmabufs mapped */
static LIST_HEAD(kgsl_dmabuf_list);
static DEFINE_SPINLOCK(kgsl_dmabuf_lock);

struct dmabuf_list_entry {
	struct page *firstpage;
	struct list_head node;
	struct list_head dmabuf_list;
};

struct kgsl_dma_buf_meta {
	struct kgsl_mem_entry *entry;
	struct dma_buf_attachment *attach;
	struct dma_buf *dmabuf;
	struct sg_table *table;
	struct dmabuf_list_entry *dle;
	struct list_head node;
};

static inline struct kgsl_pagetable *_get_memdesc_pagetable(
		struct kgsl_pagetable *pt, struct kgsl_mem_entry *entry)
{
	/* if a secured buffer, map it to secure global pagetable */
	if (kgsl_memdesc_is_secured(&entry->memdesc))
		return pt->mmu->securepagetable;

	return pt;
}

static void kgsl_mem_entry_detach_process(struct kgsl_mem_entry *entry);

static const struct file_operations kgsl_fops;

/*
 * The memfree list contains the last N blocks of memory that have been freed.
 * On a GPU fault we walk the list to see if the faulting address had been
 * recently freed and print out a message to that effect
 */

#define MEMFREE_ENTRIES 512

static DEFINE_SPINLOCK(memfree_lock);

struct memfree_entry {
	pid_t ptname;
	uint64_t gpuaddr;
	uint64_t size;
	pid_t pid;
	uint64_t flags;
};

static struct {
	struct memfree_entry *list;
	int head;
	int tail;
} memfree;

static int kgsl_memfree_init(void)
{
	memfree.list = kcalloc(MEMFREE_ENTRIES, sizeof(struct memfree_entry),
		GFP_KERNEL);

	return (memfree.list) ? 0 : -ENOMEM;
}

static void kgsl_memfree_exit(void)
{
	kfree(memfree.list);
	memset(&memfree, 0, sizeof(memfree));
}

static inline bool match_memfree_addr(struct memfree_entry *entry,
		pid_t ptname, uint64_t gpuaddr)
{
	return ((entry->ptname == ptname) &&
		(entry->size > 0) &&
		(gpuaddr >= entry->gpuaddr &&
			 gpuaddr < (entry->gpuaddr + entry->size)));
}
int kgsl_memfree_find_entry(pid_t ptname, uint64_t *gpuaddr,
	uint64_t *size, uint64_t *flags, pid_t *pid)
{
	int ptr;

	if (memfree.list == NULL)
		return 0;

	spin_lock(&memfree_lock);

	ptr = memfree.head - 1;
	if (ptr < 0)
		ptr = MEMFREE_ENTRIES - 1;

	/* Walk backwards through the list looking for the last match  */
	while (ptr != memfree.tail) {
		struct memfree_entry *entry = &memfree.list[ptr];

		if (match_memfree_addr(entry, ptname, *gpuaddr)) {
			*gpuaddr = entry->gpuaddr;
			*flags = entry->flags;
			*size = entry->size;
			*pid = entry->pid;

			spin_unlock(&memfree_lock);
			return 1;
		}

		ptr = ptr - 1;

		if (ptr < 0)
			ptr = MEMFREE_ENTRIES - 1;
	}

	spin_unlock(&memfree_lock);
	return 0;
}

static void kgsl_memfree_purge(struct kgsl_pagetable *pagetable,
		uint64_t gpuaddr, uint64_t size)
{
	pid_t ptname = pagetable ? pagetable->name : 0;
	int i;

	if (memfree.list == NULL)
		return;

	spin_lock(&memfree_lock);

	for (i = 0; i < MEMFREE_ENTRIES; i++) {
		struct memfree_entry *entry = &memfree.list[i];

		if (entry->ptname != ptname || entry->size == 0)
			continue;

		if (gpuaddr > entry->gpuaddr &&
			gpuaddr < entry->gpuaddr + entry->size) {
			/* truncate the end of the entry */
			entry->size = gpuaddr - entry->gpuaddr;
		} else if (gpuaddr <= entry->gpuaddr) {
			if (gpuaddr + size > entry->gpuaddr &&
				gpuaddr + size < entry->gpuaddr + entry->size)
				/* Truncate the beginning of the entry */
				entry->gpuaddr = gpuaddr + size;
			else if (gpuaddr + size >= entry->gpuaddr + entry->size)
				/* Remove the entire entry */
				entry->size = 0;
		}
	}
	spin_unlock(&memfree_lock);
}

static void kgsl_memfree_add(pid_t pid, pid_t ptname, uint64_t gpuaddr,
		uint64_t size, uint64_t flags)

{
	struct memfree_entry *entry;

	if (memfree.list == NULL)
		return;

	spin_lock(&memfree_lock);

	entry = &memfree.list[memfree.head];

	entry->pid = pid;
	entry->ptname = ptname;
	entry->gpuaddr = gpuaddr;
	entry->size = size;
	entry->flags = flags;

	memfree.head = (memfree.head + 1) % MEMFREE_ENTRIES;

	if (memfree.head == memfree.tail)
		memfree.tail = (memfree.tail + 1) % MEMFREE_ENTRIES;

	spin_unlock(&memfree_lock);
}

int kgsl_readtimestamp(struct kgsl_device *device, void *priv,
		enum kgsl_timestamp_type type, unsigned int *timestamp)
{
	return device->ftbl->readtimestamp(device, priv, type, timestamp);
}
EXPORT_SYMBOL(kgsl_readtimestamp);

/* Scheduled by kgsl_mem_entry_put_deferred() */
static void _deferred_put(struct work_struct *work)
{
	struct kgsl_mem_entry *entry =
		container_of(work, struct kgsl_mem_entry, work);

	kgsl_mem_entry_put(entry);
}

static inline struct kgsl_mem_entry *
kgsl_mem_entry_create(void)
{
	struct kgsl_mem_entry *entry = kzalloc(sizeof(*entry), GFP_KERNEL);

	if (entry != NULL) {
		kref_init(&entry->refcount);
		/* put this ref in userspace memory alloc and map ioctls */
		kref_get(&entry->refcount);
		atomic_set(&entry->map_count, 0);
	}

	atomic_set(&entry->map_count, 0);
	return entry;
}

static void add_dmabuf_list(struct kgsl_dma_buf_meta *meta)
{
	struct dmabuf_list_entry *dle;
	struct page *page;

	/*
	 * Get the first page. We will use it to identify the imported
	 * buffer, since the same buffer can be mapped as different
	 * mem entries.
	 */
	page = sg_page(meta->table->sgl);

	spin_lock(&kgsl_dmabuf_lock);

	/* Go through the list to see if we imported this buffer before */
	list_for_each_entry(dle, &kgsl_dmabuf_list, node) {
		if (dle->firstpage == page) {
			/* Add the dmabuf meta to the list for this dle */
			meta->dle = dle;
			list_add(&meta->node, &dle->dmabuf_list);
			spin_unlock(&kgsl_dmabuf_lock);
			return;
		}
	}

	/* This is a new buffer. Add a new entry for it */
	dle = kzalloc(sizeof(*dle), GFP_ATOMIC);
	if (dle) {
		dle->firstpage = page;
		INIT_LIST_HEAD(&dle->dmabuf_list);
		list_add(&dle->node, &kgsl_dmabuf_list);
		meta->dle = dle;
		list_add(&meta->node, &dle->dmabuf_list);
	}
	spin_unlock(&kgsl_dmabuf_lock);
}

static void remove_dmabuf_list(struct kgsl_dma_buf_meta *meta)
{
	struct dmabuf_list_entry *dle = meta->dle;

	if (!dle)
		return;

	spin_lock(&kgsl_dmabuf_lock);
	list_del(&meta->node);
	if (list_empty(&dle->dmabuf_list)) {
		list_del(&dle->node);
		kfree(dle);
	}
	spin_unlock(&kgsl_dmabuf_lock);
}

#ifdef CONFIG_DMA_SHARED_BUFFER
static void kgsl_destroy_ion(struct kgsl_dma_buf_meta *meta)
{
	if (meta != NULL) {
		remove_dmabuf_list(meta);
		dma_buf_unmap_attachment(meta->attach, meta->table,
			DMA_BIDIRECTIONAL);
		dma_buf_detach(meta->dmabuf, meta->attach);
		dma_buf_put(meta->dmabuf);
		kfree(meta);
	}
}
#else
static void kgsl_destroy_ion(struct kgsl_dma_buf_meta *meta)
{

}
#endif

void
kgsl_mem_entry_destroy(struct kref *kref)
{
	struct kgsl_mem_entry *entry = container_of(kref,
						    struct kgsl_mem_entry,
						    refcount);
	unsigned int memtype;

	if (entry == NULL)
		return;

	/* pull out the memtype before the flags get cleared */
	memtype = kgsl_memdesc_usermem_type(&entry->memdesc);

	if (!(entry->memdesc.flags & KGSL_MEMFLAGS_SPARSE_VIRT))
		kgsl_process_sub_stats(entry->priv, memtype,
			entry->memdesc.size);

	/* Detach from process list */
	kgsl_mem_entry_detach_process(entry);

	if (memtype != KGSL_MEM_ENTRY_KERNEL)
		atomic_long_sub(entry->memdesc.size,
			&kgsl_driver.stats.mapped);

	/*
	 * Ion takes care of freeing the sg_table for us so
	 * clear the sg table before freeing the sharedmem
	 * so kgsl_sharedmem_free doesn't try to free it again
	 */
	if (memtype == KGSL_MEM_ENTRY_ION)
		entry->memdesc.sgt = NULL;

	if ((memtype == KGSL_MEM_ENTRY_USER)
		&& !(entry->memdesc.flags & KGSL_MEMFLAGS_GPUREADONLY)) {
		int i = 0, j;
		struct scatterlist *sg;
		struct page *page;
		/*
		 * Mark all of pages in the scatterlist as dirty since they
		 * were writable by the GPU.
		 */
		for_each_sg(entry->memdesc.sgt->sgl, sg,
			    entry->memdesc.sgt->nents, i) {
			page = sg_page(sg);
			for (j = 0; j < (sg->length >> PAGE_SHIFT); j++)
				set_page_dirty_lock(nth_page(page, j));
		}
	}

	kgsl_sharedmem_free(&entry->memdesc);

	switch (memtype) {
	case KGSL_MEM_ENTRY_ION:
		kgsl_destroy_ion(entry->priv_data);
		break;
	default:
		break;
	}

	kfree(entry);
}
EXPORT_SYMBOL(kgsl_mem_entry_destroy);

/* Allocate a IOVA for memory objects that don't use SVM */
static int kgsl_mem_entry_track_gpuaddr(struct kgsl_device *device,
		struct kgsl_process_private *process,
		struct kgsl_mem_entry *entry)
{
	struct kgsl_pagetable *pagetable;

	/*
	 * If SVM is enabled for this object then the address needs to be
	 * assigned elsewhere
	 * Also do not proceed further in case of NoMMU.
	 */
	if (kgsl_memdesc_use_cpu_map(&entry->memdesc) ||
		(kgsl_mmu_get_mmutype(device) == KGSL_MMU_TYPE_NONE))
		return 0;

	pagetable = kgsl_memdesc_is_secured(&entry->memdesc) ?
		device->mmu.securepagetable : process->pagetable;

	return kgsl_mmu_get_gpuaddr(pagetable, &entry->memdesc);
}

/* Commit the entry to the process so it can be accessed by other operations */
static void kgsl_mem_entry_commit_process(struct kgsl_mem_entry *entry)
{
	if (!entry)
		return;

	spin_lock(&entry->priv->mem_lock);
	idr_replace(&entry->priv->mem_idr, entry, entry->id);
	spin_unlock(&entry->priv->mem_lock);
}

/*
 * Attach the memory object to a process by (possibly) getting a GPU address and
 * (possibly) mapping it
 */
static int kgsl_mem_entry_attach_process(struct kgsl_device *device,
		struct kgsl_process_private *process,
		struct kgsl_mem_entry *entry)
{
	int id, ret;

	ret = kgsl_process_private_get(process);
	if (!ret)
		return -EBADF;

	ret = kgsl_mem_entry_track_gpuaddr(device, process, entry);
	if (ret) {
		kgsl_process_private_put(process);
		return ret;
	}

	idr_preload(GFP_KERNEL);
	spin_lock(&process->mem_lock);
	/* Allocate the ID but don't attach the pointer just yet */
	id = idr_alloc(&process->mem_idr, NULL, 1, 0, GFP_NOWAIT);
	spin_unlock(&process->mem_lock);
	idr_preload_end();

	if (id < 0) {
		if (!kgsl_memdesc_use_cpu_map(&entry->memdesc))
			kgsl_mmu_put_gpuaddr(&entry->memdesc);
		kgsl_process_private_put(process);
		return id;
	}

	entry->id = id;
	entry->priv = process;

	/*
	 * Map the memory if a GPU address is already assigned, either through
	 * kgsl_mem_entry_track_gpuaddr() or via some other SVM process
	 */
	if (entry->memdesc.gpuaddr) {
		if (entry->memdesc.flags & KGSL_MEMFLAGS_SPARSE_VIRT)
			ret = kgsl_mmu_sparse_dummy_map(
				entry->memdesc.pagetable,
				&entry->memdesc, 0,
				kgsl_memdesc_footprint(&entry->memdesc));
		else if (entry->memdesc.gpuaddr)
			ret = kgsl_mmu_map(entry->memdesc.pagetable,
					&entry->memdesc);

		if (ret)
			kgsl_mem_entry_detach_process(entry);
	}

	kgsl_memfree_purge(entry->memdesc.pagetable, entry->memdesc.gpuaddr,
		entry->memdesc.size);

	return ret;
}

/* Detach a memory entry from a process and unmap it from the MMU */
static void kgsl_mem_entry_detach_process(struct kgsl_mem_entry *entry)
{
	if (entry == NULL)
		return;

	/*
	 * First remove the entry from mem_idr list
	 * so that no one can operate on obsolete values
	 */
	spin_lock(&entry->priv->mem_lock);
	if (entry->id != 0)
		idr_remove(&entry->priv->mem_idr, entry->id);
	entry->id = 0;
	spin_unlock(&entry->priv->mem_lock);

	kgsl_mmu_put_gpuaddr(&entry->memdesc);

	kgsl_process_private_put(entry->priv);

	entry->priv = NULL;
}

/**
 * kgsl_context_dump() - dump information about a draw context
 * @device: KGSL device that owns the context
 * @context: KGSL context to dump information about
 *
 * Dump specific information about the context to the kernel log.  Used for
 * fence timeout callbacks
 */
void kgsl_context_dump(struct kgsl_context *context)
{
	struct kgsl_device *device;

	if (_kgsl_context_get(context) == 0)
		return;

	device = context->device;

	if (kgsl_context_detached(context)) {
		dev_err(device->dev, "  context[%u]: context detached\n",
			context->id);
	} else if (device->ftbl->drawctxt_dump != NULL)
		device->ftbl->drawctxt_dump(device, context);

	kgsl_context_put(context);
}
EXPORT_SYMBOL(kgsl_context_dump);

/* Allocate a new context ID */
static int _kgsl_get_context_id(struct kgsl_device *device)
{
	int id;

	idr_preload(GFP_KERNEL);
	write_lock(&device->context_lock);
	/* Allocate the slot but don't put a pointer in it yet */
	id = idr_alloc(&device->context_idr, NULL, 1,
		KGSL_MEMSTORE_MAX, GFP_NOWAIT);
	write_unlock(&device->context_lock);
	idr_preload_end();

	return id;
}

/**
 * kgsl_context_init() - helper to initialize kgsl_context members
 * @dev_priv: the owner of the context
 * @context: the newly created context struct, should be allocated by
 * the device specific drawctxt_create function.
 *
 * This is a helper function for the device specific drawctxt_create
 * function to initialize the common members of its context struct.
 * If this function succeeds, reference counting is active in the context
 * struct and the caller should kgsl_context_put() it on error.
 * If it fails, the caller should just free the context structure
 * it passed in.
 */
int kgsl_context_init(struct kgsl_device_private *dev_priv,
			struct kgsl_context *context)
{
	struct kgsl_device *device = dev_priv->device;
	char name[64];
	int ret = 0, id;
	struct kgsl_process_private  *proc_priv = dev_priv->process_priv;

	/*
	 * Read and increment the context count under lock to make sure
	 * no process goes beyond the specified context limit.
	 */
	spin_lock(&proc_priv->ctxt_count_lock);
	if (atomic_read(&proc_priv->ctxt_count) > KGSL_MAX_CONTEXTS_PER_PROC) {
		KGSL_DRV_ERR_RATELIMIT(device,
			"Per process context limit reached for pid %u",
			pid_nr(dev_priv->process_priv->pid));
		spin_unlock(&proc_priv->ctxt_count_lock);
		return -ENOSPC;
	}

	atomic_inc(&proc_priv->ctxt_count);
	spin_unlock(&proc_priv->ctxt_count_lock);

	id = _kgsl_get_context_id(device);
	if (id == -ENOSPC) {
		/*
		 * Before declaring that there are no contexts left try
		 * flushing the event workqueue just in case there are
		 * detached contexts waiting to finish
		 */

		flush_workqueue(device->events_wq);
		id = _kgsl_get_context_id(device);
	}

	if (id < 0) {
		if (id == -ENOSPC)
			KGSL_DRV_INFO(device,
				"cannot have more than %zu contexts due to memstore limitation\n",
				KGSL_MEMSTORE_MAX);
		atomic_dec(&proc_priv->ctxt_count);
		return id;
	}

	context->id = id;

	kref_init(&context->refcount);
	/*
	 * Get a refernce to the process private so its not destroyed, until
	 * the context is destroyed. This will also prevent the pagetable
	 * from being destroyed
	 */
	if (!kgsl_process_private_get(dev_priv->process_priv)) {
		ret = -EBADF;
		goto out;
	}
	context->device = dev_priv->device;
	context->dev_priv = dev_priv;
	context->proc_priv = dev_priv->process_priv;
	context->tid = task_pid_nr(current);

	ret = kgsl_sync_timeline_create(context);
	if (ret) {
		kgsl_process_private_put(dev_priv->process_priv);
		goto out;
	}

	snprintf(name, sizeof(name), "context-%d", id);
	kgsl_add_event_group(&context->events, context, name,
		kgsl_readtimestamp, context);

out:
	if (ret) {
		atomic_dec(&proc_priv->ctxt_count);
		write_lock(&device->context_lock);
		idr_remove(&dev_priv->device->context_idr, id);
		write_unlock(&device->context_lock);
	}

	return ret;
}
EXPORT_SYMBOL(kgsl_context_init);

/**
 * kgsl_context_detach() - Release the "master" context reference
 * @context: The context that will be detached
 *
 * This is called when a context becomes unusable, because userspace
 * has requested for it to be destroyed. The context itself may
 * exist a bit longer until its reference count goes to zero.
 * Other code referencing the context can detect that it has been
 * detached by checking the KGSL_CONTEXT_PRIV_DETACHED bit in
 * context->priv.
 */
void kgsl_context_detach(struct kgsl_context *context)
{
	struct kgsl_device *device;

	if (context == NULL)
		return;

	/*
	 * Mark the context as detached to keep others from using
	 * the context before it gets fully removed, and to make sure
	 * we don't try to detach twice.
	 */
	if (test_and_set_bit(KGSL_CONTEXT_PRIV_DETACHED, &context->priv))
		return;

	device = context->device;

	trace_kgsl_context_detach(device, context);

	context->device->ftbl->drawctxt_detach(context);

	/*
	 * Cancel all pending events after the device-specific context is
	 * detached, to avoid possibly freeing memory while it is still
	 * in use by the GPU.
	 */
	kgsl_cancel_events(device, &context->events);

	/* Remove the event group from the list */
	kgsl_del_event_group(&context->events);

	kgsl_sync_timeline_put(context->ktimeline);

	kgsl_context_put(context);
}

void
kgsl_context_destroy(struct kref *kref)
{
	struct kgsl_context *context = container_of(kref, struct kgsl_context,
						    refcount);
	struct kgsl_device *device = context->device;

	trace_kgsl_context_destroy(device, context);

	/*
	 * It's not safe to destroy the context if it's not detached as GPU
	 * may still be executing commands
	 */
	BUG_ON(!kgsl_context_detached(context));

	write_lock(&device->context_lock);
	if (context->id != KGSL_CONTEXT_INVALID) {

		/* Clear the timestamps in the memstore during destroy */
		kgsl_sharedmem_writel(device, &device->memstore,
			KGSL_MEMSTORE_OFFSET(context->id, soptimestamp), 0);
		kgsl_sharedmem_writel(device, &device->memstore,
			KGSL_MEMSTORE_OFFSET(context->id, eoptimestamp), 0);

		/* clear device power constraint */
		if (context->id == device->pwrctrl.constraint.owner_id) {
			trace_kgsl_constraint(device,
				device->pwrctrl.constraint.type,
				device->pwrctrl.active_pwrlevel,
				0);
			device->pwrctrl.constraint.type = KGSL_CONSTRAINT_NONE;
		}

		atomic_dec(&context->proc_priv->ctxt_count);
		idr_remove(&device->context_idr, context->id);
		context->id = KGSL_CONTEXT_INVALID;
	}
	write_unlock(&device->context_lock);
	kgsl_sync_timeline_destroy(context);
	kgsl_process_private_put(context->proc_priv);

	device->ftbl->drawctxt_destroy(context);
}

struct kgsl_device *kgsl_get_device(int dev_idx)
{
	int i;
	struct kgsl_device *ret = NULL;

	mutex_lock(&kgsl_driver.devlock);

	for (i = 0; i < KGSL_DEVICE_MAX; i++) {
		if (kgsl_driver.devp[i] && kgsl_driver.devp[i]->id == dev_idx) {
			ret = kgsl_driver.devp[i];
			break;
		}
	}

	mutex_unlock(&kgsl_driver.devlock);
	return ret;
}
EXPORT_SYMBOL(kgsl_get_device);

static struct kgsl_device *kgsl_get_minor(int minor)
{
	struct kgsl_device *ret = NULL;

	if (minor < 0 || minor >= KGSL_DEVICE_MAX)
		return NULL;

	mutex_lock(&kgsl_driver.devlock);
	ret = kgsl_driver.devp[minor];
	mutex_unlock(&kgsl_driver.devlock);

	return ret;
}

/**
 * kgsl_check_timestamp() - return true if the specified timestamp is retired
 * @device: Pointer to the KGSL device to check
 * @context: Pointer to the context for the timestamp
 * @timestamp: The timestamp to compare
 */
int kgsl_check_timestamp(struct kgsl_device *device,
	struct kgsl_context *context, unsigned int timestamp)
{
	unsigned int ts_processed;

	kgsl_readtimestamp(device, context, KGSL_TIMESTAMP_RETIRED,
		&ts_processed);

	return (timestamp_cmp(ts_processed, timestamp) >= 0);
}
EXPORT_SYMBOL(kgsl_check_timestamp);

static int kgsl_suspend_device(struct kgsl_device *device, pm_message_t state)
{
	int status = -EINVAL;

	if (!device)
		return -EINVAL;

	KGSL_PWR_WARN(device, "suspend start\n");

	mutex_lock(&device->mutex);
	status = kgsl_pwrctrl_change_state(device, KGSL_STATE_SUSPEND);
	if (!status)
		status = device->ftbl->suspend_device(device, state);
	mutex_unlock(&device->mutex);

	KGSL_PWR_WARN(device, "suspend end\n");
	return status;
}

static int kgsl_resume_device(struct kgsl_device *device, pm_message_t state)
{
	int ret;

	if (!device)
		return -EINVAL;

	KGSL_PWR_WARN(device, "resume start\n");
	mutex_lock(&device->mutex);
	ret = device->ftbl->resume_device(device, state);
	if (ret) {
		mutex_unlock(&device->mutex);
		return ret;
	}

	if (device->state == KGSL_STATE_SUSPEND) {
		kgsl_pwrctrl_change_state(device, KGSL_STATE_SLUMBER);
	} else if (device->state != KGSL_STATE_INIT) {
		/*
		 * This is an error situation,so wait for the device
		 * to idle and then put the device to SLUMBER state.
		 * This will put the device to the right state when
		 * we resume.
		 */
		if (device->state == KGSL_STATE_ACTIVE)
			device->ftbl->idle(device);
		kgsl_pwrctrl_change_state(device, KGSL_STATE_SLUMBER);
		KGSL_PWR_ERR(device,
			"resume invoked without a suspend\n");
	}

	mutex_unlock(&device->mutex);
	KGSL_PWR_WARN(device, "resume end\n");
	return 0;
}

static int kgsl_suspend(struct device *dev)
{
	struct kgsl_device *device = dev_get_drvdata(dev);

	return kgsl_suspend_device(device, PMSG_SUSPEND);
}

static int kgsl_freeze(struct device *dev)
{
	struct kgsl_device *device = dev_get_drvdata(dev);

	return kgsl_suspend_device(device, PMSG_FREEZE);
}

static int kgsl_poweroff(struct device *dev)
{
	struct kgsl_device *device = dev_get_drvdata(dev);

	return kgsl_suspend_device(device, PMSG_HIBERNATE);
}

static int kgsl_resume(struct device *dev)
{
	struct kgsl_device *device = dev_get_drvdata(dev);

	return kgsl_resume_device(device, PMSG_RESUME);
}

static int kgsl_thaw(struct device *dev)
{
	struct kgsl_device *device = dev_get_drvdata(dev);

	return kgsl_resume_device(device, PMSG_THAW);
}

static int kgsl_restore(struct device *dev)
{
	struct kgsl_device *device = dev_get_drvdata(dev);

	return kgsl_resume_device(device, PMSG_RESTORE);
}

static int kgsl_runtime_suspend(struct device *dev)
{
	return 0;
}

static int kgsl_runtime_resume(struct device *dev)
{
	return 0;
}

const struct dev_pm_ops kgsl_pm_ops = {
	.suspend = kgsl_suspend,
	.resume = kgsl_resume,
	.freeze = kgsl_freeze,
	.thaw = kgsl_thaw,
	.poweroff = kgsl_poweroff,
	.restore = kgsl_restore,
	.runtime_suspend = kgsl_runtime_suspend,
	.runtime_resume = kgsl_runtime_resume,
};
EXPORT_SYMBOL(kgsl_pm_ops);

int kgsl_suspend_driver(struct platform_device *pdev,
					pm_message_t state)
{
	struct kgsl_device *device = dev_get_drvdata(&pdev->dev);

	return kgsl_suspend_device(device, state);
}
EXPORT_SYMBOL(kgsl_suspend_driver);

int kgsl_resume_driver(struct platform_device *pdev)
{
	struct kgsl_device *device = dev_get_drvdata(&pdev->dev);

	return kgsl_resume_device(device, PMSG_RESUME);
}
EXPORT_SYMBOL(kgsl_resume_driver);

/**
 * kgsl_destroy_process_private() - Cleanup function to free process private
 * @kref: - Pointer to object being destroyed's kref struct
 * Free struct object and all other resources attached to it.
 * Since the function can be used when not all resources inside process
 * private have been allocated, there is a check to (before each resource
 * cleanup) see if the struct member being cleaned is in fact allocated or not.
 * If the value is not NULL, resource is freed.
 */
static void kgsl_destroy_process_private(struct kref *kref)
{
	struct kgsl_process_private *private = container_of(kref,
			struct kgsl_process_private, refcount);

	put_pid(private->pid);
	idr_destroy(&private->mem_idr);
	idr_destroy(&private->syncsource_idr);

	/* When using global pagetables, do not detach global pagetable */
	if (private->pagetable->name != KGSL_MMU_GLOBAL_PT)
		kgsl_mmu_putpagetable(private->pagetable);

	kfree(private);
}

void
kgsl_process_private_put(struct kgsl_process_private *private)
{
	if (private)
		kref_put(&private->refcount, kgsl_destroy_process_private);
}

/**
 * kgsl_process_private_find() - Find the process associated with the specified
 * name
 * @name: pid_t of the process to search for
 * Return the process struct for the given ID.
 */
struct kgsl_process_private *kgsl_process_private_find(pid_t pid)
{
	struct kgsl_process_private *p, *private = NULL;

	mutex_lock(&kgsl_driver.process_mutex);
	list_for_each_entry(p, &kgsl_driver.process_list, list) {
		if (pid_nr(p->pid) == pid) {
			if (kgsl_process_private_get(p))
				private = p;
			break;
		}
	}
	mutex_unlock(&kgsl_driver.process_mutex);
	return private;
}

static struct kgsl_process_private *kgsl_process_private_new(
		struct kgsl_device *device)
{
	struct kgsl_process_private *private;
	struct pid *cur_pid = get_task_pid(current->group_leader, PIDTYPE_PID);

	/* Search in the process list */
	list_for_each_entry(private, &kgsl_driver.process_list, list) {
		if (private->pid == cur_pid) {
			if (!kgsl_process_private_get(private)) {
				private = ERR_PTR(-EINVAL);
			}
			/*
			 * We need to hold only one reference to the PID for
			 * each process struct to avoid overflowing the
			 * reference counter which can lead to use-after-free.
			 */
			put_pid(cur_pid);
			return private;
		}
	}

	/* Create a new object */
	private = kzalloc(sizeof(struct kgsl_process_private), GFP_KERNEL);
	if (private == NULL) {
		put_pid(cur_pid);
		return ERR_PTR(-ENOMEM);
	}

	kref_init(&private->refcount);

	private->pid = cur_pid;
	get_task_comm(private->comm, current->group_leader);

	spin_lock_init(&private->mem_lock);
	spin_lock_init(&private->syncsource_lock);
	spin_lock_init(&private->ctxt_count_lock);

	idr_init(&private->mem_idr);
	idr_init(&private->syncsource_idr);

	/* Allocate a pagetable for the new process object */
	private->pagetable = kgsl_mmu_getpagetable(&device->mmu,
							pid_nr(cur_pid));
	if (IS_ERR(private->pagetable)) {
		int err = PTR_ERR(private->pagetable);

		idr_destroy(&private->mem_idr);
		idr_destroy(&private->syncsource_idr);
		put_pid(private->pid);

		kfree(private);
		private = ERR_PTR(err);
	}

	return private;
}

static void process_release_memory(struct kgsl_process_private *private)
{
	struct kgsl_mem_entry *entry;
	int next = 0;

	while (1) {
		spin_lock(&private->mem_lock);
		entry = idr_get_next(&private->mem_idr, &next);
		if (entry == NULL) {
			spin_unlock(&private->mem_lock);
			break;
		}
		/*
		 * If the free pending flag is not set it means that user space
		 * did not free it's reference to this entry, in that case
		 * free a reference to this entry, other references are from
		 * within kgsl so they will be freed eventually by kgsl
		 */
		if (!entry->pending_free) {
			entry->pending_free = 1;
			spin_unlock(&private->mem_lock);
			kgsl_mem_entry_put(entry);
		} else {
			spin_unlock(&private->mem_lock);
		}
		next = next + 1;
	}
}

static void kgsl_process_private_close(struct kgsl_device_private *dev_priv,
		struct kgsl_process_private *private)
{
	mutex_lock(&kgsl_driver.process_mutex);

	if (--private->fd_count > 0) {
		mutex_unlock(&kgsl_driver.process_mutex);
		kgsl_process_private_put(private);
		return;
	}

	/*
	 * If this is the last file on the process take down the debug
	 * directories and garbage collect any outstanding resources
	 */

	kgsl_process_uninit_sysfs(private);

	/* Release all syncsource objects from process private */
	kgsl_syncsource_process_release_syncsources(private);

	/* When using global pagetables, do not detach global pagetable */
	if (private->pagetable->name != KGSL_MMU_GLOBAL_PT)
		kgsl_mmu_detach_pagetable(private->pagetable);

	/* Remove the process struct from the master list */
	list_del(&private->list);

	/*
	 * Unlock the mutex before releasing the memory and the debugfs
	 * nodes - this prevents deadlocks with the IOMMU and debugfs
	 * locks.
	 */
	mutex_unlock(&kgsl_driver.process_mutex);

	process_release_memory(private);
	debugfs_remove_recursive(private->debug_root);

	kgsl_process_private_put(private);
}


static struct kgsl_process_private *kgsl_process_private_open(
		struct kgsl_device *device)
{
	struct kgsl_process_private *private;

	mutex_lock(&kgsl_driver.process_mutex);
	private = kgsl_process_private_new(device);

	if (IS_ERR(private))
		goto done;

	/*
	 * If this is a new process create the debug directories and add it to
	 * the process list
	 */

	if (private->fd_count++ == 0) {
		kgsl_process_init_sysfs(device, private);
		kgsl_process_init_debugfs(private);

		list_add(&private->list, &kgsl_driver.process_list);
	}

done:
	mutex_unlock(&kgsl_driver.process_mutex);
	return private;
}

static int kgsl_close_device(struct kgsl_device *device)
{
	int result = 0;

	mutex_lock(&device->mutex);
	device->open_count--;
	if (device->open_count == 0) {

		/* Wait for the active count to go to 0 */
		kgsl_active_count_wait(device, 0);

		while (kgsl_active_count_wait(device, 0))
			WARN(1, "Waiting for active context count to become 0\n");

		result = kgsl_pwrctrl_change_state(device, KGSL_STATE_INIT);
	}
	mutex_unlock(&device->mutex);
	return result;

}

static void device_release_contexts(struct kgsl_device_private *dev_priv)
{
	struct kgsl_device *device = dev_priv->device;
	struct kgsl_context *context;
	int next = 0;
	int result = 0;

	while (1) {
		read_lock(&device->context_lock);
		context = idr_get_next(&device->context_idr, &next);

		if (context == NULL) {
			read_unlock(&device->context_lock);
			break;
		} else if (context->dev_priv == dev_priv) {
			/*
			 * Hold a reference to the context in case somebody
			 * tries to put it while we are detaching
			 */
			result = _kgsl_context_get(context);
		}
		read_unlock(&device->context_lock);

		if (result) {
			kgsl_context_detach(context);
			kgsl_context_put(context);
			result = 0;
		}

		next = next + 1;
	}
}

static int kgsl_release(struct inode *inodep, struct file *filep)
{
	struct kgsl_device_private *dev_priv = filep->private_data;
	struct kgsl_device *device = dev_priv->device;
	int result;

	filep->private_data = NULL;

	/* Release the contexts for the file */
	device_release_contexts(dev_priv);

	/* Close down the process wide resources for the file */
	kgsl_process_private_close(dev_priv, dev_priv->process_priv);

	/* Destroy the device-specific structure */
	device->ftbl->device_private_destroy(dev_priv);

	result = kgsl_close_device(device);
	pm_runtime_put(&device->pdev->dev);

	return result;
}

static int kgsl_open_device(struct kgsl_device *device)
{
	int result = 0;

	mutex_lock(&device->mutex);
	if (device->open_count == 0) {
		/*
		 * active_cnt special case: we are starting up for the first
		 * time, so use this sequence instead of the kgsl_pwrctrl_wake()
		 * which will be called by kgsl_active_count_get().
		 */
		atomic_inc(&device->active_cnt);
		kgsl_sharedmem_set(device, &device->memstore, 0, 0,
				device->memstore.size);

		result = device->ftbl->init(device);
		if (result)
			goto err;

		result = device->ftbl->start(device, 0);
		if (result)
			goto err;
		/*
		 * Make sure the gates are open, so they don't block until
		 * we start suspend or FT.
		 */
		complete_all(&device->hwaccess_gate);
		kgsl_pwrctrl_change_state(device, KGSL_STATE_ACTIVE);
		kgsl_active_count_put(device);
	}
	device->open_count++;
err:
	if (result) {
		kgsl_pwrctrl_change_state(device, KGSL_STATE_INIT);
		atomic_dec(&device->active_cnt);
	}

	mutex_unlock(&device->mutex);
	return result;
}

static int kgsl_open(struct inode *inodep, struct file *filep)
{
	int result;
	struct kgsl_device_private *dev_priv;
	struct kgsl_device *device;
	unsigned int minor = iminor(inodep);

	device = kgsl_get_minor(minor);
	if (device == NULL) {
		pr_err("No device found\n");
		return -ENODEV;
	}

	result = pm_runtime_get_sync(&device->pdev->dev);
	if (result < 0) {
		KGSL_DRV_ERR(device,
			"Runtime PM: Unable to wake up the device, rc = %d\n",
			result);
		return result;
	}
	result = 0;

	dev_priv = device->ftbl->device_private_create();
	if (dev_priv == NULL) {
		result = -ENOMEM;
		goto err;
	}

	dev_priv->device = device;
	filep->private_data = dev_priv;

	result = kgsl_open_device(device);
	if (result)
		goto err;

	/*
	 * Get file (per process) private struct. This must be done
	 * after the first start so that the global pagetable mappings
	 * are set up before we create the per-process pagetable.
	 */
	dev_priv->process_priv = kgsl_process_private_open(device);
	if (IS_ERR(dev_priv->process_priv)) {
		result = PTR_ERR(dev_priv->process_priv);
		kgsl_close_device(device);
		goto err;
	}

err:
	if (result) {
		filep->private_data = NULL;
		kfree(dev_priv);
		pm_runtime_put(&device->pdev->dev);
	}
	return result;
}

#define GPUADDR_IN_MEMDESC(_val, _memdesc) \
	(((_val) >= (_memdesc)->gpuaddr) && \
	 ((_val) < ((_memdesc)->gpuaddr + (_memdesc)->size)))

/**
 * kgsl_sharedmem_find() - Find a gpu memory allocation
 *
 * @private: private data for the process to check.
 * @gpuaddr: start address of the region
 *
 * Find a gpu allocation. Caller must kgsl_mem_entry_put()
 * the returned entry when finished using it.
 */
struct kgsl_mem_entry * __must_check
kgsl_sharedmem_find(struct kgsl_process_private *private, uint64_t gpuaddr)
{
	int ret = 0, id;
	struct kgsl_mem_entry *entry = NULL;

	if (!private)
		return NULL;

	if (!kgsl_mmu_gpuaddr_in_range(private->pagetable, gpuaddr))
		return NULL;

	spin_lock(&private->mem_lock);
	idr_for_each_entry(&private->mem_idr, entry, id) {
		if (GPUADDR_IN_MEMDESC(gpuaddr, &entry->memdesc)) {
			if (!entry->pending_free)
				ret = kgsl_mem_entry_get(entry);
			break;
		}
	}
	spin_unlock(&private->mem_lock);

	return (ret == 0) ? NULL : entry;
}
EXPORT_SYMBOL(kgsl_sharedmem_find);

struct kgsl_mem_entry * __must_check
kgsl_sharedmem_find_id_flags(struct kgsl_process_private *process,
		unsigned int id, uint64_t flags)
{
	int count = 0;
	struct kgsl_mem_entry *entry;

	spin_lock(&process->mem_lock);
	entry = idr_find(&process->mem_idr, id);
	if (entry)
		if (!entry->pending_free &&
				(flags & entry->memdesc.flags) == flags)
			count = kgsl_mem_entry_get(entry);
	spin_unlock(&process->mem_lock);

	return (count == 0) ? NULL : entry;
}

/**
 * kgsl_sharedmem_find_id() - find a memory entry by id
 * @process: the owning process
 * @id: id to find
 *
 * @returns - the mem_entry or NULL
 *
 * Caller must kgsl_mem_entry_put() the returned entry, when finished using
 * it.
 */
struct kgsl_mem_entry * __must_check
kgsl_sharedmem_find_id(struct kgsl_process_private *process, unsigned int id)
{
	return kgsl_sharedmem_find_id_flags(process, id, 0);
}

/**
 * kgsl_mem_entry_unset_pend() - Unset the pending free flag of an entry
 * @entry - The memory entry
 */
static inline void kgsl_mem_entry_unset_pend(struct kgsl_mem_entry *entry)
{
	if (entry == NULL)
		return;
	spin_lock(&entry->priv->mem_lock);
	entry->pending_free = 0;
	spin_unlock(&entry->priv->mem_lock);
}

/**
 * kgsl_mem_entry_set_pend() - Set the pending free flag of a memory entry
 * @entry - The memory entry
 *
 * @returns - true if pending flag was 0 else false
 *
 * This function will set the pending free flag if it is previously unset. Used
 * to prevent race condition between ioctls calling free/freememontimestamp
 * on the same entry. Whichever thread set's the flag first will do the free.
 */
static inline bool kgsl_mem_entry_set_pend(struct kgsl_mem_entry *entry)
{
	bool ret = false;

	if (entry == NULL)
		return false;

	spin_lock(&entry->priv->mem_lock);
	if (!entry->pending_free) {
		entry->pending_free = 1;
		ret = true;
	}
	spin_unlock(&entry->priv->mem_lock);
	return ret;
}

static inline int kgsl_get_ctxt_fault_stats(struct kgsl_context *context,
		struct kgsl_context_property *ctxt_property)
{
	struct kgsl_context_property_fault fault_stats;
	size_t copy;

	/* Return the size of the subtype struct */
	if (ctxt_property->size == 0) {
		ctxt_property->size = sizeof(fault_stats);
		return 0;
	}

	memset(&fault_stats, 0, sizeof(fault_stats));

	copy = min_t(size_t, ctxt_property->size, sizeof(fault_stats));

	fault_stats.faults = context->total_fault_count;
	fault_stats.timestamp = context->last_faulted_cmd_ts;

	/*
	 * Copy the context fault stats to data which also serves as
	 * the out parameter.
	 */
	if (copy_to_user(u64_to_user_ptr(ctxt_property->data),
				&fault_stats, copy))
		return -EFAULT;

	return 0;
}

static inline int kgsl_get_ctxt_properties(struct kgsl_device_private *dev_priv,
		struct kgsl_device_getproperty *param)
{
	/* Return fault stats of given context */
	struct kgsl_context_property ctxt_property;
	struct kgsl_context *context;
	size_t copy;
	int ret = 0;

	/*
	 * If sizebytes is zero, tell the user how big the
	 * ctxt_property struct should be.
	 */
	if (param->sizebytes == 0) {
		param->sizebytes = sizeof(ctxt_property);
		return 0;
	}

	memset(&ctxt_property, 0, sizeof(ctxt_property));

	copy = min_t(size_t, param->sizebytes, sizeof(ctxt_property));

	/* We expect the value passed in to contain the context id */
	if (copy_from_user(&ctxt_property, param->value, copy))
		return -EFAULT;

	/* ctxt type zero is not valid, as we consider it as uninitialized. */
	if (ctxt_property.type == 0)
		return -EINVAL;

	context = kgsl_context_get_owner(dev_priv,
			ctxt_property.contextid);
	if (!context)
		return -EINVAL;

	if (ctxt_property.type == KGSL_CONTEXT_PROP_FAULTS)
		ret = kgsl_get_ctxt_fault_stats(context, &ctxt_property);
	else
		ret = -EOPNOTSUPP;

	kgsl_context_put(context);

	return ret;
}

/*call all ioctl sub functions with driver locked*/
long kgsl_ioctl_device_getproperty(struct kgsl_device_private *dev_priv,
					  unsigned int cmd, void *data)
{
	int result = 0;
	struct kgsl_device_getproperty *param = data;

	switch (param->type) {
	case KGSL_PROP_VERSION:
	{
		struct kgsl_version version;

		if (param->sizebytes != sizeof(version)) {
			result = -EINVAL;
			break;
		}

		version.drv_major = KGSL_VERSION_MAJOR;
		version.drv_minor = KGSL_VERSION_MINOR;
		version.dev_major = dev_priv->device->ver_major;
		version.dev_minor = dev_priv->device->ver_minor;

		if (copy_to_user(param->value, &version, sizeof(version)))
			result = -EFAULT;

		break;
	}
	case KGSL_PROP_GPU_RESET_STAT:
	{
		/* Return reset status of given context and clear it */
		uint32_t id;
		struct kgsl_context *context;

		if (param->sizebytes != sizeof(unsigned int)) {
			result = -EINVAL;
			break;
		}
		/* We expect the value passed in to contain the context id */
		if (copy_from_user(&id, param->value,
			sizeof(unsigned int))) {
			result = -EFAULT;
			break;
		}
		context = kgsl_context_get_owner(dev_priv, id);
		if (!context) {
			result = -EINVAL;
			break;
		}
		/*
		 * Copy the reset status to value which also serves as
		 * the out parameter
		 */
		if (copy_to_user(param->value, &(context->reset_status),
			sizeof(unsigned int)))
			result = -EFAULT;
		else {
			/* Clear reset status once its been queried */
			context->reset_status = KGSL_CTX_STAT_NO_ERROR;
		}

		kgsl_context_put(context);
		break;
	}
	case KGSL_PROP_SECURE_BUFFER_ALIGNMENT:
	{
		unsigned int align;

		if (param->sizebytes != sizeof(unsigned int)) {
			result = -EINVAL;
			break;
		}
		/*
		 * XPUv2 impose the constraint of 1MB memory alignment,
		 * on the other hand Hypervisor does not have such
		 * constraints. So driver should fulfill such
		 * requirements when allocating secure memory.
		 */
		align = MMU_FEATURE(&dev_priv->device->mmu,
				KGSL_MMU_HYP_SECURE_ALLOC) ? PAGE_SIZE : SZ_1M;

		if (copy_to_user(param->value, &align, sizeof(align)))
			result = -EFAULT;

		break;
	}
	case KGSL_PROP_SECURE_CTXT_SUPPORT:
	{
		unsigned int secure_ctxt;

		if (param->sizebytes != sizeof(unsigned int)) {
			result = -EINVAL;
			break;
		}

		secure_ctxt = dev_priv->device->mmu.secured ? 1 : 0;

		if (copy_to_user(param->value, &secure_ctxt,
				sizeof(secure_ctxt)))
			result = -EFAULT;

		break;
	}
	case KGSL_PROP_CONTEXT_PROPERTY:
		result = kgsl_get_ctxt_properties(dev_priv, param);
		break;
	default:
		if (is_compat_task())
			result = dev_priv->device->ftbl->getproperty_compat(
					dev_priv->device, param->type,
					param->value, param->sizebytes);
		else
			result = dev_priv->device->ftbl->getproperty(
					dev_priv->device, param->type,
					param->value, param->sizebytes);
	}


	return result;
}

long kgsl_ioctl_device_setproperty(struct kgsl_device_private *dev_priv,
					  unsigned int cmd, void *data)
{
	int result = 0;
	/* The getproperty struct is reused for setproperty too */
	struct kgsl_device_getproperty *param = data;

	/* Reroute to compat version if coming from compat_ioctl */
	if (is_compat_task())
		result = dev_priv->device->ftbl->setproperty_compat(
			dev_priv, param->type, param->value,
			param->sizebytes);
	else if (dev_priv->device->ftbl->setproperty)
		result = dev_priv->device->ftbl->setproperty(
			dev_priv, param->type, param->value,
			param->sizebytes);

	return result;
}

long kgsl_ioctl_device_waittimestamp_ctxtid(
		struct kgsl_device_private *dev_priv, unsigned int cmd,
		void *data)
{
	struct kgsl_device_waittimestamp_ctxtid *param = data;
	struct kgsl_device *device = dev_priv->device;
	long result = -EINVAL;
	unsigned int temp_cur_ts = 0;
	struct kgsl_context *context;

	context = kgsl_context_get_owner(dev_priv, param->context_id);
	if (context == NULL)
		return result;

	kgsl_readtimestamp(device, context, KGSL_TIMESTAMP_RETIRED,
		&temp_cur_ts);

	trace_kgsl_waittimestamp_entry(device, context->id, temp_cur_ts,
		param->timestamp, param->timeout);

	result = device->ftbl->waittimestamp(device, context, param->timestamp,
		param->timeout);

	kgsl_readtimestamp(device, context, KGSL_TIMESTAMP_RETIRED,
		&temp_cur_ts);
	trace_kgsl_waittimestamp_exit(device, temp_cur_ts, result);

	kgsl_context_put(context);

	return result;
}

static inline bool _check_context_is_sparse(struct kgsl_context *context,
			uint64_t flags)
{
	if ((context->flags & KGSL_CONTEXT_SPARSE) ||
		(flags & KGSL_DRAWOBJ_SPARSE))
		return true;

	return false;
}


long kgsl_ioctl_rb_issueibcmds(struct kgsl_device_private *dev_priv,
				      unsigned int cmd, void *data)
{
	struct kgsl_ringbuffer_issueibcmds *param = data;
	struct kgsl_device *device = dev_priv->device;
	struct kgsl_context *context;
	struct kgsl_drawobj *drawobj;
	struct kgsl_drawobj_cmd *cmdobj;
	long result = -EINVAL;

	/* The legacy functions don't support synchronization commands */
	if ((param->flags & (KGSL_DRAWOBJ_SYNC | KGSL_DRAWOBJ_MARKER)))
		return -EINVAL;

	/* Sanity check the number of IBs */
	if (param->flags & KGSL_DRAWOBJ_SUBMIT_IB_LIST &&
			(param->numibs == 0 || param->numibs > KGSL_MAX_NUMIBS))
		return -EINVAL;

	/* Get the context */
	context = kgsl_context_get_owner(dev_priv, param->drawctxt_id);
	if (context == NULL)
		return -EINVAL;

	if (_check_context_is_sparse(context, param->flags)) {
		kgsl_context_put(context);
		return -EINVAL;
	}

	cmdobj = kgsl_drawobj_cmd_create(device, context, param->flags,
					CMDOBJ_TYPE);
	if (IS_ERR(cmdobj)) {
		kgsl_context_put(context);
		return PTR_ERR(cmdobj);
	}

	drawobj = DRAWOBJ(cmdobj);

	if (param->flags & KGSL_DRAWOBJ_SUBMIT_IB_LIST)
		result = kgsl_drawobj_cmd_add_ibdesc_list(device, cmdobj,
			(void __user *) param->ibdesc_addr,
			param->numibs);
	else {
		struct kgsl_ibdesc ibdesc;
		/* Ultra legacy path */

		ibdesc.gpuaddr = param->ibdesc_addr;
		ibdesc.sizedwords = param->numibs;
		ibdesc.ctrl = 0;

		result = kgsl_drawobj_cmd_add_ibdesc(device, cmdobj, &ibdesc);
	}

	if (result == 0)
		result = dev_priv->device->ftbl->queue_cmds(dev_priv, context,
				&drawobj, 1, &param->timestamp);

	/*
	 * -EPROTO is a "success" error - it just tells the user that the
	 * context had previously faulted
	 */
	if (result && result != -EPROTO)
		kgsl_drawobj_destroy(drawobj);

	kgsl_context_put(context);
	return result;
}

/* Returns 0 on failure.  Returns command type(s) on success */
static unsigned int _process_command_input(struct kgsl_device *device,
		unsigned int flags, unsigned int numcmds,
		unsigned int numobjs, unsigned int numsyncs)
{
	if (numcmds > KGSL_MAX_NUMIBS ||
			numobjs > KGSL_MAX_NUMIBS ||
			numsyncs > KGSL_MAX_SYNCPOINTS)
		return 0;

	/*
	 * The SYNC bit is supposed to identify a dummy sync object
	 * so warn the user if they specified any IBs with it.
	 * A MARKER command can either have IBs or not but if the
	 * command has 0 IBs it is automatically assumed to be a marker.
	 */

	/* If they specify the flag, go with what they say */
	if (flags & KGSL_DRAWOBJ_MARKER)
		return MARKEROBJ_TYPE;
	else if (flags & KGSL_DRAWOBJ_SYNC)
		return SYNCOBJ_TYPE;

	/* If not, deduce what they meant */
	if (numsyncs && numcmds)
		return SYNCOBJ_TYPE | CMDOBJ_TYPE;
	else if (numsyncs)
		return SYNCOBJ_TYPE;
	else if (numcmds)
		return CMDOBJ_TYPE;
	else if (numcmds == 0)
		return MARKEROBJ_TYPE;

	return 0;
}

long kgsl_ioctl_submit_commands(struct kgsl_device_private *dev_priv,
				      unsigned int cmd, void *data)
{
	struct kgsl_submit_commands *param = data;
	struct kgsl_device *device = dev_priv->device;
	struct kgsl_context *context;
	struct kgsl_drawobj *drawobj[2];
	unsigned int type;
	long result;
	unsigned int i = 0;

	type = _process_command_input(device, param->flags, param->numcmds, 0,
			param->numsyncs);
	if (!type)
		return -EINVAL;

	context = kgsl_context_get_owner(dev_priv, param->context_id);
	if (context == NULL)
		return -EINVAL;

	if (_check_context_is_sparse(context, param->flags)) {
		kgsl_context_put(context);
		return -EINVAL;
	}

	if (type & SYNCOBJ_TYPE) {
		struct kgsl_drawobj_sync *syncobj =
				kgsl_drawobj_sync_create(device, context);
		if (IS_ERR(syncobj)) {
			result = PTR_ERR(syncobj);
			goto done;
		}

		drawobj[i++] = DRAWOBJ(syncobj);

		result = kgsl_drawobj_sync_add_syncpoints(device, syncobj,
				param->synclist, param->numsyncs);
		if (result)
			goto done;
	}

	if (type & (CMDOBJ_TYPE | MARKEROBJ_TYPE)) {
		struct kgsl_drawobj_cmd *cmdobj =
				kgsl_drawobj_cmd_create(device,
					context, param->flags, type);
		if (IS_ERR(cmdobj)) {
			result = PTR_ERR(cmdobj);
			goto done;
		}

		drawobj[i++] = DRAWOBJ(cmdobj);

		result = kgsl_drawobj_cmd_add_ibdesc_list(device, cmdobj,
				param->cmdlist, param->numcmds);
		if (result)
			goto done;

		/* If no profiling buffer was specified, clear the flag */
		if (cmdobj->profiling_buf_entry == NULL)
			DRAWOBJ(cmdobj)->flags &=
				~(unsigned long)KGSL_DRAWOBJ_PROFILING;
	}

	result = device->ftbl->queue_cmds(dev_priv, context, drawobj,
			i, &param->timestamp);

done:
	/*
	 * -EPROTO is a "success" error - it just tells the user that the
	 * context had previously faulted
	 */
	if (result && result != -EPROTO)
		while (i--)
			kgsl_drawobj_destroy(drawobj[i]);


	kgsl_context_put(context);
	return result;
}

long kgsl_ioctl_gpu_command(struct kgsl_device_private *dev_priv,
		unsigned int cmd, void *data)
{
	struct kgsl_gpu_command *param = data;
	struct kgsl_device *device = dev_priv->device;
	struct kgsl_context *context;
	struct kgsl_drawobj *drawobj[2];
	unsigned int type;
	long result;
	unsigned int i = 0;

	type = _process_command_input(device, param->flags, param->numcmds,
			param->numobjs, param->numsyncs);
	if (!type)
		return -EINVAL;

	context = kgsl_context_get_owner(dev_priv, param->context_id);
	if (context == NULL)
		return -EINVAL;

	if (_check_context_is_sparse(context, param->flags)) {
		kgsl_context_put(context);
		return -EINVAL;
	}

	if (type & SYNCOBJ_TYPE) {
		struct kgsl_drawobj_sync *syncobj =
				kgsl_drawobj_sync_create(device, context);

		if (IS_ERR(syncobj)) {
			result = PTR_ERR(syncobj);
			goto done;
		}

		drawobj[i++] = DRAWOBJ(syncobj);

		result = kgsl_drawobj_sync_add_synclist(device, syncobj,
				to_user_ptr(param->synclist),
				param->syncsize, param->numsyncs);
		if (result)
			goto done;
	}

	if (type & (CMDOBJ_TYPE | MARKEROBJ_TYPE)) {
		struct kgsl_drawobj_cmd *cmdobj =
				kgsl_drawobj_cmd_create(device,
					context, param->flags, type);

		if (IS_ERR(cmdobj)) {
			result = PTR_ERR(cmdobj);
			goto done;
		}

		drawobj[i++] = DRAWOBJ(cmdobj);

		result = kgsl_drawobj_cmd_add_cmdlist(device, cmdobj,
			to_user_ptr(param->cmdlist),
			param->cmdsize, param->numcmds);
		if (result)
			goto done;

		result = kgsl_drawobj_cmd_add_memlist(device, cmdobj,
			to_user_ptr(param->objlist),
			param->objsize, param->numobjs);
		if (result)
			goto done;

		/* If no profiling buffer was specified, clear the flag */
		if (cmdobj->profiling_buf_entry == NULL)
			DRAWOBJ(cmdobj)->flags &=
				~(unsigned long)KGSL_DRAWOBJ_PROFILING;
	}

	result = device->ftbl->queue_cmds(dev_priv, context, drawobj,
				i, &param->timestamp);

done:
	/*
	 * -EPROTO is a "success" error - it just tells the user that the
	 * context had previously faulted
	 */
	if (result && result != -EPROTO)
		while (i--)
			kgsl_drawobj_destroy(drawobj[i]);

	kgsl_context_put(context);
	return result;
}

long kgsl_ioctl_cmdstream_readtimestamp_ctxtid(struct kgsl_device_private
						*dev_priv, unsigned int cmd,
						void *data)
{
	struct kgsl_cmdstream_readtimestamp_ctxtid *param = data;
	struct kgsl_device *device = dev_priv->device;
	struct kgsl_context *context;
	long result = -EINVAL;

	mutex_lock(&device->mutex);
	context = kgsl_context_get_owner(dev_priv, param->context_id);

	if (context) {
		result = kgsl_readtimestamp(device, context,
			param->type, &param->timestamp);

		trace_kgsl_readtimestamp(device, context->id,
			param->type, param->timestamp);
	}

	kgsl_context_put(context);
	mutex_unlock(&device->mutex);
	return result;
}

long kgsl_ioctl_drawctxt_create(struct kgsl_device_private *dev_priv,
					unsigned int cmd, void *data)
{
	int result = 0;
	struct kgsl_drawctxt_create *param = data;
	struct kgsl_context *context = NULL;
	struct kgsl_device *device = dev_priv->device;

	context = device->ftbl->drawctxt_create(dev_priv, &param->flags);
	if (IS_ERR(context)) {
		result = PTR_ERR(context);
		goto done;
	}
	trace_kgsl_context_create(dev_priv->device, context, param->flags);

	/* Commit the pointer to the context in context_idr */
	write_lock(&device->context_lock);
	idr_replace(&device->context_idr, context, context->id);
	param->drawctxt_id = context->id;
	write_unlock(&device->context_lock);

done:
	return result;
}

long kgsl_ioctl_drawctxt_destroy(struct kgsl_device_private *dev_priv,
					unsigned int cmd, void *data)
{
	struct kgsl_drawctxt_destroy *param = data;
	struct kgsl_context *context;

	context = kgsl_context_get_owner(dev_priv, param->drawctxt_id);
	if (context == NULL)
		return -EINVAL;

	kgsl_context_detach(context);
	kgsl_context_put(context);

	return 0;
}

long gpumem_free_entry(struct kgsl_mem_entry *entry)
{
	if (!kgsl_mem_entry_set_pend(entry))
		return -EBUSY;

	trace_kgsl_mem_free(entry);
	kgsl_memfree_add(pid_nr(entry->priv->pid),
			entry->memdesc.pagetable ?
				entry->memdesc.pagetable->name : 0,
			entry->memdesc.gpuaddr, entry->memdesc.size,
			entry->memdesc.flags);

	kgsl_mem_entry_put(entry);

	return 0;
}

static void gpumem_free_func(struct kgsl_device *device,
		struct kgsl_event_group *group, void *priv, int ret)
{
	struct kgsl_context *context = group->context;
	struct kgsl_mem_entry *entry = priv;
	unsigned int timestamp;

	kgsl_readtimestamp(device, context, KGSL_TIMESTAMP_RETIRED, &timestamp);

	/* Free the memory for all event types */
	trace_kgsl_mem_timestamp_free(device, entry, KGSL_CONTEXT_ID(context),
		timestamp, 0);
	kgsl_memfree_add(pid_nr(entry->priv->pid),
			entry->memdesc.pagetable ?
				entry->memdesc.pagetable->name : 0,
			entry->memdesc.gpuaddr, entry->memdesc.size,
			entry->memdesc.flags);

	kgsl_mem_entry_put(entry);
}

static long gpumem_free_entry_on_timestamp(struct kgsl_device *device,
		struct kgsl_mem_entry *entry,
		struct kgsl_context *context, unsigned int timestamp)
{
	int ret;
	unsigned int temp;

	if (!kgsl_mem_entry_set_pend(entry))
		return -EBUSY;

	kgsl_readtimestamp(device, context, KGSL_TIMESTAMP_RETIRED, &temp);
	trace_kgsl_mem_timestamp_queue(device, entry, context->id, temp,
		timestamp);
	ret = kgsl_add_event(device, &context->events,
		timestamp, gpumem_free_func, entry);

	if (ret)
		kgsl_mem_entry_unset_pend(entry);

	return ret;
}

long kgsl_ioctl_sharedmem_free(struct kgsl_device_private *dev_priv,
					unsigned int cmd, void *data)
{
	struct kgsl_sharedmem_free *param = data;
	struct kgsl_process_private *private = dev_priv->process_priv;
	struct kgsl_mem_entry *entry;
	long ret;

	entry = kgsl_sharedmem_find(private, (uint64_t) param->gpuaddr);
	if (entry == NULL)
		return -EINVAL;

	ret = gpumem_free_entry(entry);
	kgsl_mem_entry_put(entry);

	return ret;
}

long kgsl_ioctl_gpumem_free_id(struct kgsl_device_private *dev_priv,
					unsigned int cmd, void *data)
{
	struct kgsl_gpumem_free_id *param = data;
	struct kgsl_process_private *private = dev_priv->process_priv;
	struct kgsl_mem_entry *entry;
	long ret;

	entry = kgsl_sharedmem_find_id(private, param->id);
	if (entry == NULL)
		return -EINVAL;

	ret = gpumem_free_entry(entry);
	kgsl_mem_entry_put(entry);

	return ret;
}

static long gpuobj_free_on_timestamp(struct kgsl_device_private *dev_priv,
		struct kgsl_mem_entry *entry, struct kgsl_gpuobj_free *param)
{
	struct kgsl_gpu_event_timestamp event;
	struct kgsl_context *context;
	long ret;

	memset(&event, 0, sizeof(event));

	ret = kgsl_copy_from_user(&event, to_user_ptr(param->priv),
		sizeof(event), param->len);
	if (ret)
		return ret;

	if (event.context_id == 0)
		return -EINVAL;

	context = kgsl_context_get_owner(dev_priv, event.context_id);
	if (context == NULL)
		return -EINVAL;

	ret = gpumem_free_entry_on_timestamp(dev_priv->device, entry, context,
		event.timestamp);

	kgsl_context_put(context);
	return ret;
}

static bool gpuobj_free_fence_func(void *priv)
{
	struct kgsl_mem_entry *entry = priv;

	trace_kgsl_mem_free(entry);
	kgsl_memfree_add(pid_nr(entry->priv->pid),
			entry->memdesc.pagetable ?
				entry->memdesc.pagetable->name : 0,
			entry->memdesc.gpuaddr, entry->memdesc.size,
			entry->memdesc.flags);

	INIT_WORK(&entry->work, _deferred_put);
	queue_work(kgsl_driver.mem_workqueue, &entry->work);
	return true;
}

static long gpuobj_free_on_fence(struct kgsl_device_private *dev_priv,
		struct kgsl_mem_entry *entry, struct kgsl_gpuobj_free *param)
{
	struct kgsl_sync_fence_cb *handle;
	struct kgsl_gpu_event_fence event;
	long ret;

	if (!kgsl_mem_entry_set_pend(entry))
		return -EBUSY;

	memset(&event, 0, sizeof(event));

	ret = kgsl_copy_from_user(&event, to_user_ptr(param->priv),
		sizeof(event), param->len);
	if (ret) {
		kgsl_mem_entry_unset_pend(entry);
		return ret;
	}

	if (event.fd < 0) {
		kgsl_mem_entry_unset_pend(entry);
		return -EINVAL;
	}

	handle = kgsl_sync_fence_async_wait(event.fd,
		gpuobj_free_fence_func, entry, NULL);

	if (IS_ERR(handle)) {
		kgsl_mem_entry_unset_pend(entry);
		return PTR_ERR(handle);
	}

	/* if handle is NULL the fence has already signaled */
	if (handle == NULL)
		gpuobj_free_fence_func(entry);

	return 0;
}

long kgsl_ioctl_gpuobj_free(struct kgsl_device_private *dev_priv,
		unsigned int cmd, void *data)
{
	struct kgsl_gpuobj_free *param = data;
	struct kgsl_process_private *private = dev_priv->process_priv;
	struct kgsl_mem_entry *entry;
	long ret;

	entry = kgsl_sharedmem_find_id(private, param->id);
	if (entry == NULL)
		return -EINVAL;

	/* If no event is specified then free immediately */
	if (!(param->flags & KGSL_GPUOBJ_FREE_ON_EVENT))
		ret = gpumem_free_entry(entry);
	else if (param->type == KGSL_GPU_EVENT_TIMESTAMP)
		ret = gpuobj_free_on_timestamp(dev_priv, entry, param);
	else if (param->type == KGSL_GPU_EVENT_FENCE)
		ret = gpuobj_free_on_fence(dev_priv, entry, param);
	else
		ret = -EINVAL;

	kgsl_mem_entry_put(entry);
	return ret;
}

long kgsl_ioctl_cmdstream_freememontimestamp_ctxtid(
		struct kgsl_device_private *dev_priv,
		unsigned int cmd, void *data)
{
	struct kgsl_cmdstream_freememontimestamp_ctxtid *param = data;
	struct kgsl_context *context = NULL;
	struct kgsl_mem_entry *entry;
	long ret = -EINVAL;

	if (param->type != KGSL_TIMESTAMP_RETIRED)
		return -EINVAL;

	context = kgsl_context_get_owner(dev_priv, param->context_id);
	if (context == NULL)
		return -EINVAL;

	entry = kgsl_sharedmem_find(dev_priv->process_priv,
		(uint64_t) param->gpuaddr);
	if (entry == NULL) {
		kgsl_context_put(context);
		return -EINVAL;
	}

	ret = gpumem_free_entry_on_timestamp(dev_priv->device, entry,
		context, param->timestamp);

	kgsl_mem_entry_put(entry);
	kgsl_context_put(context);

	return ret;
}

static int check_vma_flags(struct vm_area_struct *vma,
		unsigned int flags)
{
	unsigned long flags_requested = (VM_READ | VM_WRITE);

	if (flags & KGSL_MEMFLAGS_GPUREADONLY)
		flags_requested &= ~(unsigned long)VM_WRITE;

	if ((vma->vm_flags & flags_requested) == flags_requested)
		return 0;

	return -EFAULT;
}

static int check_vma(unsigned long hostptr, u64 size)
{
	struct vm_area_struct *vma;
	unsigned long cur = hostptr;

	while (cur < (hostptr + size)) {
		vma = find_vma(current->mm, cur);
		if (!vma)
			return false;

		/* Don't remap memory that we already own */
		if (vma->vm_file && vma->vm_file->f_op == &kgsl_fops)
			return false;

		cur = vma->vm_end;
	}

	return true;
}

static int memdesc_sg_virt(struct kgsl_memdesc *memdesc, unsigned long useraddr)
{
	int ret = 0;
	long npages = 0, i;
	size_t sglen = (size_t) (memdesc->size / PAGE_SIZE);
	struct page **pages = NULL;
	int write = ((memdesc->flags & KGSL_MEMFLAGS_GPUREADONLY) ? 0 :
								FOLL_WRITE);

	if (sglen == 0 || sglen >= LONG_MAX)
		return -EINVAL;

	pages = kgsl_malloc(sglen * sizeof(struct page *));
	if (pages == NULL)
		return -ENOMEM;

	memdesc->sgt = kmalloc(sizeof(struct sg_table), GFP_KERNEL);
	if (memdesc->sgt == NULL) {
		ret = -ENOMEM;
		goto out;
	}

	down_read(&current->mm->mmap_sem);
	if (!check_vma(useraddr, memdesc->size)) {
		up_read(&current->mm->mmap_sem);
		ret = -EFAULT;
		goto out;
	}

	npages = get_user_pages(useraddr, sglen, write, pages, NULL);
	up_read(&current->mm->mmap_sem);

	ret = (npages < 0) ? (int)npages : 0;
	if (ret)
		goto out;

	if ((unsigned long) npages != sglen) {
		ret = -EINVAL;
		goto out;
	}

	ret = sg_alloc_table_from_pages(memdesc->sgt, pages, npages,
					0, memdesc->size, GFP_KERNEL);
out:
	if (ret) {
		for (i = 0; i < npages; i++)
			put_page(pages[i]);

		kfree(memdesc->sgt);
		memdesc->sgt = NULL;
	}
	kgsl_free(pages);
	return ret;
}

static int kgsl_setup_anon_useraddr(struct kgsl_pagetable *pagetable,
	struct kgsl_mem_entry *entry, unsigned long hostptr,
	size_t offset, size_t size)
{
	/* Map an anonymous memory chunk */
	int ret;

	if (size == 0 || offset != 0 ||
		!IS_ALIGNED(size, PAGE_SIZE))
		return -EINVAL;

	entry->memdesc.pagetable = pagetable;
	entry->memdesc.size = (uint64_t) size;
	entry->memdesc.flags |= (uint64_t)KGSL_MEMFLAGS_USERMEM_ADDR;

	if (kgsl_memdesc_use_cpu_map(&entry->memdesc)) {
		/* Register the address in the database */
		ret = kgsl_mmu_set_svm_region(pagetable,
			(uint64_t) hostptr, (uint64_t) size);

		if (ret)
			return ret;

		entry->memdesc.gpuaddr = (uint64_t) hostptr;
	}

<<<<<<< HEAD
	return memdesc_sg_virt(&entry->memdesc, hostptr);
=======
	ret = memdesc_sg_virt(&entry->memdesc, hostptr);

	if (ret && kgsl_memdesc_use_cpu_map(&entry->memdesc))
		kgsl_mmu_put_gpuaddr(&entry->memdesc);

	return ret;
>>>>>>> cfa96800
}

#ifdef CONFIG_DMA_SHARED_BUFFER
static int match_file(const void *p, struct file *file, unsigned int fd)
{
	/*
	 * We must return fd + 1 because iterate_fd stops searching on
	 * non-zero return, but 0 is a valid fd.
	 */
	return (p == file) ? (fd + 1) : 0;
}

static void _setup_cache_mode(struct kgsl_mem_entry *entry,
		struct vm_area_struct *vma)
{
	uint64_t mode;
	pgprot_t pgprot = vma->vm_page_prot;

	if (pgprot_val(pgprot) == pgprot_val(pgprot_noncached(pgprot)))
		mode = KGSL_CACHEMODE_UNCACHED;
	else if (pgprot_val(pgprot) == pgprot_val(pgprot_writecombine(pgprot)))
		mode = KGSL_CACHEMODE_WRITECOMBINE;
	else
		mode = KGSL_CACHEMODE_WRITEBACK;

	entry->memdesc.flags |= (mode << KGSL_CACHEMODE_SHIFT);
}

static int kgsl_setup_dma_buf(struct kgsl_device *device,
				struct kgsl_pagetable *pagetable,
				struct kgsl_mem_entry *entry,
				struct dma_buf *dmabuf);

static int kgsl_setup_dmabuf_useraddr(struct kgsl_device *device,
		struct kgsl_pagetable *pagetable,
		struct kgsl_mem_entry *entry, unsigned long hostptr)
{
	struct vm_area_struct *vma;
	struct dma_buf *dmabuf = NULL;
	int ret;

	/*
	 * Find the VMA containing this pointer and figure out if it
	 * is a dma-buf.
	 */
	down_read(&current->mm->mmap_sem);
	vma = find_vma(current->mm, hostptr);

	if (vma && vma->vm_file) {
		int fd;

		ret = check_vma_flags(vma, entry->memdesc.flags);
		if (ret) {
			up_read(&current->mm->mmap_sem);
			return ret;
		}

		/*
		 * Check to see that this isn't our own memory that we have
		 * already mapped
		 */
		if (vma->vm_file->f_op == &kgsl_fops) {
			up_read(&current->mm->mmap_sem);
			return -EFAULT;
		}

		/* Look for the fd that matches this the vma file */
		fd = iterate_fd(current->files, 0, match_file, vma->vm_file);
		if (fd != 0)
			dmabuf = dma_buf_get(fd - 1);
	}

	if (IS_ERR_OR_NULL(dmabuf)) {
		up_read(&current->mm->mmap_sem);
		return dmabuf ? PTR_ERR(dmabuf) : -ENODEV;
	}

	ret = kgsl_setup_dma_buf(device, pagetable, entry, dmabuf);
	if (ret) {
		dma_buf_put(dmabuf);
		up_read(&current->mm->mmap_sem);
		return ret;
	}

	/* Setup the cache mode for cache operations */
	_setup_cache_mode(entry, vma);
	up_read(&current->mm->mmap_sem);
	return 0;
}
#else
static int kgsl_setup_dmabuf_useraddr(struct kgsl_device *device,
		struct kgsl_pagetable *pagetable,
		struct kgsl_mem_entry *entry, unsigned long hostptr)
{
	return -ENODEV;
}
#endif

static int kgsl_setup_useraddr(struct kgsl_device *device,
		struct kgsl_pagetable *pagetable,
		struct kgsl_mem_entry *entry,
		unsigned long hostptr, size_t offset, size_t size)
{
	int ret;

	if (hostptr == 0 || !IS_ALIGNED(hostptr, PAGE_SIZE))
		return -EINVAL;

	/* Try to set up a dmabuf - if it returns -ENODEV assume anonymous */
	ret = kgsl_setup_dmabuf_useraddr(device, pagetable, entry, hostptr);
	if (ret != -ENODEV)
		return ret;

	/* Okay - lets go legacy */
	return kgsl_setup_anon_useraddr(pagetable, entry,
		hostptr, offset, size);
}

static long _gpuobj_map_useraddr(struct kgsl_device *device,
		struct kgsl_pagetable *pagetable,
		struct kgsl_mem_entry *entry,
		struct kgsl_gpuobj_import *param)
{
	struct kgsl_gpuobj_import_useraddr useraddr = {0};
	int ret;

	param->flags &= KGSL_MEMFLAGS_GPUREADONLY
		| KGSL_CACHEMODE_MASK
		| KGSL_MEMTYPE_MASK
		| KGSL_MEMFLAGS_FORCE_32BIT
		| KGSL_MEMFLAGS_IOCOHERENT;

	/* Specifying SECURE is an explicit error */
	if (param->flags & KGSL_MEMFLAGS_SECURE)
		return -ENOTSUPP;

	ret = kgsl_copy_from_user(&useraddr,
		to_user_ptr(param->priv), sizeof(useraddr),
		param->priv_len);
	if (ret)
		return ret;

	/* Verify that the virtaddr and len are within bounds */
	if (useraddr.virtaddr > ULONG_MAX)
		return -EINVAL;

	return kgsl_setup_useraddr(device, pagetable, entry,
		(unsigned long) useraddr.virtaddr, 0, param->priv_len);
}

#ifdef CONFIG_DMA_SHARED_BUFFER
static long _gpuobj_map_dma_buf(struct kgsl_device *device,
		struct kgsl_pagetable *pagetable,
		struct kgsl_mem_entry *entry,
		struct kgsl_gpuobj_import *param,
		int *fd)
{
	struct kgsl_gpuobj_import_dma_buf buf;
	struct dma_buf *dmabuf;
	unsigned long flags = 0;
	int ret;

	/*
	 * If content protection is not enabled and secure buffer
	 * is requested to be mapped return error.
	 */
	if (entry->memdesc.flags & KGSL_MEMFLAGS_SECURE) {
		if (!kgsl_mmu_is_secured(&device->mmu)) {
			dev_WARN_ONCE(device->dev, 1,
				"Secure buffer not supported");
			return -ENOTSUPP;
		}

		entry->memdesc.priv |= KGSL_MEMDESC_SECURE;
	}

	ret = kgsl_copy_from_user(&buf, to_user_ptr(param->priv),
			sizeof(buf), param->priv_len);
	if (ret)
		return ret;

	if (buf.fd < 0)
		return -EINVAL;

	*fd = buf.fd;
	dmabuf = dma_buf_get(buf.fd);

	if (IS_ERR_OR_NULL(dmabuf))
		return (dmabuf == NULL) ? -EINVAL : PTR_ERR(dmabuf);

	/*
	 * ION cache ops are routed through kgsl, so record if the dmabuf is
	 * cached or not in the memdesc. Assume uncached if dma_buf_get_flags
	 * fails.
	 */
	dma_buf_get_flags(dmabuf, &flags);
	if (flags & ION_FLAG_CACHED)
		entry->memdesc.flags |=
			KGSL_CACHEMODE_WRITEBACK << KGSL_CACHEMODE_SHIFT;

	ret = kgsl_setup_dma_buf(device, pagetable, entry, dmabuf);
	if (ret)
		dma_buf_put(dmabuf);

	return ret;
}
#else
static long _gpuobj_map_dma_buf(struct kgsl_device *device,
		struct kgsl_pagetable *pagetable,
		struct kgsl_mem_entry *entry,
		struct kgsl_gpuobj_import *param,
		int *fd)
{
	return -EINVAL;
}
#endif

long kgsl_ioctl_gpuobj_import(struct kgsl_device_private *dev_priv,
		unsigned int cmd, void *data)
{
	struct kgsl_process_private *private = dev_priv->process_priv;
	struct kgsl_gpuobj_import *param = data;
	struct kgsl_mem_entry *entry;
	int ret, fd = -1;

	entry = kgsl_mem_entry_create();
	if (entry == NULL)
		return -ENOMEM;

	param->flags &= KGSL_MEMFLAGS_GPUREADONLY
			| KGSL_MEMTYPE_MASK
			| KGSL_MEMALIGN_MASK
			| KGSL_MEMFLAGS_USE_CPU_MAP
			| KGSL_MEMFLAGS_SECURE
			| KGSL_MEMFLAGS_FORCE_32BIT
			| KGSL_MEMFLAGS_IOCOHERENT;

	kgsl_memdesc_init(dev_priv->device, &entry->memdesc, param->flags);
	if (param->type == KGSL_USER_MEM_TYPE_ADDR)
		ret = _gpuobj_map_useraddr(dev_priv->device, private->pagetable,
			entry, param);
	else if (param->type == KGSL_USER_MEM_TYPE_DMABUF)
		ret = _gpuobj_map_dma_buf(dev_priv->device, private->pagetable,
			entry, param, &fd);
	else
		ret = -ENOTSUPP;

	if (ret)
		goto out;

	if (entry->memdesc.size >= SZ_1M)
		kgsl_memdesc_set_align(&entry->memdesc, ilog2(SZ_1M));
	else if (entry->memdesc.size >= SZ_64K)
		kgsl_memdesc_set_align(&entry->memdesc, ilog2(SZ_64K));

	param->flags = entry->memdesc.flags;

	ret = kgsl_mem_entry_attach_process(dev_priv->device, private, entry);
	if (ret)
		goto unmap;

	param->id = entry->id;

	KGSL_STATS_ADD(entry->memdesc.size, &kgsl_driver.stats.mapped,
		&kgsl_driver.stats.mapped_max);

	kgsl_process_add_stats(private,
		kgsl_memdesc_usermem_type(&entry->memdesc),
		entry->memdesc.size);

	trace_kgsl_mem_map(entry, fd);

	kgsl_mem_entry_commit_process(entry);

	/* Put the extra ref from kgsl_mem_entry_create() */
	kgsl_mem_entry_put(entry);

	return 0;

unmap:
	if (kgsl_memdesc_usermem_type(&entry->memdesc) == KGSL_MEM_ENTRY_ION) {
		kgsl_destroy_ion(entry->priv_data);
		entry->memdesc.sgt = NULL;
	}

	kgsl_sharedmem_free(&entry->memdesc);

out:
	kfree(entry);
	return ret;
}

static long _map_usermem_addr(struct kgsl_device *device,
		struct kgsl_pagetable *pagetable, struct kgsl_mem_entry *entry,
		unsigned long hostptr, size_t offset, size_t size)
{
	if (!MMU_FEATURE(&device->mmu, KGSL_MMU_PAGED))
		return -EINVAL;

	/* No CPU mapped buffer could ever be secure */
	if (entry->memdesc.flags & KGSL_MEMFLAGS_SECURE)
		return -EINVAL;

	return kgsl_setup_useraddr(device, pagetable, entry, hostptr,
		offset, size);
}

#ifdef CONFIG_DMA_SHARED_BUFFER
static int _map_usermem_dma_buf(struct kgsl_device *device,
		struct kgsl_pagetable *pagetable,
		struct kgsl_mem_entry *entry,
		unsigned int fd)
{
	int ret;
	struct dma_buf *dmabuf;

	/*
	 * If content protection is not enabled and secure buffer
	 * is requested to be mapped return error.
	 */

	if (entry->memdesc.flags & KGSL_MEMFLAGS_SECURE) {
		if (!kgsl_mmu_is_secured(&device->mmu)) {
			dev_WARN_ONCE(device->dev, 1,
				"Secure buffer not supported");
			return -EINVAL;
		}

		entry->memdesc.priv |= KGSL_MEMDESC_SECURE;
	}

	dmabuf = dma_buf_get(fd);
	if (IS_ERR_OR_NULL(dmabuf)) {
		ret = PTR_ERR(dmabuf);
		return ret ? ret : -EINVAL;
	}
	ret = kgsl_setup_dma_buf(device, pagetable, entry, dmabuf);
	if (ret)
		dma_buf_put(dmabuf);
	return ret;
}
#else
static int _map_usermem_dma_buf(struct kgsl_device *device,
		struct kgsl_pagetable *pagetable,
		struct kgsl_mem_entry *entry,
		unsigned int fd)
{
	return -EINVAL;
}
#endif

#ifdef CONFIG_DMA_SHARED_BUFFER
static int kgsl_setup_dma_buf(struct kgsl_device *device,
				struct kgsl_pagetable *pagetable,
				struct kgsl_mem_entry *entry,
				struct dma_buf *dmabuf)
{
	int ret = 0;
	struct scatterlist *s;
	struct sg_table *sg_table;
	struct dma_buf_attachment *attach = NULL;
	struct kgsl_dma_buf_meta *meta;

	meta = kzalloc(sizeof(*meta), GFP_KERNEL);
	if (!meta)
		return -ENOMEM;

	attach = dma_buf_attach(dmabuf, device->dev);

	if (IS_ERR(attach)) {
		ret = PTR_ERR(attach);
		goto out;
	}

	/*
	 * If dma buffer is marked IO coherent, skip sync at attach,
	 * which involves flushing the buffer on CPU.
	 * HW manages coherency for IO coherent buffers.
	 */
	if (entry->memdesc.flags & KGSL_MEMFLAGS_IOCOHERENT)
		attach->dma_map_attrs |= DMA_ATTR_SKIP_CPU_SYNC;

	meta->dmabuf = dmabuf;
	meta->attach = attach;
	meta->entry = entry;

	entry->priv_data = meta;
	entry->memdesc.pagetable = pagetable;
	entry->memdesc.size = 0;
	/* USE_CPU_MAP is not impemented for ION. */
	entry->memdesc.flags &= ~((uint64_t) KGSL_MEMFLAGS_USE_CPU_MAP);
	entry->memdesc.flags |= (uint64_t)KGSL_MEMFLAGS_USERMEM_ION;

	sg_table = dma_buf_map_attachment(attach, DMA_BIDIRECTIONAL);

	if (IS_ERR_OR_NULL(sg_table)) {
		ret = PTR_ERR(sg_table);
		goto out;
	}

	meta->table = sg_table;
	entry->priv_data = meta;
	entry->memdesc.sgt = sg_table;

	/* Calculate the size of the memdesc from the sglist */
	for (s = entry->memdesc.sgt->sgl; s != NULL; s = sg_next(s)) {
		int priv = (entry->memdesc.priv & KGSL_MEMDESC_SECURE) ? 1 : 0;

		/*
		 * Check that each chunk of of the sg table matches the secure
		 * flag.
		 */

		if (PagePrivate(sg_page(s)) != priv) {
			ret = -EPERM;
			goto out;
		}

		entry->memdesc.size += (uint64_t) s->length;
	}

	if (!entry->memdesc.size) {
		ret = -EINVAL;
		goto out;
	}

	add_dmabuf_list(meta);
	entry->memdesc.size = PAGE_ALIGN(entry->memdesc.size);

out:
	if (ret) {
		if (!IS_ERR_OR_NULL(attach))
			dma_buf_detach(dmabuf, attach);

		kfree(meta);
	}

	return ret;
}
#endif

#ifdef CONFIG_DMA_SHARED_BUFFER
void kgsl_get_egl_counts(struct kgsl_mem_entry *entry,
		int *egl_surface_count, int *egl_image_count)
{
	struct kgsl_dma_buf_meta *meta = entry->priv_data;
	struct dmabuf_list_entry *dle = meta->dle;
	struct kgsl_dma_buf_meta *scan_meta;
	struct kgsl_mem_entry *scan_mem_entry;

	if (!dle)
		return;

	spin_lock(&kgsl_dmabuf_lock);
	list_for_each_entry(scan_meta, &dle->dmabuf_list, node) {
		scan_mem_entry = scan_meta->entry;

		switch (kgsl_memdesc_get_memtype(&scan_mem_entry->memdesc)) {
		case KGSL_MEMTYPE_EGL_SURFACE:
			(*egl_surface_count)++;
			break;
		case KGSL_MEMTYPE_EGL_IMAGE:
			(*egl_image_count)++;
			break;
		}
	}
	spin_unlock(&kgsl_dmabuf_lock);
}
#else
void kgsl_get_egl_counts(struct kgsl_mem_entry *entry,
		int *egl_surface_count, int *egl_image_count)
{
}
#endif

long kgsl_ioctl_map_user_mem(struct kgsl_device_private *dev_priv,
				     unsigned int cmd, void *data)
{
	int result = -EINVAL;
	struct kgsl_map_user_mem *param = data;
	struct kgsl_mem_entry *entry = NULL;
	struct kgsl_process_private *private = dev_priv->process_priv;
	struct kgsl_mmu *mmu = &dev_priv->device->mmu;
	unsigned int memtype;
	uint64_t flags;

	/*
	 * If content protection is not enabled and secure buffer
	 * is requested to be mapped return error.
	 */

	if (param->flags & KGSL_MEMFLAGS_SECURE) {
		/* Log message and return if context protection isn't enabled */
		if (!kgsl_mmu_is_secured(mmu)) {
			dev_WARN_ONCE(dev_priv->device->dev, 1,
				"Secure buffer not supported");
			return -EOPNOTSUPP;
		}

		/* Can't use CPU map with secure buffers */
		if (param->flags & KGSL_MEMFLAGS_USE_CPU_MAP)
			return -EINVAL;
	}

	entry = kgsl_mem_entry_create();

	if (entry == NULL)
		return -ENOMEM;

	/*
	 * Convert from enum value to KGSL_MEM_ENTRY value, so that
	 * we can use the latter consistently everywhere.
	 */
	memtype = param->memtype + 1;

	/*
	 * Mask off unknown flags from userspace. This way the caller can
	 * check if a flag is supported by looking at the returned flags.
	 * Note: CACHEMODE is ignored for this call. Caching should be
	 * determined by type of allocation being mapped.
	 */
	flags = param->flags & (KGSL_MEMFLAGS_GPUREADONLY
				| KGSL_MEMTYPE_MASK
				| KGSL_MEMALIGN_MASK
				| KGSL_MEMFLAGS_USE_CPU_MAP
				| KGSL_MEMFLAGS_SECURE
				| KGSL_MEMFLAGS_IOCOHERENT);

	if (kgsl_is_compat_task())
		flags |= KGSL_MEMFLAGS_FORCE_32BIT;

	kgsl_memdesc_init(dev_priv->device, &entry->memdesc, flags);

	switch (memtype) {
	case KGSL_MEM_ENTRY_USER:
		result = _map_usermem_addr(dev_priv->device, private->pagetable,
			entry, param->hostptr, param->offset, param->len);
		break;
	case KGSL_MEM_ENTRY_ION:
		if (param->offset != 0)
			result = -EINVAL;
		else
			result = _map_usermem_dma_buf(dev_priv->device,
				private->pagetable, entry, param->fd);
		break;
	default:
		result = -EOPNOTSUPP;
		break;
	}

	if (result)
		goto error;

	if ((param->flags & KGSL_MEMFLAGS_SECURE) &&
		(entry->memdesc.size & mmu->secure_align_mask)) {
		result = -EINVAL;
		goto error_attach;
	}

	if (entry->memdesc.size >= SZ_2M)
		kgsl_memdesc_set_align(&entry->memdesc, ilog2(SZ_2M));
	else if (entry->memdesc.size >= SZ_1M)
		kgsl_memdesc_set_align(&entry->memdesc, ilog2(SZ_1M));
	else if (entry->memdesc.size >= SZ_64K)
		kgsl_memdesc_set_align(&entry->memdesc, ilog2(SZ_64));

	/* echo back flags */
	param->flags = (unsigned int) entry->memdesc.flags;

	result = kgsl_mem_entry_attach_process(dev_priv->device, private,
		entry);
	if (result)
		goto error_attach;

	/* Adjust the returned value for a non 4k aligned offset */
	param->gpuaddr = (unsigned long)
		entry->memdesc.gpuaddr + (param->offset & PAGE_MASK);

	KGSL_STATS_ADD(param->len, &kgsl_driver.stats.mapped,
		&kgsl_driver.stats.mapped_max);

	kgsl_process_add_stats(private,
			kgsl_memdesc_usermem_type(&entry->memdesc), param->len);

	trace_kgsl_mem_map(entry, param->fd);

	kgsl_mem_entry_commit_process(entry);

	/* Put the extra ref from kgsl_mem_entry_create() */
	kgsl_mem_entry_put(entry);

	return result;

error_attach:
	switch (kgsl_memdesc_usermem_type(&entry->memdesc)) {
	case KGSL_MEM_ENTRY_ION:
		kgsl_destroy_ion(entry->priv_data);
		entry->memdesc.sgt = NULL;
		break;
	default:
		break;
	}
	kgsl_sharedmem_free(&entry->memdesc);
error:
	/* Clear gpuaddr here so userspace doesn't get any wrong ideas */
	param->gpuaddr = 0;

	kfree(entry);
	return result;
}

static int _kgsl_gpumem_sync_cache(struct kgsl_mem_entry *entry,
		uint64_t offset, uint64_t length, unsigned int op)
{
	int ret = 0;
	int cacheop;
	int mode;

	 /* Cache ops are not allowed on secure memory */
	if (entry->memdesc.flags & KGSL_MEMFLAGS_SECURE)
		return 0;

	/*
	 * Flush is defined as (clean | invalidate).  If both bits are set, then
	 * do a flush, otherwise check for the individual bits and clean or inv
	 * as requested
	 */

	if ((op & KGSL_GPUMEM_CACHE_FLUSH) == KGSL_GPUMEM_CACHE_FLUSH)
		cacheop = KGSL_CACHE_OP_FLUSH;
	else if (op & KGSL_GPUMEM_CACHE_CLEAN)
		cacheop = KGSL_CACHE_OP_CLEAN;
	else if (op & KGSL_GPUMEM_CACHE_INV)
		cacheop = KGSL_CACHE_OP_INV;
	else {
		ret = -EINVAL;
		goto done;
	}

	if (!(op & KGSL_GPUMEM_CACHE_RANGE)) {
		offset = 0;
		length = entry->memdesc.size;
	}

	mode = kgsl_memdesc_get_cachemode(&entry->memdesc);
	if (mode != KGSL_CACHEMODE_UNCACHED
		&& mode != KGSL_CACHEMODE_WRITECOMBINE) {
		trace_kgsl_mem_sync_cache(entry, offset, length, op);
		ret = kgsl_cache_range_op(&entry->memdesc, offset,
					length, cacheop);
	}

done:
	return ret;
}

/* New cache sync function - supports both directions (clean and invalidate) */

long kgsl_ioctl_gpumem_sync_cache(struct kgsl_device_private *dev_priv,
	unsigned int cmd, void *data)
{
	struct kgsl_gpumem_sync_cache *param = data;
	struct kgsl_process_private *private = dev_priv->process_priv;
	struct kgsl_mem_entry *entry = NULL;
	long ret;

	if (param->id != 0)
		entry = kgsl_sharedmem_find_id(private, param->id);
	else if (param->gpuaddr != 0)
		entry = kgsl_sharedmem_find(private, (uint64_t) param->gpuaddr);

	if (entry == NULL)
		return -EINVAL;

	ret = _kgsl_gpumem_sync_cache(entry, (uint64_t) param->offset,
					(uint64_t) param->length, param->op);
	kgsl_mem_entry_put(entry);
	return ret;
}

static int mem_id_cmp(const void *_a, const void *_b)
{
	const unsigned int *a = _a, *b = _b;

	if (*a == *b)
		return 0;
	return (*a > *b) ? 1 : -1;
}

#ifdef CONFIG_ARM64
/* Do not support full flush on ARM64 targets */
static inline bool check_full_flush(size_t size, int op)
{
	return false;
}
#else
/* Support full flush if the size is bigger than the threshold */
static inline bool check_full_flush(size_t size, int op)
{
	/* If we exceed the breakeven point, flush the entire cache */
	bool ret = (kgsl_driver.full_cache_threshold != 0) &&
		(size >= kgsl_driver.full_cache_threshold) &&
		(op == KGSL_GPUMEM_CACHE_FLUSH);
	if (ret)
		flush_cache_all();
	return ret;
}
#endif

long kgsl_ioctl_gpumem_sync_cache_bulk(struct kgsl_device_private *dev_priv,
	unsigned int cmd, void *data)
{
	int i;
	struct kgsl_gpumem_sync_cache_bulk *param = data;
	struct kgsl_process_private *private = dev_priv->process_priv;
	unsigned int id, last_id = 0, *id_list = NULL, actual_count = 0;
	struct kgsl_mem_entry **entries = NULL;
	long ret = 0;
	uint64_t op_size = 0;
	bool full_flush = false;

	if (param->id_list == NULL || param->count == 0
			|| param->count > (PAGE_SIZE / sizeof(unsigned int)))
		return -EINVAL;

	id_list = kcalloc(param->count, sizeof(unsigned int), GFP_KERNEL);
	if (id_list == NULL)
		return -ENOMEM;

	entries = kcalloc(param->count, sizeof(*entries), GFP_KERNEL);
	if (entries == NULL) {
		ret = -ENOMEM;
		goto end;
	}

	if (copy_from_user(id_list, param->id_list,
				param->count * sizeof(unsigned int))) {
		ret = -EFAULT;
		goto end;
	}
	/* sort the ids so we can weed out duplicates */
	sort(id_list, param->count, sizeof(*id_list), mem_id_cmp, NULL);

	for (i = 0; i < param->count; i++) {
		unsigned int cachemode;
		struct kgsl_mem_entry *entry = NULL;

		id = id_list[i];
		/* skip 0 ids or duplicates */
		if (id == last_id)
			continue;

		entry = kgsl_sharedmem_find_id(private, id);
		if (entry == NULL)
			continue;

		/* skip uncached memory */
		cachemode = kgsl_memdesc_get_cachemode(&entry->memdesc);
		if (cachemode != KGSL_CACHEMODE_WRITETHROUGH &&
		    cachemode != KGSL_CACHEMODE_WRITEBACK) {
			kgsl_mem_entry_put(entry);
			continue;
		}

		op_size += entry->memdesc.size;
		entries[actual_count++] = entry;

		full_flush  = check_full_flush(op_size, param->op);
		if (full_flush) {
			trace_kgsl_mem_sync_full_cache(actual_count, op_size);
			break;
		}

		last_id = id;
	}

	param->op &= ~KGSL_GPUMEM_CACHE_RANGE;

	for (i = 0; i < actual_count; i++) {
		if (!full_flush)
			_kgsl_gpumem_sync_cache(entries[i], 0,
						entries[i]->memdesc.size,
						param->op);
		kgsl_mem_entry_put(entries[i]);
	}
end:
	kfree(entries);
	kfree(id_list);
	return ret;
}

/* Legacy cache function, does a flush (clean  + invalidate) */

long kgsl_ioctl_sharedmem_flush_cache(struct kgsl_device_private *dev_priv,
				 unsigned int cmd, void *data)
{
	struct kgsl_sharedmem_free *param = data;
	struct kgsl_process_private *private = dev_priv->process_priv;
	struct kgsl_mem_entry *entry = NULL;
	long ret;

	entry = kgsl_sharedmem_find(private, (uint64_t) param->gpuaddr);
	if (entry == NULL)
		return -EINVAL;

	ret = _kgsl_gpumem_sync_cache(entry, 0, entry->memdesc.size,
					KGSL_GPUMEM_CACHE_FLUSH);
	kgsl_mem_entry_put(entry);
	return ret;
}

long kgsl_ioctl_gpuobj_sync(struct kgsl_device_private *dev_priv,
		unsigned int cmd, void *data)
{
	struct kgsl_process_private *private = dev_priv->process_priv;
	struct kgsl_gpuobj_sync *param = data;
	struct kgsl_gpuobj_sync_obj *objs;
	struct kgsl_mem_entry **entries;
	long ret = 0;
	bool full_flush = false;
	uint64_t size = 0;
	int i;
	void __user *ptr;

	if (param->count == 0 || param->count > 128)
		return -EINVAL;

	objs = kcalloc(param->count, sizeof(*objs), GFP_KERNEL);
	if (objs == NULL)
		return -ENOMEM;

	entries = kcalloc(param->count, sizeof(*entries), GFP_KERNEL);
	if (entries == NULL) {
		kfree(objs);
		return -ENOMEM;
	}

	ptr = to_user_ptr(param->objs);

	for (i = 0; i < param->count; i++) {
		ret = kgsl_copy_from_user(&objs[i], ptr, sizeof(*objs),
			param->obj_len);
		if (ret)
			goto out;

		entries[i] = kgsl_sharedmem_find_id(private, objs[i].id);

		/* Not finding the ID is not a fatal failure - just skip it */
		if (entries[i] == NULL)
			continue;

		if (!(objs[i].op & KGSL_GPUMEM_CACHE_RANGE))
			size += entries[i]->memdesc.size;
		else if (objs[i].offset < entries[i]->memdesc.size)
			size += (entries[i]->memdesc.size - objs[i].offset);

		full_flush = check_full_flush(size, objs[i].op);
		if (full_flush) {
			trace_kgsl_mem_sync_full_cache(i, size);
			goto out;
		}

		ptr += sizeof(*objs);
	}

	for (i = 0; !ret && i < param->count; i++)
		if (entries[i])
			ret = _kgsl_gpumem_sync_cache(entries[i],
					objs[i].offset, objs[i].length,
					objs[i].op);

out:
	for (i = 0; i < param->count; i++)
		if (entries[i])
			kgsl_mem_entry_put(entries[i]);

	kfree(entries);
	kfree(objs);

	return ret;
}

#ifdef CONFIG_ARM64
static uint64_t kgsl_filter_cachemode(uint64_t flags)
{
	/*
	 * WRITETHROUGH is not supported in arm64, so we tell the user that we
	 * use WRITEBACK which is the default caching policy.
	 */
	if ((flags & KGSL_CACHEMODE_MASK) >> KGSL_CACHEMODE_SHIFT ==
					KGSL_CACHEMODE_WRITETHROUGH) {
		flags &= ~((uint64_t) KGSL_CACHEMODE_MASK);
		flags |= (uint64_t)((KGSL_CACHEMODE_WRITEBACK <<
						KGSL_CACHEMODE_SHIFT) &
					KGSL_CACHEMODE_MASK);
	}
	return flags;
}
#else
static uint64_t kgsl_filter_cachemode(uint64_t flags)
{
	return flags;
}
#endif

/* The largest allowable alignment for a GPU object is 32MB */
#define KGSL_MAX_ALIGN (32 * SZ_1M)

struct kgsl_mem_entry *gpumem_alloc_entry(
		struct kgsl_device_private *dev_priv,
		uint64_t size, uint64_t flags)
{
	int ret;
	struct kgsl_process_private *private = dev_priv->process_priv;
	struct kgsl_mem_entry *entry;
	struct kgsl_mmu *mmu = &dev_priv->device->mmu;
	unsigned int align;

	flags &= KGSL_MEMFLAGS_GPUREADONLY
		| KGSL_CACHEMODE_MASK
		| KGSL_MEMTYPE_MASK
		| KGSL_MEMALIGN_MASK
		| KGSL_MEMFLAGS_USE_CPU_MAP
		| KGSL_MEMFLAGS_SECURE
		| KGSL_MEMFLAGS_FORCE_32BIT
		| KGSL_MEMFLAGS_IOCOHERENT;

	/* Return not supported error if secure memory isn't enabled */
	if (!kgsl_mmu_is_secured(mmu) &&
			(flags & KGSL_MEMFLAGS_SECURE)) {
		dev_WARN_ONCE(dev_priv->device->dev, 1,
				"Secure memory not supported");
		return ERR_PTR(-EOPNOTSUPP);
	}

	/* Cap the alignment bits to the highest number we can handle */
	align = MEMFLAGS(flags, KGSL_MEMALIGN_MASK, KGSL_MEMALIGN_SHIFT);
	if (align >= ilog2(KGSL_MAX_ALIGN)) {
		dev_info(dev_priv->device->dev,
			"Alignment too large; restricting to %dK\n",
			KGSL_MAX_ALIGN >> 10);

		flags &= ~((uint64_t) KGSL_MEMALIGN_MASK);
		flags |= (uint64_t)((ilog2(KGSL_MAX_ALIGN) <<
						KGSL_MEMALIGN_SHIFT) &
					KGSL_MEMALIGN_MASK);
	}

	/* For now only allow allocations up to 4G */
	if (size == 0 || size > UINT_MAX)
		return ERR_PTR(-EINVAL);

	flags = kgsl_filter_cachemode(flags);

	entry = kgsl_mem_entry_create();
	if (entry == NULL)
		return ERR_PTR(-ENOMEM);

	ret = kgsl_allocate_user(dev_priv->device, &entry->memdesc,
		size, flags);
	if (ret != 0)
		goto err;

	ret = kgsl_mem_entry_attach_process(dev_priv->device, private, entry);
	if (ret != 0) {
		kgsl_sharedmem_free(&entry->memdesc);
		goto err;
	}

	kgsl_process_add_stats(private,
			kgsl_memdesc_usermem_type(&entry->memdesc),
			entry->memdesc.size);
	trace_kgsl_mem_alloc(entry);

	kgsl_mem_entry_commit_process(entry);
	return entry;
err:
	kfree(entry);
	return ERR_PTR(ret);
}

static void copy_metadata(struct kgsl_mem_entry *entry, uint64_t metadata,
		unsigned int len)
{
	unsigned int i, size;

	if (len == 0)
		return;

	size = min_t(unsigned int, len, sizeof(entry->metadata) - 1);

	if (copy_from_user(entry->metadata, to_user_ptr(metadata), size)) {
		memset(entry->metadata, 0, sizeof(entry->metadata));
		return;
	}

	/* Clean up non printable characters in the string */
	for (i = 0; i < size && entry->metadata[i] != 0; i++) {
		if (!isprint(entry->metadata[i]))
			entry->metadata[i] = '?';
	}
}

long kgsl_ioctl_gpuobj_alloc(struct kgsl_device_private *dev_priv,
		unsigned int cmd, void *data)
{
	struct kgsl_gpuobj_alloc *param = data;
	struct kgsl_mem_entry *entry;

	entry = gpumem_alloc_entry(dev_priv, param->size, param->flags);

	if (IS_ERR(entry))
		return PTR_ERR(entry);

	copy_metadata(entry, param->metadata, param->metadata_len);

	param->size = entry->memdesc.size;
	param->flags = entry->memdesc.flags;
	param->mmapsize = kgsl_memdesc_footprint(&entry->memdesc);
	param->id = entry->id;

	/* Put the extra ref from kgsl_mem_entry_create() */
	kgsl_mem_entry_put(entry);

	return 0;
}

long kgsl_ioctl_gpumem_alloc(struct kgsl_device_private *dev_priv,
		unsigned int cmd, void *data)
{
	struct kgsl_gpumem_alloc *param = data;
	struct kgsl_mem_entry *entry;
	uint64_t flags = param->flags;

	/* Legacy functions doesn't support these advanced features */
	flags &= ~((uint64_t) KGSL_MEMFLAGS_USE_CPU_MAP);

	if (kgsl_is_compat_task())
		flags |= KGSL_MEMFLAGS_FORCE_32BIT;

	entry = gpumem_alloc_entry(dev_priv, (uint64_t) param->size, flags);

	if (IS_ERR(entry))
		return PTR_ERR(entry);

	param->gpuaddr = (unsigned long) entry->memdesc.gpuaddr;
	param->size = (size_t) entry->memdesc.size;
	param->flags = (unsigned int) entry->memdesc.flags;

	/* Put the extra ref from kgsl_mem_entry_create() */
	kgsl_mem_entry_put(entry);

	return 0;
}

long kgsl_ioctl_gpumem_alloc_id(struct kgsl_device_private *dev_priv,
			unsigned int cmd, void *data)
{
	struct kgsl_gpumem_alloc_id *param = data;
	struct kgsl_mem_entry *entry;
	uint64_t flags = param->flags;

	if (kgsl_is_compat_task())
		flags |= KGSL_MEMFLAGS_FORCE_32BIT;

	entry = gpumem_alloc_entry(dev_priv, (uint64_t) param->size, flags);

	if (IS_ERR(entry))
		return PTR_ERR(entry);

	param->id = entry->id;
	param->flags = (unsigned int) entry->memdesc.flags;
	param->size = (size_t) entry->memdesc.size;
	param->mmapsize = (size_t) kgsl_memdesc_footprint(&entry->memdesc);
	param->gpuaddr = (unsigned long) entry->memdesc.gpuaddr;

	/* Put the extra ref from kgsl_mem_entry_create() */
	kgsl_mem_entry_put(entry);

	return 0;
}

long kgsl_ioctl_gpumem_get_info(struct kgsl_device_private *dev_priv,
			unsigned int cmd, void *data)
{
	struct kgsl_process_private *private = dev_priv->process_priv;
	struct kgsl_gpumem_get_info *param = data;
	struct kgsl_mem_entry *entry = NULL;
	int result = 0;

	if (param->id != 0)
		entry = kgsl_sharedmem_find_id(private, param->id);
	else if (param->gpuaddr != 0)
		entry = kgsl_sharedmem_find(private, (uint64_t) param->gpuaddr);

	if (entry == NULL)
		return -EINVAL;

	/*
	 * If any of the 64 bit address / sizes would end up being
	 * truncated, return -ERANGE.  That will signal the user that they
	 * should use a more modern API
	 */
	if (entry->memdesc.gpuaddr > ULONG_MAX)
		result = -ERANGE;

	param->gpuaddr = (unsigned long) entry->memdesc.gpuaddr;
	param->id = entry->id;
	param->flags = (unsigned int) entry->memdesc.flags;
	param->size = (size_t) entry->memdesc.size;
	param->mmapsize = (size_t) kgsl_memdesc_footprint(&entry->memdesc);
	/*
	 * Entries can have multiple user mappings so thre isn't any one address
	 * we can report. Plus, the user should already know their mappings, so
	 * there isn't any value in reporting it back to them.
	 */
	param->useraddr = 0;

	kgsl_mem_entry_put(entry);
	return result;
}

static inline int _sparse_alloc_param_sanity_check(uint64_t size,
		uint64_t pagesize)
{
	if (size == 0 || pagesize == 0)
		return -EINVAL;

	if (pagesize != PAGE_SIZE && pagesize != SZ_64K)
		return -EINVAL;

	if (pagesize > size || !IS_ALIGNED(size, pagesize))
		return -EINVAL;

	return 0;
}

long kgsl_ioctl_sparse_phys_alloc(struct kgsl_device_private *dev_priv,
	unsigned int cmd, void *data)
{
	struct kgsl_process_private *process = dev_priv->process_priv;
	struct kgsl_device *device = dev_priv->device;
	struct kgsl_sparse_phys_alloc *param = data;
	struct kgsl_mem_entry *entry;
	uint64_t flags;
	int ret;
	int id;

	if (!(device->flags & KGSL_FLAG_SPARSE))
		return -ENOTSUPP;

	ret = _sparse_alloc_param_sanity_check(param->size, param->pagesize);
	if (ret)
		return ret;

	entry = kgsl_mem_entry_create();
	if (entry == NULL)
		return -ENOMEM;

	ret = kgsl_process_private_get(process);
	if (!ret) {
		ret = -EBADF;
		goto err_free_entry;
	}

	idr_preload(GFP_KERNEL);
	spin_lock(&process->mem_lock);
	/* Allocate the ID but don't attach the pointer just yet */
	id = idr_alloc(&process->mem_idr, NULL, 1, 0, GFP_NOWAIT);
	spin_unlock(&process->mem_lock);
	idr_preload_end();

	if (id < 0) {
		ret = id;
		goto err_put_proc_priv;
	}

	entry->id = id;
	entry->priv = process;

	flags = KGSL_MEMFLAGS_SPARSE_PHYS |
		((ilog2(param->pagesize) << KGSL_MEMALIGN_SHIFT) &
			KGSL_MEMALIGN_MASK);

	ret = kgsl_allocate_user(dev_priv->device, &entry->memdesc,
			param->size, flags);
	if (ret)
		goto err_remove_idr;

	/* Sanity check to verify we got correct pagesize */
	if (param->pagesize != PAGE_SIZE && entry->memdesc.sgt != NULL) {
		struct scatterlist *s;
		int i;

		for_each_sg(entry->memdesc.sgt->sgl, s,
				entry->memdesc.sgt->nents, i) {
			if (!IS_ALIGNED(s->length, param->pagesize))
				goto err_invalid_pages;
		}
	}

	param->id = entry->id;
	param->flags = entry->memdesc.flags;

	kgsl_process_add_stats(process,
			kgsl_memdesc_usermem_type(&entry->memdesc),
			entry->memdesc.size);

	trace_sparse_phys_alloc(entry->id, param->size, param->pagesize);
	kgsl_mem_entry_commit_process(entry);

	/* Put the extra ref from kgsl_mem_entry_create() */
	kgsl_mem_entry_put(entry);

	return 0;

err_invalid_pages:
	kgsl_sharedmem_free(&entry->memdesc);
err_remove_idr:
	spin_lock(&process->mem_lock);
	idr_remove(&process->mem_idr, entry->id);
	spin_unlock(&process->mem_lock);
err_put_proc_priv:
	kgsl_process_private_put(process);
err_free_entry:
	kfree(entry);

	return ret;
}

long kgsl_ioctl_sparse_phys_free(struct kgsl_device_private *dev_priv,
	unsigned int cmd, void *data)
{
	struct kgsl_process_private *process = dev_priv->process_priv;
	struct kgsl_device *device = dev_priv->device;
	struct kgsl_sparse_phys_free *param = data;
	struct kgsl_mem_entry *entry;

	if (!(device->flags & KGSL_FLAG_SPARSE))
		return -ENOTSUPP;

	entry = kgsl_sharedmem_find_id_flags(process, param->id,
			KGSL_MEMFLAGS_SPARSE_PHYS);
	if (entry == NULL)
		return -EINVAL;

	if (!kgsl_mem_entry_set_pend(entry)) {
		kgsl_mem_entry_put(entry);
		return -EBUSY;
	}

	if (entry->memdesc.cur_bindings != 0) {
		kgsl_mem_entry_unset_pend(entry);
		kgsl_mem_entry_put(entry);
		return -EINVAL;
	}

	trace_sparse_phys_free(entry->id);

	/* One put for find_id(), one put for the kgsl_mem_entry_create() */
	kgsl_mem_entry_put(entry);
	kgsl_mem_entry_put(entry);

	return 0;
}

long kgsl_ioctl_sparse_virt_alloc(struct kgsl_device_private *dev_priv,
	unsigned int cmd, void *data)
{
	struct kgsl_process_private *private = dev_priv->process_priv;
	struct kgsl_device *device = dev_priv->device;
	struct kgsl_sparse_virt_alloc *param = data;
	struct kgsl_mem_entry *entry;
	int ret;

	if (!(device->flags & KGSL_FLAG_SPARSE))
		return -ENOTSUPP;

	ret = _sparse_alloc_param_sanity_check(param->size, param->pagesize);
	if (ret)
		return ret;

	entry = kgsl_mem_entry_create();
	if (entry == NULL)
		return -ENOMEM;

	kgsl_memdesc_init(dev_priv->device, &entry->memdesc,
			KGSL_MEMFLAGS_SPARSE_VIRT);
	entry->memdesc.size = param->size;
	entry->memdesc.cur_bindings = 0;
	kgsl_memdesc_set_align(&entry->memdesc, ilog2(param->pagesize));

	spin_lock_init(&entry->bind_lock);
	entry->bind_tree = RB_ROOT;

	ret = kgsl_mem_entry_attach_process(dev_priv->device, private, entry);
	if (ret) {
		kfree(entry);
		return ret;
	}

	param->id = entry->id;
	param->gpuaddr = entry->memdesc.gpuaddr;
	param->flags = entry->memdesc.flags;

	trace_sparse_virt_alloc(entry->id, param->size, param->pagesize);
	kgsl_mem_entry_commit_process(entry);

	/* Put the extra ref from kgsl_mem_entry_create() */
	kgsl_mem_entry_put(entry);

	return 0;
}

long kgsl_ioctl_sparse_virt_free(struct kgsl_device_private *dev_priv,
	unsigned int cmd, void *data)
{
	struct kgsl_process_private *process = dev_priv->process_priv;
	struct kgsl_device *device = dev_priv->device;
	struct kgsl_sparse_virt_free *param = data;
	struct kgsl_mem_entry *entry = NULL;

	if (!(device->flags & KGSL_FLAG_SPARSE))
		return -ENOTSUPP;

	entry = kgsl_sharedmem_find_id_flags(process, param->id,
			KGSL_MEMFLAGS_SPARSE_VIRT);
	if (entry == NULL)
		return -EINVAL;

	if (!kgsl_mem_entry_set_pend(entry)) {
		kgsl_mem_entry_put(entry);
		return -EBUSY;
	}

	if (entry->bind_tree.rb_node != NULL) {
		kgsl_mem_entry_unset_pend(entry);
		kgsl_mem_entry_put(entry);
		return -EINVAL;
	}

	trace_sparse_virt_free(entry->id);

	/* One put for find_id(), one put for the kgsl_mem_entry_create() */
	kgsl_mem_entry_put(entry);
	kgsl_mem_entry_put(entry);

	return 0;
}

/* entry->bind_lock must be held by the caller */
static int _sparse_add_to_bind_tree(struct kgsl_mem_entry *entry,
		uint64_t v_offset,
		struct kgsl_memdesc *memdesc,
		uint64_t p_offset,
		uint64_t size,
		uint64_t flags)
{
	struct sparse_bind_object *new;
	struct rb_node **node, *parent = NULL;

	new = kzalloc(sizeof(*new), GFP_ATOMIC);
	if (new == NULL)
		return -ENOMEM;

	new->v_off = v_offset;
	new->p_off = p_offset;
	new->p_memdesc = memdesc;
	new->size = size;
	new->flags = flags;

	node = &entry->bind_tree.rb_node;

	while (*node != NULL) {
		struct sparse_bind_object *this;

		parent = *node;
		this = rb_entry(parent, struct sparse_bind_object, node);

		if ((new->v_off < this->v_off) &&
			((new->v_off + new->size) <= this->v_off))
			node = &parent->rb_left;
		else if ((new->v_off > this->v_off) &&
			(new->v_off >= (this->v_off + this->size)))
			node = &parent->rb_right;
		else {
			kfree(new);
			return -EADDRINUSE;
		}
	}

	rb_link_node(&new->node, parent, node);
	rb_insert_color(&new->node, &entry->bind_tree);

	return 0;
}

static int _sparse_rm_from_bind_tree(struct kgsl_mem_entry *entry,
		struct sparse_bind_object *obj,
		uint64_t v_offset, uint64_t size)
{
	if (v_offset == obj->v_off && size >= obj->size) {
		/*
		 * We are all encompassing, remove the entry and free
		 * things up
		 */
		rb_erase(&obj->node, &entry->bind_tree);
		kfree(obj);
	} else if (v_offset == obj->v_off) {
		/*
		 * We are the front of the node, adjust the front of
		 * the node
		 */
		obj->v_off += size;
		obj->p_off += size;
		obj->size -= size;
	} else if ((v_offset + size) == (obj->v_off + obj->size)) {
		/*
		 * We are at the end of the obj, adjust the beginning
		 * points
		 */
		obj->size -= size;
	} else {
		/*
		 * We are in the middle of a node, split it up and
		 * create a new mini node. Adjust this node's bounds
		 * and add the new node to the list.
		 */
		uint64_t tmp_size = obj->size;
		int ret;

		obj->size = v_offset - obj->v_off;

		ret = _sparse_add_to_bind_tree(entry, v_offset + size,
				obj->p_memdesc,
				obj->p_off + (v_offset - obj->v_off) + size,
				tmp_size - (v_offset - obj->v_off) - size,
				obj->flags);

		return ret;
	}

	return 0;
}

/* entry->bind_lock must be held by the caller */
static struct sparse_bind_object *_find_containing_bind_obj(
		struct kgsl_mem_entry *entry,
		uint64_t offset, uint64_t size)
{
	struct sparse_bind_object *obj = NULL;
	struct rb_node *node = entry->bind_tree.rb_node;

	while (node != NULL) {
		obj = rb_entry(node, struct sparse_bind_object, node);

		if (offset == obj->v_off) {
			break;
		} else if (offset < obj->v_off) {
			if (offset + size > obj->v_off)
				break;
			node = node->rb_left;
			obj = NULL;
		} else if (offset > obj->v_off) {
			if (offset < obj->v_off + obj->size)
				break;
			node = node->rb_right;
			obj = NULL;
		}
	}

	return obj;
}

/* entry->bind_lock must be held by the caller */
static int _sparse_unbind(struct kgsl_mem_entry *entry,
		struct sparse_bind_object *bind_obj,
		uint64_t offset, uint64_t size)
{
	int ret;

	ret = _sparse_rm_from_bind_tree(entry, bind_obj, offset, size);
	if (ret == 0) {
		atomic_long_sub(size, &kgsl_driver.stats.mapped);
		trace_sparse_unbind(entry->id, offset, size);
	}

	return ret;
}

static long sparse_unbind_range(struct kgsl_sparse_binding_object *obj,
	struct kgsl_mem_entry *virt_entry)
{
	struct sparse_bind_object *bind_obj;
	struct kgsl_memdesc *memdesc;
	struct kgsl_pagetable *pt;
	int ret = 0;
	uint64_t size = obj->size;
	uint64_t tmp_size = obj->size;
	uint64_t offset = obj->virtoffset;

	while (size > 0 && ret == 0) {
		tmp_size = size;

		spin_lock(&virt_entry->bind_lock);
		bind_obj = _find_containing_bind_obj(virt_entry, offset, size);

		if (bind_obj == NULL) {
			spin_unlock(&virt_entry->bind_lock);
			return 0;
		}

		if (bind_obj->v_off > offset) {
			tmp_size = size - bind_obj->v_off - offset;
			if (tmp_size > bind_obj->size)
				tmp_size = bind_obj->size;
			offset = bind_obj->v_off;
		} else if (bind_obj->v_off < offset) {
			uint64_t diff = offset - bind_obj->v_off;

			if (diff + size > bind_obj->size)
				tmp_size = bind_obj->size - diff;
		} else {
			if (tmp_size > bind_obj->size)
				tmp_size = bind_obj->size;
		}

		memdesc = bind_obj->p_memdesc;
		pt = memdesc->pagetable;

		if (memdesc->cur_bindings < (tmp_size / PAGE_SIZE)) {
			spin_unlock(&virt_entry->bind_lock);
			return -EINVAL;
		}

		memdesc->cur_bindings -= tmp_size / PAGE_SIZE;

		ret = _sparse_unbind(virt_entry, bind_obj, offset, tmp_size);
		spin_unlock(&virt_entry->bind_lock);

		ret = kgsl_mmu_unmap_offset(pt, memdesc,
				virt_entry->memdesc.gpuaddr, offset, tmp_size);
		if (ret)
			return ret;

		ret = kgsl_mmu_sparse_dummy_map(pt, memdesc, offset, tmp_size);
		if (ret)
			return ret;

		if (ret == 0) {
			offset += tmp_size;
			size -= tmp_size;
		}
	}

	return ret;
}

static inline bool _is_phys_bindable(struct kgsl_mem_entry *phys_entry,
		uint64_t offset, uint64_t size, uint64_t flags)
{
	struct kgsl_memdesc *memdesc = &phys_entry->memdesc;

	if (!IS_ALIGNED(offset | size, kgsl_memdesc_get_pagesize(memdesc)))
		return false;

	if (offset + size < offset)
		return false;

	if (!(flags & KGSL_SPARSE_BIND_MULTIPLE_TO_PHYS) &&
			offset + size > memdesc->size)
		return false;

	return true;
}

static int _sparse_bind(struct kgsl_process_private *process,
		struct kgsl_mem_entry *virt_entry, uint64_t v_offset,
		struct kgsl_mem_entry *phys_entry, uint64_t p_offset,
		uint64_t size, uint64_t flags)
{
	int ret;
	struct kgsl_pagetable *pagetable;
	struct kgsl_memdesc *memdesc = &phys_entry->memdesc;

	/* map the memory after unlocking if gpuaddr has been assigned */
	if (memdesc->gpuaddr)
		return -EINVAL;

	pagetable = memdesc->pagetable;

	/* Clear out any mappings */
	ret = kgsl_mmu_unmap_offset(pagetable, &virt_entry->memdesc,
			virt_entry->memdesc.gpuaddr, v_offset, size);
	if (ret)
		return ret;

	ret = kgsl_mmu_map_offset(pagetable, virt_entry->memdesc.gpuaddr,
			v_offset, memdesc, p_offset, size, flags);
	if (ret) {
		/* Try to clean up, but not the end of the world */
		kgsl_mmu_sparse_dummy_map(pagetable, &virt_entry->memdesc,
				v_offset, size);
		return ret;
	}

	spin_lock(&virt_entry->bind_lock);
	ret = _sparse_add_to_bind_tree(virt_entry, v_offset, memdesc,
			p_offset, size, flags);
	spin_unlock(&virt_entry->bind_lock);

	if (ret == 0)
		memdesc->cur_bindings += size / PAGE_SIZE;

	return ret;
}

static long sparse_bind_range(struct kgsl_process_private *private,
		struct kgsl_sparse_binding_object *obj,
		struct kgsl_mem_entry *virt_entry)
{
	struct kgsl_mem_entry *phys_entry;
	int ret;

	phys_entry = kgsl_sharedmem_find_id_flags(private, obj->id,
			KGSL_MEMFLAGS_SPARSE_PHYS);
	if (phys_entry == NULL)
		return -EINVAL;

	if (!_is_phys_bindable(phys_entry, obj->physoffset, obj->size,
				obj->flags)) {
		kgsl_mem_entry_put(phys_entry);
		return -EINVAL;
	}

	if (kgsl_memdesc_get_align(&virt_entry->memdesc) !=
			kgsl_memdesc_get_align(&phys_entry->memdesc)) {
		kgsl_mem_entry_put(phys_entry);
		return -EINVAL;
	}

	ret = sparse_unbind_range(obj, virt_entry);
	if (ret) {
		kgsl_mem_entry_put(phys_entry);
		return -EINVAL;
	}

	ret = _sparse_bind(private, virt_entry, obj->virtoffset,
			phys_entry, obj->physoffset, obj->size,
			obj->flags & KGSL_SPARSE_BIND_MULTIPLE_TO_PHYS);
	if (ret == 0) {
		KGSL_STATS_ADD(obj->size, &kgsl_driver.stats.mapped,
				&kgsl_driver.stats.mapped_max);

		trace_sparse_bind(virt_entry->id, obj->virtoffset,
				phys_entry->id, obj->physoffset,
				obj->size, obj->flags);
	}

	kgsl_mem_entry_put(phys_entry);

	return ret;
}

long kgsl_ioctl_sparse_bind(struct kgsl_device_private *dev_priv,
		unsigned int cmd, void *data)
{
	struct kgsl_process_private *private = dev_priv->process_priv;
	struct kgsl_device *device = dev_priv->device;
	struct kgsl_sparse_bind *param = data;
	struct kgsl_sparse_binding_object obj;
	struct kgsl_mem_entry *virt_entry;
	int pg_sz;
	void __user *ptr;
	int ret = 0;
	int i = 0;

	if (!(device->flags & KGSL_FLAG_SPARSE))
		return -ENOTSUPP;

	ptr = (void __user *) (uintptr_t) param->list;

	if (param->size > sizeof(struct kgsl_sparse_binding_object) ||
		param->count == 0 || ptr == NULL)
		return -EINVAL;

	virt_entry = kgsl_sharedmem_find_id_flags(private, param->id,
			KGSL_MEMFLAGS_SPARSE_VIRT);
	if (virt_entry == NULL)
		return -EINVAL;

	pg_sz = kgsl_memdesc_get_pagesize(&virt_entry->memdesc);

	for (i = 0; i < param->count; i++) {
		memset(&obj, 0, sizeof(obj));
		ret = kgsl_copy_from_user(&obj, ptr, sizeof(obj), param->size);
		if (ret)
			break;

		/* Sanity check initial range */
		if (obj.size == 0 || obj.virtoffset + obj.size < obj.size ||
			obj.virtoffset + obj.size > virt_entry->memdesc.size ||
			!(IS_ALIGNED(obj.virtoffset | obj.size, pg_sz))) {
			ret = -EINVAL;
			break;
		}

		if (obj.flags & KGSL_SPARSE_BIND)
			ret = sparse_bind_range(private, &obj, virt_entry);
		else if (obj.flags & KGSL_SPARSE_UNBIND)
			ret = sparse_unbind_range(&obj, virt_entry);
		else
			ret = -EINVAL;
		if (ret)
			break;

		ptr += sizeof(obj);
	}

	kgsl_mem_entry_put(virt_entry);

	return ret;
}

long kgsl_ioctl_gpu_sparse_command(struct kgsl_device_private *dev_priv,
		unsigned int cmd, void *data)
{
	struct kgsl_gpu_sparse_command *param = data;
	struct kgsl_device *device = dev_priv->device;
	struct kgsl_context *context;
	struct kgsl_drawobj *drawobj[2];
	struct kgsl_drawobj_sparse *sparseobj;
	long result;
	unsigned int i = 0;

	if (!(device->flags & KGSL_FLAG_SPARSE))
		return -ENOTSUPP;

	/* Make sure sparse and syncpoint count isn't too big */
	if (param->numsparse > KGSL_MAX_SPARSE ||
		param->numsyncs > KGSL_MAX_SYNCPOINTS)
		return -EINVAL;

	/* Make sure there is atleast one sparse or sync */
	if (param->numsparse == 0 && param->numsyncs == 0)
		return -EINVAL;

	/* Only Sparse commands are supported in this ioctl */
	if (!(param->flags & KGSL_DRAWOBJ_SPARSE) || (param->flags &
			(KGSL_DRAWOBJ_SUBMIT_IB_LIST | KGSL_DRAWOBJ_MARKER
			| KGSL_DRAWOBJ_SYNC)))
		return -EINVAL;

	context = kgsl_context_get_owner(dev_priv, param->context_id);
	if (context == NULL)
		return -EINVAL;

	/* Restrict bind commands to bind context */
	if (!(context->flags & KGSL_CONTEXT_SPARSE)) {
		kgsl_context_put(context);
		return -EINVAL;
	}

	if (param->numsyncs) {
		struct kgsl_drawobj_sync *syncobj = kgsl_drawobj_sync_create(
				device, context);
		if (IS_ERR(syncobj)) {
			result = PTR_ERR(syncobj);
			goto done;
		}

		drawobj[i++] = DRAWOBJ(syncobj);
		result = kgsl_drawobj_sync_add_synclist(device, syncobj,
				to_user_ptr(param->synclist),
				param->syncsize, param->numsyncs);
		if (result)
			goto done;
	}

	if (param->numsparse) {
		sparseobj = kgsl_drawobj_sparse_create(device, context,
					param->flags);
		if (IS_ERR(sparseobj)) {
			result = PTR_ERR(sparseobj);
			goto done;
		}

		sparseobj->id = param->id;
		drawobj[i++] = DRAWOBJ(sparseobj);
		result = kgsl_drawobj_sparse_add_sparselist(device, sparseobj,
				param->id, to_user_ptr(param->sparselist),
				param->sparsesize, param->numsparse);
		if (result)
			goto done;
	}

	result = dev_priv->device->ftbl->queue_cmds(dev_priv, context,
					drawobj, i, &param->timestamp);

done:
	/*
	 * -EPROTO is a "success" error - it just tells the user that the
	 * context had previously faulted
	 */
	if (result && result != -EPROTO)
		while (i--)
			kgsl_drawobj_destroy(drawobj[i]);

	kgsl_context_put(context);
	return result;
}

void kgsl_sparse_bind(struct kgsl_process_private *private,
		struct kgsl_drawobj_sparse *sparseobj)
{
	struct kgsl_sparseobj_node *sparse_node;
	struct kgsl_mem_entry *virt_entry = NULL;
	long ret = 0;
	char *name;

	virt_entry = kgsl_sharedmem_find_id_flags(private, sparseobj->id,
			KGSL_MEMFLAGS_SPARSE_VIRT);
	if (virt_entry == NULL)
		return;

	list_for_each_entry(sparse_node, &sparseobj->sparselist, node) {
		if (sparse_node->obj.flags & KGSL_SPARSE_BIND) {
			ret = sparse_bind_range(private, &sparse_node->obj,
					virt_entry);
			name = "bind";
		} else {
			ret = sparse_unbind_range(&sparse_node->obj,
					virt_entry);
			name = "unbind";
		}

		if (ret)
			KGSL_CORE_ERR("kgsl: Unable to '%s' ret %ld virt_id %d,phys_id %d, virt_offset %16.16llX,phys_offset %16.16llX, size %16.16llX,flags %16.16llX\n",
					name, ret, sparse_node->virt_id,
					sparse_node->obj.id,
					sparse_node->obj.virtoffset,
					sparse_node->obj.physoffset,
					sparse_node->obj.size,
					sparse_node->obj.flags);
	}

	kgsl_mem_entry_put(virt_entry);
}
EXPORT_SYMBOL(kgsl_sparse_bind);

long kgsl_ioctl_gpuobj_info(struct kgsl_device_private *dev_priv,
		unsigned int cmd, void *data)
{
	struct kgsl_process_private *private = dev_priv->process_priv;
	struct kgsl_gpuobj_info *param = data;
	struct kgsl_mem_entry *entry;

	if (param->id == 0)
		return -EINVAL;

	entry = kgsl_sharedmem_find_id(private, param->id);
	if (entry == NULL)
		return -EINVAL;

	param->id = entry->id;
	param->gpuaddr = entry->memdesc.gpuaddr;
	param->flags = entry->memdesc.flags;
	param->size = entry->memdesc.size;
	param->va_len = kgsl_memdesc_footprint(&entry->memdesc);
	/*
	 * Entries can have multiple user mappings so thre isn't any one address
	 * we can report. Plus, the user should already know their mappings, so
	 * there isn't any value in reporting it back to them.
	 */
	param->va_addr = 0;

	kgsl_mem_entry_put(entry);
	return 0;
}

long kgsl_ioctl_gpuobj_set_info(struct kgsl_device_private *dev_priv,
		unsigned int cmd, void *data)
{
	struct kgsl_process_private *private = dev_priv->process_priv;
	struct kgsl_gpuobj_set_info *param = data;
	struct kgsl_mem_entry *entry;
	int ret = 0;

	if (param->id == 0)
		return -EINVAL;

	entry = kgsl_sharedmem_find_id(private, param->id);
	if (entry == NULL)
		return -EINVAL;

	if (param->flags & KGSL_GPUOBJ_SET_INFO_METADATA)
		copy_metadata(entry, param->metadata, param->metadata_len);

	if (param->flags & KGSL_GPUOBJ_SET_INFO_TYPE) {
		if (param->type <= (KGSL_MEMTYPE_MASK >> KGSL_MEMTYPE_SHIFT)) {
			entry->memdesc.flags &= ~((uint64_t) KGSL_MEMTYPE_MASK);
			entry->memdesc.flags |= (uint64_t)((param->type <<
				KGSL_MEMTYPE_SHIFT) & KGSL_MEMTYPE_MASK);
		} else
			ret = -EINVAL;
	}

	kgsl_mem_entry_put(entry);
	return ret;
}

/**
 * kgsl_ioctl_timestamp_event - Register a new timestamp event from userspace
 * @dev_priv - pointer to the private device structure
 * @cmd - the ioctl cmd passed from kgsl_ioctl
 * @data - the user data buffer from kgsl_ioctl
 * @returns 0 on success or error code on failure
 */

long kgsl_ioctl_timestamp_event(struct kgsl_device_private *dev_priv,
		unsigned int cmd, void *data)
{
	struct kgsl_timestamp_event *param = data;
	int ret;

	switch (param->type) {
	case KGSL_TIMESTAMP_EVENT_FENCE:
		ret = kgsl_add_fence_event(dev_priv->device,
			param->context_id, param->timestamp, param->priv,
			param->len, dev_priv);
		break;
	default:
		ret = -EINVAL;
	}

	return ret;
}

static int
kgsl_mmap_memstore(struct kgsl_device *device, struct vm_area_struct *vma)
{
	struct kgsl_memdesc *memdesc = &device->memstore;
	int result;
	unsigned int vma_size = vma->vm_end - vma->vm_start;

	/* The memstore can only be mapped as read only */

	if (vma->vm_flags & VM_WRITE)
		return -EPERM;

	vma->vm_flags &= ~VM_MAYWRITE;

	if (memdesc->size  !=  vma_size) {
		KGSL_MEM_ERR(device, "memstore bad size: %d should be %llu\n",
			     vma_size, memdesc->size);
		return -EINVAL;
	}

	vma->vm_page_prot = pgprot_writecombine(vma->vm_page_prot);

	result = remap_pfn_range(vma, vma->vm_start,
				device->memstore.physaddr >> PAGE_SHIFT,
				 vma_size, vma->vm_page_prot);
	if (result != 0)
		KGSL_MEM_ERR(device, "remap_pfn_range failed: %d\n",
			     result);

	return result;
}

/*
 * kgsl_gpumem_vm_open is called whenever a vma region is copied or split.
 * Increase the refcount to make sure that the accounting stays correct
 */

static void kgsl_gpumem_vm_open(struct vm_area_struct *vma)
{
	struct kgsl_mem_entry *entry = vma->vm_private_data;

	if (kgsl_mem_entry_get(entry) == 0)
		vma->vm_private_data = NULL;

	atomic_inc(&entry->map_count);
}

static int
kgsl_gpumem_vm_fault(struct vm_fault *vmf)
{
	struct kgsl_mem_entry *entry = vmf->vma->vm_private_data;

	if (!entry)
		return VM_FAULT_SIGBUS;
	if (!entry->memdesc.ops || !entry->memdesc.ops->vmfault)
		return VM_FAULT_SIGBUS;

	return entry->memdesc.ops->vmfault(&entry->memdesc, vmf->vma, vmf);
}

static void
kgsl_gpumem_vm_close(struct vm_area_struct *vma)
{
	struct kgsl_mem_entry *entry  = vma->vm_private_data;

	if (!entry)
		return;

	/*
	 * Remove the memdesc from the mapped stat once all the mappings have
	 * gone away
	 */
	if (!atomic_dec_return(&entry->map_count))
		atomic_long_sub(entry->memdesc.size,
				&entry->priv->gpumem_mapped);

	kgsl_mem_entry_put(entry);
}

static const struct vm_operations_struct kgsl_gpumem_vm_ops = {
	.open  = kgsl_gpumem_vm_open,
	.fault = kgsl_gpumem_vm_fault,
	.close = kgsl_gpumem_vm_close,
};

static int
get_mmap_entry(struct kgsl_process_private *private,
		struct kgsl_mem_entry **out_entry, unsigned long pgoff,
		unsigned long len)
{
	int ret = 0;
	struct kgsl_mem_entry *entry;

	entry = kgsl_sharedmem_find_id(private, pgoff);
	if (entry == NULL)
		entry = kgsl_sharedmem_find(private, pgoff << PAGE_SHIFT);

	if (!entry)
		return -EINVAL;

	if (!entry->memdesc.ops ||
		!entry->memdesc.ops->vmflags ||
		!entry->memdesc.ops->vmfault) {
		ret = -EINVAL;
		goto err_put;
	}

	if (entry->memdesc.flags & KGSL_MEMFLAGS_SPARSE_PHYS) {
		if (len != entry->memdesc.size) {
			ret = -EINVAL;
			goto err_put;
		}
	}

	/* Don't allow ourselves to remap user memory */
	if (entry->memdesc.flags & KGSL_MEMFLAGS_USERMEM_ADDR) {
		ret = -EBUSY;
		goto err_put;
	}

	if (kgsl_memdesc_use_cpu_map(&entry->memdesc)) {
		if (len != kgsl_memdesc_footprint(&entry->memdesc)) {
			ret = -ERANGE;
			goto err_put;
		}
	} else if (len != kgsl_memdesc_footprint(&entry->memdesc) &&
		len != entry->memdesc.size) {
		/*
		 * If cpu_map != gpumap then user can map either the
		 * footprint or the entry size
		 */
		ret = -ERANGE;
		goto err_put;
	}

	*out_entry = entry;
	return 0;
err_put:
	kgsl_mem_entry_put(entry);
	return ret;
}

static unsigned long _gpu_set_svm_region(struct kgsl_process_private *private,
		struct kgsl_mem_entry *entry, unsigned long addr,
		unsigned long size)
{
	int ret;

	/*
	 * Protect access to the gpuaddr here to prevent multiple vmas from
	 * trying to map a SVM region at the same time
	 */
	spin_lock(&entry->memdesc.lock);

	if (entry->memdesc.gpuaddr) {
		spin_unlock(&entry->memdesc.lock);
		return (unsigned long) -EBUSY;
	}

	ret = kgsl_mmu_set_svm_region(private->pagetable, (uint64_t) addr,
		(uint64_t) size);

	if (ret != 0) {
		spin_unlock(&entry->memdesc.lock);
		return (unsigned long) ret;
	}

	entry->memdesc.gpuaddr = (uint64_t) addr;
	spin_unlock(&entry->memdesc.lock);

	entry->memdesc.pagetable = private->pagetable;

	ret = kgsl_mmu_map(private->pagetable, &entry->memdesc);
	if (ret) {
		kgsl_mmu_put_gpuaddr(&entry->memdesc);
		return (unsigned long) ret;
	}

	kgsl_memfree_purge(private->pagetable, entry->memdesc.gpuaddr,
		entry->memdesc.size);

	return addr;
}

static unsigned long _gpu_find_svm(struct kgsl_process_private *private,
		unsigned long start, unsigned long end, unsigned long len,
		unsigned int align)
{
	uint64_t addr = kgsl_mmu_find_svm_region(private->pagetable,
		(uint64_t) start, (uint64_t)end, (uint64_t) len, align);

	if (!IS_ERR_VALUE((unsigned long)addr) && (addr > ULONG_MAX))
		WARN(1, "Couldn't find range\n");

	return (unsigned long) addr;
}

/* Search top down in the CPU VM region for a free address */
static unsigned long _cpu_get_unmapped_area(unsigned long bottom,
		unsigned long top, unsigned long len, unsigned long align)
{
	struct vm_unmapped_area_info info;
	unsigned long addr, err;

	info.flags = VM_UNMAPPED_AREA_TOPDOWN;
	info.low_limit = bottom;
	info.high_limit = top;
	info.length = len;
	info.align_offset = 0;
	info.align_mask = align - 1;

	addr = vm_unmapped_area(&info);

	if (IS_ERR_VALUE(addr))
		return addr;

	err = security_mmap_addr(addr);
	return err ? err : addr;
}

static unsigned long _search_range(struct kgsl_process_private *private,
		struct kgsl_mem_entry *entry,
		unsigned long start, unsigned long end,
		unsigned long len, uint64_t align)
{
	unsigned long cpu, gpu = end, result = -ENOMEM;

	while (gpu > start) {
		/* find a new empty spot on the CPU below the last one */
		cpu = _cpu_get_unmapped_area(start, gpu, len,
			(unsigned long) align);
		if (IS_ERR_VALUE(cpu)) {
			result = cpu;
			break;
		}
		/* try to map it on the GPU */
		result = _gpu_set_svm_region(private, entry, cpu, len);
		if (!IS_ERR_VALUE(result))
			break;
		/*
		 * _gpu_set_svm_region will return -EBUSY if we tried to set up
		 * SVM on an object that already has a GPU address. If
		 * that happens don't bother walking the rest of the
		 * region
		 */
		if ((long) result == -EBUSY)
			return -EBUSY;

		trace_kgsl_mem_unmapped_area_collision(entry, cpu, len);

		if (cpu <= start) {
			result = -ENOMEM;
			break;
		}

		/* move downward to the next empty spot on the GPU */
		gpu = _gpu_find_svm(private, start, cpu, len, align);
		if (IS_ERR_VALUE(gpu)) {
			result = gpu;
			break;
		}

		/* Check that_gpu_find_svm doesn't put us in a loop */
		if (gpu >= cpu) {
			result = -ENOMEM;
			break;
		}

		/* Break if the recommended GPU address is out of range */
		if (gpu < start) {
			result = -ENOMEM;
			break;
		}

		/*
		 * Add the length of the chunk to the GPU address to yield the
		 * upper bound for the CPU search
		 */
		gpu += len;
	}
	return result;
}

static unsigned long _get_svm_area(struct kgsl_process_private *private,
		struct kgsl_mem_entry *entry, unsigned long hint,
		unsigned long len, unsigned long flags)
{
	uint64_t start, end;
	int align_shift = kgsl_memdesc_get_align(&entry->memdesc);
	uint64_t align;
	unsigned long result;
	unsigned long addr;

	if (align_shift >= ilog2(SZ_2M))
		align = SZ_2M;
	else if (align_shift >= ilog2(SZ_1M))
		align = SZ_1M;
	else if (align_shift >= ilog2(SZ_64K))
		align = SZ_64K;
	else
		align = SZ_4K;

	align = max_t(uint64_t, align, entry->memdesc.pad_to);

	/* get the GPU pagetable's SVM range */
	if (kgsl_mmu_svm_range(private->pagetable, &start, &end,
				entry->memdesc.flags))
		return -ERANGE;

	/* now clamp the range based on the CPU's requirements */
	start = max_t(uint64_t, start, mmap_min_addr);
	end = min_t(uint64_t, end, current->mm->mmap_base);
	if (start >= end)
		return -ERANGE;

	if (flags & MAP_FIXED) {
		/* We must honor alignment requirements */
		if (!IS_ALIGNED(hint, align))
			return -EINVAL;

		/* we must use addr 'hint' or fail */
		return _gpu_set_svm_region(private, entry, hint, len);
	} else if (hint != 0) {
		struct vm_area_struct *vma;

		/*
		 * See if the hint is usable, if not we will use
		 * it as the start point for searching.
		 */
		addr = clamp_t(unsigned long, hint & ~(align - 1),
				start, (end - len) & ~(align - 1));

		vma = find_vma(current->mm, addr);

		if (vma == NULL || ((addr + len) <= vma->vm_start)) {
			result = _gpu_set_svm_region(private, entry, addr, len);

			/* On failure drop down to keep searching */
			if (!IS_ERR_VALUE(result))
				return result;
		}
	} else {
		/* no hint, start search at the top and work down */
		addr = end & ~(align - 1);
	}

	/*
	 * Search downwards from the hint first. If that fails we
	 * must try to search above it.
	 */
	result = _search_range(private, entry, start, addr, len, align);
	if (IS_ERR_VALUE(result) && hint != 0)
		result = _search_range(private, entry, addr, end, len, align);

	return result;
}

static unsigned long
kgsl_get_unmapped_area(struct file *file, unsigned long addr,
			unsigned long len, unsigned long pgoff,
			unsigned long flags)
{
	unsigned long val;
	unsigned long vma_offset = pgoff << PAGE_SHIFT;
	struct kgsl_device_private *dev_priv = file->private_data;
	struct kgsl_process_private *private = dev_priv->process_priv;
	struct kgsl_device *device = dev_priv->device;
	struct kgsl_mem_entry *entry = NULL;

	if (vma_offset == (unsigned long) device->memstore.gpuaddr)
		return get_unmapped_area(NULL, addr, len, pgoff, flags);

	val = get_mmap_entry(private, &entry, pgoff, len);
	if (val)
		return val;

	/* Do not allow CPU mappings for secure buffers */
	if (kgsl_memdesc_is_secured(&entry->memdesc)) {
		val = -EPERM;
		goto put;
	}

	if (!kgsl_memdesc_use_cpu_map(&entry->memdesc)) {
		val = get_unmapped_area(NULL, addr, len, 0, flags);
		if (IS_ERR_VALUE(val))
			KGSL_DRV_ERR_RATELIMIT(device,
				"get_unmapped_area: pid %d addr %lx pgoff %lx len %ld failed error %d\n",
				pid_nr(private->pid), addr,
				pgoff, len, (int) val);
	} else {
		val = _get_svm_area(private, entry, addr, len, flags);
		if (IS_ERR_VALUE(val))
			KGSL_DRV_ERR_RATELIMIT(device,
				"_get_svm_area: pid %d mmap_base %lx addr %lx pgoff %lx len %ld failed error %d\n",
				pid_nr(private->pid),
				current->mm->mmap_base, addr,
				pgoff, len, (int) val);
	}

put:
	kgsl_mem_entry_put(entry);
	return val;
}

static int kgsl_mmap(struct file *file, struct vm_area_struct *vma)
{
	unsigned int ret, cache;
	unsigned long vma_offset = vma->vm_pgoff << PAGE_SHIFT;
	struct kgsl_device_private *dev_priv = file->private_data;
	struct kgsl_process_private *private = dev_priv->process_priv;
	struct kgsl_mem_entry *entry = NULL;
	struct kgsl_device *device = dev_priv->device;

	/* Handle leagacy behavior for memstore */

	if (vma_offset == (unsigned long) device->memstore.gpuaddr)
		return kgsl_mmap_memstore(device, vma);

	/*
	 * The reference count on the entry that we get from
	 * get_mmap_entry() will be held until kgsl_gpumem_vm_close().
	 */
	ret = get_mmap_entry(private, &entry, vma->vm_pgoff,
				vma->vm_end - vma->vm_start);
	if (ret)
		return ret;

	vma->vm_flags |= entry->memdesc.ops->vmflags;

	vma->vm_private_data = entry;

	/* Determine user-side caching policy */

	cache = kgsl_memdesc_get_cachemode(&entry->memdesc);

	switch (cache) {
	case KGSL_CACHEMODE_UNCACHED:
		vma->vm_page_prot = pgprot_noncached(vma->vm_page_prot);
		break;
	case KGSL_CACHEMODE_WRITETHROUGH:
		vma->vm_page_prot = pgprot_writethroughcache(vma->vm_page_prot);
		if (pgprot_val(vma->vm_page_prot) ==
			pgprot_val(pgprot_writebackcache(vma->vm_page_prot)))
			WARN_ONCE(1, "WRITETHROUGH is deprecated for arm64");
		break;
	case KGSL_CACHEMODE_WRITEBACK:
		vma->vm_page_prot = pgprot_writebackcache(vma->vm_page_prot);
		break;
	case KGSL_CACHEMODE_WRITECOMBINE:
	default:
		vma->vm_page_prot = pgprot_writecombine(vma->vm_page_prot);
		break;
	}

	vma->vm_ops = &kgsl_gpumem_vm_ops;

	if (cache == KGSL_CACHEMODE_WRITEBACK
		|| cache == KGSL_CACHEMODE_WRITETHROUGH) {
		int i;
		unsigned long addr = vma->vm_start;
		struct kgsl_memdesc *m = &entry->memdesc;

		for (i = 0; i < m->page_count; i++) {
			struct page *page = m->pages[i];

			vm_insert_page(vma, addr, page);
			addr += PAGE_SIZE;
		}
	}

	vma->vm_file = file;

	if (atomic_inc_return(&entry->map_count) == 1)
		atomic_long_add(entry->memdesc.size,
				&entry->priv->gpumem_mapped);

	trace_kgsl_mem_mmap(entry, vma->vm_start);
	return 0;
}

static irqreturn_t kgsl_irq_handler(int irq, void *data)
{
	struct kgsl_device *device = data;

	return device->ftbl->irq_handler(device);

}

#define KGSL_READ_MESSAGE "OH HAI GPU\n"

static ssize_t kgsl_read(struct file *filep, char __user *buf, size_t count,
		loff_t *pos)
{
	return simple_read_from_buffer(buf, count, pos,
			KGSL_READ_MESSAGE, strlen(KGSL_READ_MESSAGE) + 1);
}

static const struct file_operations kgsl_fops = {
	.owner = THIS_MODULE,
	.release = kgsl_release,
	.open = kgsl_open,
	.mmap = kgsl_mmap,
	.read = kgsl_read,
	.get_unmapped_area = kgsl_get_unmapped_area,
	.unlocked_ioctl = kgsl_ioctl,
	.compat_ioctl = kgsl_compat_ioctl,
};

struct kgsl_driver kgsl_driver  = {
	.process_mutex = __MUTEX_INITIALIZER(kgsl_driver.process_mutex),
	.ptlock = __SPIN_LOCK_UNLOCKED(kgsl_driver.ptlock),
	.devlock = __MUTEX_INITIALIZER(kgsl_driver.devlock),
	/*
	 * Full cache flushes are faster than line by line on at least
	 * 8064 and 8974 once the region to be flushed is > 16mb.
	 */
	.full_cache_threshold = SZ_16M,

	.stats.vmalloc = ATOMIC_LONG_INIT(0),
	.stats.vmalloc_max = ATOMIC_LONG_INIT(0),
	.stats.page_alloc = ATOMIC_LONG_INIT(0),
	.stats.page_alloc_max = ATOMIC_LONG_INIT(0),
	.stats.coherent = ATOMIC_LONG_INIT(0),
	.stats.coherent_max = ATOMIC_LONG_INIT(0),
	.stats.secure = ATOMIC_LONG_INIT(0),
	.stats.secure_max = ATOMIC_LONG_INIT(0),
	.stats.mapped = ATOMIC_LONG_INIT(0),
	.stats.mapped_max = ATOMIC_LONG_INIT(0),
	.stats.page_free_pending = ATOMIC_LONG_INIT(0),
	.stats.page_alloc_pending = ATOMIC_LONG_INIT(0),
};
EXPORT_SYMBOL(kgsl_driver);

static void _unregister_device(struct kgsl_device *device)
{
	int minor;

	mutex_lock(&kgsl_driver.devlock);
	for (minor = 0; minor < KGSL_DEVICE_MAX; minor++) {
		if (device == kgsl_driver.devp[minor])
			break;
	}
	if (minor != KGSL_DEVICE_MAX) {
		device_destroy(kgsl_driver.class,
				MKDEV(MAJOR(kgsl_driver.major), minor));
		kgsl_driver.devp[minor] = NULL;
	}
	mutex_unlock(&kgsl_driver.devlock);
}

static int _register_device(struct kgsl_device *device)
{
	static u64 dma_mask = DMA_BIT_MASK(64);
	int minor, ret;
	dev_t dev;

	/* Find a minor for the device */

	mutex_lock(&kgsl_driver.devlock);
	for (minor = 0; minor < KGSL_DEVICE_MAX; minor++) {
		if (kgsl_driver.devp[minor] == NULL) {
			kgsl_driver.devp[minor] = device;
			break;
		}
	}
	mutex_unlock(&kgsl_driver.devlock);

	if (minor == KGSL_DEVICE_MAX) {
		KGSL_CORE_ERR("minor devices exhausted\n");
		return -ENODEV;
	}

	/* Create the device */
	dev = MKDEV(MAJOR(kgsl_driver.major), minor);
	device->dev = device_create(kgsl_driver.class,
				    &device->pdev->dev,
				    dev, device,
				    device->name);

	if (IS_ERR(device->dev)) {
		mutex_lock(&kgsl_driver.devlock);
		kgsl_driver.devp[minor] = NULL;
		mutex_unlock(&kgsl_driver.devlock);
		ret = PTR_ERR(device->dev);
		KGSL_CORE_ERR("device_create(%s): %d\n", device->name, ret);
		return ret;
	}

	device->dev->dma_mask = &dma_mask;
	arch_setup_dma_ops(device->dev, 0, 0, NULL, false);

	dev_set_drvdata(&device->pdev->dev, device);
	return 0;
}

int kgsl_device_platform_probe(struct kgsl_device *device)
{
	int status = -EINVAL;
	struct resource *res;
	int cpu;

	status = _register_device(device);
	if (status)
		return status;

	/* Initialize logging first, so that failures below actually print. */
	kgsl_device_debugfs_init(device);

	/* Disable the sparse ioctl invocation as they are not used */
	device->flags &= ~KGSL_FLAG_SPARSE;

	status = kgsl_pwrctrl_init(device);
	if (status)
		goto error;

	/*
	 * Check if a shadermemname is defined, and then get shader memory
	 * details including shader memory starting physical address
	 * and shader memory length
	 */
	if (device->shadermemname != NULL) {
		res = platform_get_resource_byname(device->pdev, IORESOURCE_MEM,
						device->shadermemname);

		if (res == NULL) {
			KGSL_DRV_WARN(device,
			"Shader memory: platform_get_resource_byname failed\n");
		}

		else {
			device->shader_mem_phys = res->start;
			device->shader_mem_len = resource_size(res);
		}

		if (!devm_request_mem_region(device->dev,
					device->shader_mem_phys,
					device->shader_mem_len,
						device->name)) {
			KGSL_DRV_WARN(device, "request_mem_region_failed\n");
		}
	}

	if (!devm_request_mem_region(device->dev, device->reg_phys,
				device->reg_len, device->name)) {
		KGSL_DRV_ERR(device, "request_mem_region failed\n");
		status = -ENODEV;
		goto error_pwrctrl_close;
	}

	device->reg_virt = devm_ioremap(device->dev, device->reg_phys,
					device->reg_len);

	if (device->reg_virt == NULL) {
		KGSL_DRV_ERR(device, "ioremap failed\n");
		status = -ENODEV;
		goto error_pwrctrl_close;
	}
	/*acquire interrupt */
	device->pwrctrl.interrupt_num =
		platform_get_irq_byname(device->pdev, device->pwrctrl.irq_name);

	if (device->pwrctrl.interrupt_num <= 0) {
		KGSL_DRV_ERR(device, "platform_get_irq_byname failed: %d\n",
					 device->pwrctrl.interrupt_num);
		status = -EINVAL;
		goto error_pwrctrl_close;
	}

	status = devm_request_irq(device->dev, device->pwrctrl.interrupt_num,
				  kgsl_irq_handler, IRQF_TRIGGER_HIGH,
				  device->name, device);
	if (status) {
		KGSL_DRV_ERR(device, "request_irq(%d) failed: %d\n",
			      device->pwrctrl.interrupt_num, status);
		goto error_pwrctrl_close;
	}
	disable_irq(device->pwrctrl.interrupt_num);

	KGSL_DRV_INFO(device,
		"dev_id %d regs phys 0x%08lx size 0x%08x\n",
		device->id, device->reg_phys, device->reg_len);

	rwlock_init(&device->context_lock);
	spin_lock_init(&device->submit_lock);

	setup_timer(&device->idle_timer, kgsl_timer, (unsigned long) device);

	status = kgsl_mmu_probe(device, kgsl_mmu_type);
	if (status != 0)
		goto error_pwrctrl_close;

	/* Check to see if our device can perform DMA correctly */
	status = dma_set_coherent_mask(&device->pdev->dev, KGSL_DMA_BIT_MASK);
	if (status)
		goto error_close_mmu;

	/* Initialize the memory pools */
	kgsl_init_page_pools(device->pdev);

	status = kgsl_allocate_global(device, &device->memstore,
		KGSL_MEMSTORE_SIZE, 0, KGSL_MEMDESC_CONTIG, "memstore");

	if (status != 0)
		goto error_close_mmu;

	/*
	 * The default request type PM_QOS_REQ_ALL_CORES is
	 * applicable to all CPU cores that are online and
	 * would have a power impact when there are more
	 * number of CPUs. PM_QOS_REQ_AFFINE_IRQ request
	 * type shall update/apply the vote only to that CPU to
	 * which IRQ's affinity is set to.
	 */
#ifdef CONFIG_SMP

	device->pwrctrl.pm_qos_req_dma.type = PM_QOS_REQ_AFFINE_IRQ;
	device->pwrctrl.pm_qos_req_dma.irq = device->pwrctrl.interrupt_num;

#endif
	pm_qos_add_request(&device->pwrctrl.pm_qos_req_dma,
				PM_QOS_CPU_DMA_LATENCY,
				PM_QOS_DEFAULT_VALUE);

	if (device->pwrctrl.l2pc_cpus_mask) {
		struct pm_qos_request *qos = &device->pwrctrl.l2pc_cpus_qos;

		qos->type = PM_QOS_REQ_AFFINE_CORES;

		cpumask_empty(&qos->cpus_affine);
		for_each_possible_cpu(cpu) {
			if ((1 << cpu) & device->pwrctrl.l2pc_cpus_mask)
				cpumask_set_cpu(cpu, &qos->cpus_affine);
		}

		pm_qos_add_request(&device->pwrctrl.l2pc_cpus_qos,
				PM_QOS_CPU_DMA_LATENCY,
				PM_QOS_DEFAULT_VALUE);
	}

	device->events_wq = alloc_workqueue("kgsl-events",
		WQ_UNBOUND | WQ_MEM_RECLAIM | WQ_SYSFS, 0);

	/* Initialize the snapshot engine */
	kgsl_device_snapshot_init(device);

	/* Initialize common sysfs entries */
	kgsl_pwrctrl_init_sysfs(device);

	return 0;

error_close_mmu:
	kgsl_mmu_close(device);
error_pwrctrl_close:
	kgsl_pwrctrl_close(device);
error:
	kgsl_device_debugfs_close(device);
	_unregister_device(device);
	return status;
}
EXPORT_SYMBOL(kgsl_device_platform_probe);

void kgsl_device_platform_remove(struct kgsl_device *device)
{
	destroy_workqueue(device->events_wq);

	kgsl_device_snapshot_close(device);

	kgsl_exit_page_pools();

	kgsl_pwrctrl_uninit_sysfs(device);

	pm_qos_remove_request(&device->pwrctrl.pm_qos_req_dma);
	if (device->pwrctrl.l2pc_cpus_mask)
		pm_qos_remove_request(&device->pwrctrl.l2pc_cpus_qos);

	idr_destroy(&device->context_idr);

	kgsl_free_global(device, &device->memstore);

	kgsl_mmu_close(device);

	kgsl_pwrctrl_close(device);

	kgsl_device_debugfs_close(device);
	_unregister_device(device);
}
EXPORT_SYMBOL(kgsl_device_platform_remove);

static void kgsl_core_exit(void)
{
	kgsl_events_exit();
	kgsl_core_debugfs_close();

	/*
	 * We call kgsl_sharedmem_uninit_sysfs() and device_unregister()
	 * only if kgsl_driver.virtdev has been populated.
	 * We check at least one member of kgsl_driver.virtdev to
	 * see if it is not NULL (and thus, has been populated).
	 */
	if (kgsl_driver.virtdev.class) {
		kgsl_sharedmem_uninit_sysfs();
		device_unregister(&kgsl_driver.virtdev);
	}

	if (kgsl_driver.class) {
		class_destroy(kgsl_driver.class);
		kgsl_driver.class = NULL;
	}

	kgsl_drawobjs_cache_exit();

	kgsl_memfree_exit();
	unregister_chrdev_region(kgsl_driver.major, KGSL_DEVICE_MAX);
}

static int __init kgsl_core_init(void)
{
	int result = 0;
	struct sched_param param = { .sched_priority = 2 };

	/* alloc major and minor device numbers */
	result = alloc_chrdev_region(&kgsl_driver.major, 0, KGSL_DEVICE_MAX,
		"kgsl");

	if (result < 0) {

		KGSL_CORE_ERR("alloc_chrdev_region failed err = %d\n", result);
		goto err;
	}

	cdev_init(&kgsl_driver.cdev, &kgsl_fops);
	kgsl_driver.cdev.owner = THIS_MODULE;
	kgsl_driver.cdev.ops = &kgsl_fops;
	result = cdev_add(&kgsl_driver.cdev, MKDEV(MAJOR(kgsl_driver.major), 0),
		       KGSL_DEVICE_MAX);

	if (result) {
		KGSL_CORE_ERR("kgsl: cdev_add() failed, dev_num= %d,result= %d\n",
				kgsl_driver.major, result);
		goto err;
	}

	kgsl_driver.class = class_create(THIS_MODULE, "kgsl");

	if (IS_ERR(kgsl_driver.class)) {
		result = PTR_ERR(kgsl_driver.class);
		KGSL_CORE_ERR("failed to create class for kgsl");
		goto err;
	}

	/*
	 * Make a virtual device for managing core related things
	 * in sysfs
	 */
	kgsl_driver.virtdev.class = kgsl_driver.class;
	dev_set_name(&kgsl_driver.virtdev, "kgsl");
	result = device_register(&kgsl_driver.virtdev);
	if (result) {
		KGSL_CORE_ERR("driver_register failed\n");
		goto err;
	}

	/* Make kobjects in the virtual device for storing statistics */

	kgsl_driver.ptkobj =
	  kobject_create_and_add("pagetables",
				 &kgsl_driver.virtdev.kobj);

	kgsl_driver.prockobj =
		kobject_create_and_add("proc",
				       &kgsl_driver.virtdev.kobj);

	kgsl_core_debugfs_init();

	kgsl_sharedmem_init_sysfs();

	INIT_LIST_HEAD(&kgsl_driver.process_list);

	INIT_LIST_HEAD(&kgsl_driver.pagetable_list);

	kgsl_driver.workqueue = alloc_workqueue("kgsl-workqueue",
		WQ_UNBOUND | WQ_MEM_RECLAIM | WQ_SYSFS, 0);

	kgsl_driver.mem_workqueue = alloc_workqueue("kgsl-mementry",
		WQ_UNBOUND | WQ_MEM_RECLAIM, 0);

	kthread_init_worker(&kgsl_driver.worker);

	kgsl_driver.worker_thread = kthread_run(kthread_worker_fn,
		&kgsl_driver.worker, "kgsl_worker_thread");

	if (IS_ERR(kgsl_driver.worker_thread)) {
		pr_err("unable to start kgsl thread\n");
		goto err;
	}

	sched_setscheduler(kgsl_driver.worker_thread, SCHED_FIFO, &param);

	kgsl_events_init();

	result = kgsl_drawobjs_cache_init();
	if (result)
		goto err;

	kgsl_memfree_init();

	return 0;

err:
	kgsl_core_exit();
	return result;
}

module_init(kgsl_core_init);
module_exit(kgsl_core_exit);

MODULE_DESCRIPTION("MSM GPU driver");
MODULE_LICENSE("GPL v2");<|MERGE_RESOLUTION|>--- conflicted
+++ resolved
@@ -2402,16 +2402,12 @@
 		entry->memdesc.gpuaddr = (uint64_t) hostptr;
 	}
 
-<<<<<<< HEAD
-	return memdesc_sg_virt(&entry->memdesc, hostptr);
-=======
 	ret = memdesc_sg_virt(&entry->memdesc, hostptr);
 
 	if (ret && kgsl_memdesc_use_cpu_map(&entry->memdesc))
 		kgsl_mmu_put_gpuaddr(&entry->memdesc);
 
 	return ret;
->>>>>>> cfa96800
 }
 
 #ifdef CONFIG_DMA_SHARED_BUFFER
