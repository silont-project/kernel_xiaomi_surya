--- conflicted
+++ resolved
@@ -662,18 +662,6 @@
 
 	spin_lock_irqsave(&drvdata->spinlock, flags);
 
-<<<<<<< HEAD
-	if (drvdata->enable) {
-		/* There is no point in reading a TMC in HW FIFO mode */
-		mode = readl_relaxed(drvdata->base + TMC_MODE);
-		if (mode != TMC_MODE_CIRCULAR_BUFFER) {
-			spin_unlock_irqrestore(&drvdata->spinlock, flags);
-			return -EINVAL;
-		}
-	}
-
-=======
->>>>>>> 954b37d9
 	/* Re-enable the TMC if need be */
 	if (drvdata->mode == CS_MODE_SYSFS) {
 		/* There is no point in reading a TMC in HW FIFO mode */
