--- conflicted
+++ resolved
@@ -477,21 +477,6 @@
 	  be called dm-verity.
 
 	  If unsure, say N.
-
-config DM_VERITY_HASH_PREFETCH_MIN_SIZE_128
-	bool "Prefetch size 128"
-
-config DM_VERITY_HASH_PREFETCH_MIN_SIZE
-	int "Verity hash prefetch minimum size"
-	depends on DM_VERITY
-	range 1 4096
-	default 128 if DM_VERITY_HASH_PREFETCH_MIN_SIZE_128
-	default 1
-	---help---
-	  This sets minimum number of hash blocks to prefetch for dm-verity.
-	  For devices like eMMC, having larger prefetch size like 128 can improve
-	  performance with increased memory consumption for keeping more hashes
-	  in RAM.
 
 config DM_VERITY_FEC
 	bool "Verity forward error correction support"
@@ -592,11 +577,8 @@
 	depends on KEYS
 	depends on ASYMMETRIC_KEY_TYPE
 	depends on ASYMMETRIC_PUBLIC_KEY_SUBTYPE
-<<<<<<< HEAD
 	depends on MD_LINEAR=y
 	select DM_VERITY_HASH_PREFETCH_MIN_SIZE_128
-=======
->>>>>>> 5564e263
 	---help---
 	  This device-mapper target is virtually a VERITY target. This
 	  target is setup by reading the metadata contents piggybacked
