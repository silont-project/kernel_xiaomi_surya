--- conflicted
+++ resolved
@@ -431,11 +431,7 @@
 	if (!host_ctx->auto_pil_disable) {
 		ret = wait_for_completion_timeout(
 			&host_ctx->fw_shutdown_done, NW_RSC_TIMEOUT_MS);
-<<<<<<< HEAD
-		if (!ret)
-=======
 		if (!ret) {
->>>>>>> 6404500c
 			NPU_ERR("Wait for fw shutdown timedout\n");
 			ret = -ETIMEDOUT;
 			goto fail;
@@ -723,7 +719,6 @@
 	if (!host_ctx->misc_cmd_cache) {
 		NPU_ERR("Failed to create misc_cmd_cache\n");
 		ret = -ENOMEM;
-<<<<<<< HEAD
 		goto fail;
 	}
 
@@ -742,26 +737,6 @@
 		goto fail;
 	}
 
-=======
-		goto fail;
-	}
-
-	host_ctx->stats_buf_cache = kmem_cache_create(
-		"stats_buf_cache", NPU_MAX_STATS_BUF_SIZE, 0, 0, NULL);
-	if (!host_ctx->stats_buf_cache) {
-		NPU_ERR("Failed to create stats_buf_cache\n");
-		ret = -ENOMEM;
-		goto fail;
-	}
-
-	host_ctx->ipc_msg_buf = kzalloc(NPU_IPC_BUF_LENGTH, GFP_KERNEL);
-	if (!host_ctx->ipc_msg_buf) {
-		NPU_ERR("Failed to allocate ipc buffer\n");
-		ret = -ENOMEM;
-		goto fail;
-	}
-
->>>>>>> 6404500c
 	INIT_LIST_HEAD(&host_ctx->misc_cmd_list);
 	host_ctx->auto_pil_disable = false;
 
@@ -2388,10 +2363,6 @@
 			goto retry;
 		}
 
-<<<<<<< HEAD
-		npu_dump_debug_info(npu_dev);
-=======
->>>>>>> 6404500c
 		ret = -ETIMEDOUT;
 		goto free_load_cmd;
 	}
@@ -2412,21 +2383,6 @@
 
 	return ret;
 
-<<<<<<< HEAD
-error_load_network:
-	NPU_DBG("Unload network %lld\n", network->id);
-	/* send NPU_IPC_CMD_UNLOAD command to fw */
-	unload_packet.header.cmd_type = NPU_IPC_CMD_UNLOAD;
-	unload_packet.header.size = sizeof(struct ipc_cmd_unload_pkt);
-	unload_packet.header.trans_id =
-		atomic_add_return(1, &host_ctx->ipc_trans_id);
-	unload_packet.header.flags = 0;
-	unload_packet.network_hdl = (uint32_t)network->network_hdl;
-	npu_send_network_cmd(npu_dev, network, &unload_packet, NULL);
-	/* wait 200 ms to make sure fw has processed this command */
-	msleep(200);
-=======
->>>>>>> 6404500c
 free_load_cmd:
 	npu_dequeue_network_cmd(network, load_cmd);
 	npu_free_network_cmd(host_ctx, load_cmd);
@@ -2551,10 +2507,6 @@
 			goto retry;
 		}
 
-<<<<<<< HEAD
-		npu_dump_debug_info(npu_dev);
-=======
->>>>>>> 6404500c
 		ret = -ETIMEDOUT;
 		goto free_unload_cmd;
 	}
@@ -2729,10 +2681,6 @@
 			goto retry;
 		}
 
-<<<<<<< HEAD
-		npu_dump_debug_info(npu_dev);
-=======
->>>>>>> 6404500c
 		ret = -ETIMEDOUT;
 		goto free_exec_packet;
 	}
@@ -2741,7 +2689,6 @@
 	if (ret) {
 		NPU_ERR("execution failed %d\n", ret);
 		goto free_exec_cmd;
-<<<<<<< HEAD
 	}
 
 	exec_ioctl->stats_buf_size = exec_cmd->stats_buf_size;
@@ -2753,19 +2700,6 @@
 		exec_ioctl->stats_buf_size = 0;
 	}
 
-=======
-	}
-
-	exec_ioctl->stats_buf_size = exec_cmd->stats_buf_size;
-	if (copy_to_user(
-		(void __user *)exec_ioctl->stats_buf_addr,
-		exec_cmd->stats_buf,
-		exec_ioctl->stats_buf_size)) {
-		NPU_ERR("copy stats to user failed\n");
-		exec_ioctl->stats_buf_size = 0;
-	}
-
->>>>>>> 6404500c
 free_exec_cmd:
 	npu_dequeue_network_cmd(network, exec_cmd);
 	npu_free_network_cmd(host_ctx, exec_cmd);
