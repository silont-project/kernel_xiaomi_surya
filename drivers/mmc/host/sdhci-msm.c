/*
 * drivers/mmc/host/sdhci-msm.c - Qualcomm Technologies, Inc. MSM SDHCI Platform
 * driver source file
 *
 * Copyright (c) 2012-2020, The Linux Foundation. All rights reserved.
 *
 * This program is free software; you can redistribute it and/or modify
 * it under the terms of the GNU General Public License version 2 and
 * only version 2 as published by the Free Software Foundation.
 *
 * This program is distributed in the hope that it will be useful,
 * but WITHOUT ANY WARRANTY; without even the implied warranty of
 * MERCHANTABILITY or FITNESS FOR A PARTICULAR PURPOSE.  See the
 * GNU General Public License for more details.
 *
 */

#include <linux/module.h>
#include <linux/mmc/host.h>
#include <linux/mmc/card.h>
#include <linux/mmc/sdio_func.h>
#include <linux/gfp.h>
#include <linux/of.h>
#include <linux/of_device.h>
#include <linux/of_gpio.h>
#include <linux/regulator/consumer.h>
#include <linux/types.h>
#include <linux/input.h>
#include <linux/platform_device.h>
#include <linux/wait.h>
#include <linux/io.h>
#include <linux/delay.h>
#include <linux/scatterlist.h>
#include <linux/slab.h>
#include <linux/mmc/slot-gpio.h>
#include <linux/dma-mapping.h>
#include <linux/iopoll.h>
#include <linux/pinctrl/consumer.h>
#include <linux/iopoll.h>
#include <linux/msm-bus.h>
#include <linux/pm_runtime.h>
#include <trace/events/mmc.h>

#include "sdhci-msm.h"
#include "cmdq_hci.h"
#include "cmdq_hci-crypto-qti.h"

#define QOS_REMOVE_DELAY_MS	10
#define CORE_POWER		0x0
#define CORE_SW_RST		(1 << 7)

#define SDHCI_VER_100		0x2B

#define CORE_VERSION_STEP_MASK		0x0000FFFF
#define CORE_VERSION_MINOR_MASK		0x0FFF0000
#define CORE_VERSION_MINOR_SHIFT	16
#define CORE_VERSION_MAJOR_MASK		0xF0000000
#define CORE_VERSION_MAJOR_SHIFT	28
#define CORE_VERSION_TARGET_MASK	0x000000FF
#define SDHCI_MSM_VER_420               0x49

#define SWITCHABLE_SIGNALLING_VOL	(1 << 29)

#define CORE_VERSION_MAJOR_MASK		0xF0000000
#define CORE_VERSION_MAJOR_SHIFT	28

#define CORE_HC_MODE		0x78
#define HC_MODE_EN		0x1
#define FF_CLK_SW_RST_DIS	(1 << 13)

#define CORE_PWRCTL_BUS_OFF	0x01
#define CORE_PWRCTL_BUS_ON	(1 << 1)
#define CORE_PWRCTL_IO_LOW	(1 << 2)
#define CORE_PWRCTL_IO_HIGH	(1 << 3)

#define CORE_PWRCTL_BUS_SUCCESS	0x01
#define CORE_PWRCTL_BUS_FAIL	(1 << 1)
#define CORE_PWRCTL_IO_SUCCESS	(1 << 2)
#define CORE_PWRCTL_IO_FAIL	(1 << 3)

#define INT_MASK		0xF
#define MAX_PHASES		16

#define CORE_CMD_DAT_TRACK_SEL	(1 << 0)
#define CORE_DLL_EN		(1 << 16)
#define CORE_CDR_EN		(1 << 17)
#define CORE_CK_OUT_EN		(1 << 18)
#define CORE_CDR_EXT_EN		(1 << 19)
#define CORE_DLL_PDN		(1 << 29)
#define CORE_DLL_RST		(1 << 30)

#define CORE_DLL_LOCK		(1 << 7)
#define CORE_DDR_DLL_LOCK	(1 << 11)

#define CORE_CLK_PWRSAVE		(1 << 1)
#define CORE_VNDR_SPEC_ADMA_ERR_SIZE_EN	(1 << 7)
#define CORE_HC_MCLK_SEL_DFLT		(2 << 8)
#define CORE_HC_MCLK_SEL_HS400		(3 << 8)
#define CORE_HC_MCLK_SEL_MASK		(3 << 8)
#define CORE_HC_AUTO_CMD21_EN		(1 << 6)
#define CORE_IO_PAD_PWR_SWITCH_EN	(1 << 15)
#define CORE_IO_PAD_PWR_SWITCH	(1 << 16)
#define CORE_HC_SELECT_IN_EN	(1 << 18)
#define CORE_HC_SELECT_IN_HS400	(6 << 19)
#define CORE_HC_SELECT_IN_MASK	(7 << 19)
#define CORE_VENDOR_SPEC_POR_VAL	0xA1C

#define HC_SW_RST_WAIT_IDLE_DIS	(1 << 20)
#define HC_SW_RST_REQ (1 << 21)
#define CORE_ONE_MID_EN     (1 << 25)

#define CORE_8_BIT_SUPPORT		(1 << 18)
#define CORE_3_3V_SUPPORT		(1 << 24)
#define CORE_3_0V_SUPPORT		(1 << 25)
#define CORE_1_8V_SUPPORT		(1 << 26)
#define CORE_SYS_BUS_SUPPORT_64_BIT	BIT(28)

#define CORE_CSR_CDC_CTLR_CFG0		0x130
#define CORE_SW_TRIG_FULL_CALIB		(1 << 16)
#define CORE_HW_AUTOCAL_ENA		(1 << 17)

#define CORE_CSR_CDC_CTLR_CFG1		0x134
#define CORE_CSR_CDC_CAL_TIMER_CFG0	0x138
#define CORE_TIMER_ENA			(1 << 16)

#define CORE_CSR_CDC_CAL_TIMER_CFG1	0x13C
#define CORE_CSR_CDC_REFCOUNT_CFG	0x140
#define CORE_CSR_CDC_COARSE_CAL_CFG	0x144
#define CORE_CDC_OFFSET_CFG		0x14C
#define CORE_CSR_CDC_DELAY_CFG		0x150
#define CORE_CDC_SLAVE_DDA_CFG		0x160
#define CORE_CSR_CDC_STATUS0		0x164
#define CORE_CALIBRATION_DONE		(1 << 0)

#define CORE_CDC_ERROR_CODE_MASK	0x7000000

#define CQ_CMD_DBG_RAM	                0x110
#define CQ_CMD_DBG_RAM_WA               0x150
#define CQ_CMD_DBG_RAM_OL               0x154

#define CORE_CSR_CDC_GEN_CFG		0x178
#define CORE_CDC_SWITCH_BYPASS_OFF	(1 << 0)
#define CORE_CDC_SWITCH_RC_EN		(1 << 1)

#define CORE_CDC_T4_DLY_SEL		(1 << 0)
#define CORE_CMDIN_RCLK_EN		(1 << 1)
#define CORE_START_CDC_TRAFFIC		(1 << 6)

#define CORE_PWRSAVE_DLL	(1 << 3)
#define CORE_FIFO_ALT_EN	(1 << 10)
#define CORE_CMDEN_HS400_INPUT_MASK_CNT (1 << 13)

#define CORE_DDR_CAL_EN		(1 << 0)
#define CORE_FLL_CYCLE_CNT	(1 << 18)
#define CORE_DLL_CLOCK_DISABLE	(1 << 21)

#define DDR_CONFIG_POR_VAL		0x80040873
#define DLL_USR_CTL_POR_VAL		0x10800
#define ENABLE_DLL_LOCK_STATUS		(1 << 26)
#define FINE_TUNE_MODE_EN		(1 << 27)
#define BIAS_OK_SIGNAL			(1 << 29)
#define DLL_CONFIG_3_POR_VAL		0x10

/* 512 descriptors */
#define SDHCI_MSM_MAX_SEGMENTS  (1 << 9)
#define SDHCI_MSM_MMC_CLK_GATE_DELAY	200 /* msecs */

#define CORE_FREQ_100MHZ	(100 * 1000 * 1000)
#define TCXO_FREQ		19200000

#define INVALID_TUNING_PHASE	-1
#define sdhci_is_valid_gpio_wakeup_int(_h) ((_h)->pdata->sdiowakeup_irq >= 0)

#define NUM_TUNING_PHASES		16
#define MAX_DRV_TYPES_SUPPORTED_HS200	4
#define MSM_AUTOSUSPEND_DELAY_MS 100

#define RCLK_TOGGLE 0x2

struct sdhci_msm_offset {
	u32 CORE_MCI_DATA_CNT;
	u32 CORE_MCI_STATUS;
	u32 CORE_MCI_FIFO_CNT;
	u32 CORE_MCI_VERSION;
	u32 CORE_GENERICS;
	u32 CORE_TESTBUS_CONFIG;
	u32 CORE_TESTBUS_SEL2_BIT;
	u32 CORE_TESTBUS_ENA;
	u32 CORE_TESTBUS_SEL2;
	u32 CORE_PWRCTL_STATUS;
	u32 CORE_PWRCTL_MASK;
	u32 CORE_PWRCTL_CLEAR;
	u32 CORE_PWRCTL_CTL;
	u32 CORE_SDCC_DEBUG_REG;
	u32 CORE_DLL_CONFIG;
	u32 CORE_DLL_STATUS;
	u32 CORE_VENDOR_SPEC;
	u32 CORE_VENDOR_SPEC_ADMA_ERR_ADDR0;
	u32 CORE_VENDOR_SPEC_ADMA_ERR_ADDR1;
	u32 CORE_VENDOR_SPEC_FUNC2;
	u32 CORE_VENDOR_SPEC_CAPABILITIES0;
	u32 CORE_DDR_200_CFG;
	u32 CORE_VENDOR_SPEC3;
	u32 CORE_DLL_CONFIG_2;
	u32 CORE_DLL_CONFIG_3;
	u32 CORE_DDR_CONFIG;
	u32 CORE_DDR_CONFIG_OLD; /* Applcable to sddcc minor ver < 0x49 only */
	u32 CORE_DLL_USR_CTL; /* Present on SDCC5.1 onwards */
};

struct sdhci_msm_offset sdhci_msm_offset_mci_removed = {
	.CORE_MCI_DATA_CNT = 0x35C,
	.CORE_MCI_STATUS = 0x324,
	.CORE_MCI_FIFO_CNT = 0x308,
	.CORE_MCI_VERSION = 0x318,
	.CORE_GENERICS = 0x320,
	.CORE_TESTBUS_CONFIG = 0x32C,
	.CORE_TESTBUS_SEL2_BIT = 3,
	.CORE_TESTBUS_ENA = (1 << 31),
	.CORE_TESTBUS_SEL2 = (1 << 3),
	.CORE_PWRCTL_STATUS = 0x240,
	.CORE_PWRCTL_MASK = 0x244,
	.CORE_PWRCTL_CLEAR = 0x248,
	.CORE_PWRCTL_CTL = 0x24C,
	.CORE_SDCC_DEBUG_REG = 0x358,
	.CORE_DLL_CONFIG = 0x200,
	.CORE_DLL_STATUS = 0x208,
	.CORE_VENDOR_SPEC = 0x20C,
	.CORE_VENDOR_SPEC_ADMA_ERR_ADDR0 = 0x214,
	.CORE_VENDOR_SPEC_ADMA_ERR_ADDR1 = 0x218,
	.CORE_VENDOR_SPEC_FUNC2 = 0x210,
	.CORE_VENDOR_SPEC_CAPABILITIES0 = 0x21C,
	.CORE_DDR_200_CFG = 0x224,
	.CORE_VENDOR_SPEC3 = 0x250,
	.CORE_DLL_CONFIG_2 = 0x254,
	.CORE_DLL_CONFIG_3 = 0x258,
	.CORE_DDR_CONFIG = 0x25C,
	.CORE_DLL_USR_CTL = 0x388,
};

struct sdhci_msm_offset sdhci_msm_offset_mci_present = {
	.CORE_MCI_DATA_CNT = 0x30,
	.CORE_MCI_STATUS = 0x34,
	.CORE_MCI_FIFO_CNT = 0x44,
	.CORE_MCI_VERSION = 0x050,
	.CORE_GENERICS = 0x70,
	.CORE_TESTBUS_CONFIG = 0x0CC,
	.CORE_TESTBUS_SEL2_BIT = 4,
	.CORE_TESTBUS_ENA = (1 << 3),
	.CORE_TESTBUS_SEL2 = (1 << 4),
	.CORE_PWRCTL_STATUS = 0xDC,
	.CORE_PWRCTL_MASK = 0xE0,
	.CORE_PWRCTL_CLEAR = 0xE4,
	.CORE_PWRCTL_CTL = 0xE8,
	.CORE_SDCC_DEBUG_REG = 0x124,
	.CORE_DLL_CONFIG = 0x100,
	.CORE_DLL_STATUS = 0x108,
	.CORE_VENDOR_SPEC = 0x10C,
	.CORE_VENDOR_SPEC_ADMA_ERR_ADDR0 = 0x114,
	.CORE_VENDOR_SPEC_ADMA_ERR_ADDR1 = 0x118,
	.CORE_VENDOR_SPEC_FUNC2 = 0x110,
	.CORE_VENDOR_SPEC_CAPABILITIES0 = 0x11C,
	.CORE_DDR_200_CFG = 0x184,
	.CORE_VENDOR_SPEC3 = 0x1B0,
	.CORE_DLL_CONFIG_2 = 0x1B4,
	.CORE_DLL_CONFIG_3 = 0x1B8,
	.CORE_DDR_CONFIG_OLD = 0x1B8, /* Applicable to sdcc minor ver < 0x49 */
	.CORE_DDR_CONFIG = 0x1BC,
};

u8 sdhci_msm_readb_relaxed(struct sdhci_host *host, u32 offset)
{
	struct sdhci_pltfm_host *pltfm_host = sdhci_priv(host);
	struct sdhci_msm_host *msm_host = pltfm_host->priv;
	void __iomem *base_addr;

	if (msm_host->mci_removed)
		base_addr = host->ioaddr;
	else
		base_addr = msm_host->core_mem;

	return readb_relaxed(base_addr + offset);
}

u32 sdhci_msm_readl_relaxed(struct sdhci_host *host, u32 offset)
{
	struct sdhci_pltfm_host *pltfm_host = sdhci_priv(host);
	struct sdhci_msm_host *msm_host = pltfm_host->priv;
	void __iomem *base_addr;

	if (msm_host->mci_removed)
		base_addr = host->ioaddr;
	else
		base_addr = msm_host->core_mem;

	return readl_relaxed(base_addr + offset);
}

void sdhci_msm_writeb_relaxed(u8 val, struct sdhci_host *host, u32 offset)
{
	struct sdhci_pltfm_host *pltfm_host = sdhci_priv(host);
	struct sdhci_msm_host *msm_host = pltfm_host->priv;
	void __iomem *base_addr;

	if (msm_host->mci_removed)
		base_addr = host->ioaddr;
	else
		base_addr = msm_host->core_mem;

	writeb_relaxed(val, base_addr + offset);
}

void sdhci_msm_writel_relaxed(u32 val, struct sdhci_host *host, u32 offset)
{
	struct sdhci_pltfm_host *pltfm_host = sdhci_priv(host);
	struct sdhci_msm_host *msm_host = pltfm_host->priv;
	void __iomem *base_addr;

	if (msm_host->mci_removed)
		base_addr = host->ioaddr;
	else
		base_addr = msm_host->core_mem;

	writel_relaxed(val, base_addr + offset);
}

/* Timeout value to avoid infinite waiting for pwr_irq */
#define MSM_PWR_IRQ_TIMEOUT_MS 5000

static const u32 tuning_block_64[] = {
	0x00FF0FFF, 0xCCC3CCFF, 0xFFCC3CC3, 0xEFFEFFFE,
	0xDDFFDFFF, 0xFBFFFBFF, 0xFF7FFFBF, 0xEFBDF777,
	0xF0FFF0FF, 0x3CCCFC0F, 0xCFCC33CC, 0xEEFFEFFF,
	0xFDFFFDFF, 0xFFBFFFDF, 0xFFF7FFBB, 0xDE7B7FF7
};

static const u32 tuning_block_128[] = {
	0xFF00FFFF, 0x0000FFFF, 0xCCCCFFFF, 0xCCCC33CC,
	0xCC3333CC, 0xFFFFCCCC, 0xFFFFEEFF, 0xFFEEEEFF,
	0xFFDDFFFF, 0xDDDDFFFF, 0xBBFFFFFF, 0xBBFFFFFF,
	0xFFFFFFBB, 0xFFFFFF77, 0x77FF7777, 0xFFEEDDBB,
	0x00FFFFFF, 0x00FFFFFF, 0xCCFFFF00, 0xCC33CCCC,
	0x3333CCCC, 0xFFCCCCCC, 0xFFEEFFFF, 0xEEEEFFFF,
	0xDDFFFFFF, 0xDDFFFFFF, 0xFFFFFFDD, 0xFFFFFFBB,
	0xFFFFBBBB, 0xFFFF77FF, 0xFF7777FF, 0xEEDDBB77
};

/* global to hold each slot instance for debug */
static struct sdhci_msm_host *sdhci_slot[2];

static int disable_slots;
/* root can write, others read */
module_param(disable_slots, int, 0644);

static bool nocmdq;
module_param(nocmdq, bool, 0644);

enum vdd_io_level {
	/* set vdd_io_data->low_vol_level */
	VDD_IO_LOW,
	/* set vdd_io_data->high_vol_level */
	VDD_IO_HIGH,
	/*
	 * set whatever there in voltage_level (third argument) of
	 * sdhci_msm_set_vdd_io_vol() function.
	 */
	VDD_IO_SET_LEVEL,
};

enum dll_init_context {
	DLL_INIT_NORMAL = 0,
	DLL_INIT_FROM_CX_COLLAPSE_EXIT,
};

static unsigned int sdhci_msm_get_sup_clk_rate(struct sdhci_host *host,
						u32 req_clk);

/* MSM platform specific tuning */
static inline int msm_dll_poll_ck_out_en(struct sdhci_host *host,
						u8 poll)
{
	int rc = 0;
	u32 wait_cnt = 50;
	u8 ck_out_en = 0;
	struct mmc_host *mmc = host->mmc;
	struct sdhci_pltfm_host *pltfm_host = sdhci_priv(host);
	struct sdhci_msm_host *msm_host = pltfm_host->priv;
	const struct sdhci_msm_offset *msm_host_offset =
					msm_host->offset;

	/* poll for CK_OUT_EN bit.  max. poll time = 50us */
	ck_out_en = !!(readl_relaxed(host->ioaddr +
		msm_host_offset->CORE_DLL_CONFIG) & CORE_CK_OUT_EN);

	while (ck_out_en != poll) {
		if (--wait_cnt == 0) {
			pr_err("%s: %s: CK_OUT_EN bit is not %d\n",
				mmc_hostname(mmc), __func__, poll);
			rc = -ETIMEDOUT;
			goto out;
		}
		udelay(1);

		ck_out_en = !!(readl_relaxed(host->ioaddr +
			msm_host_offset->CORE_DLL_CONFIG) & CORE_CK_OUT_EN);
	}
out:
	return rc;
}

/*
 * Enable CDR to track changes of DAT lines and adjust sampling
 * point according to voltage/temperature variations
 */
static int msm_enable_cdr_cm_sdc4_dll(struct sdhci_host *host)
{
	int rc = 0;
	u32 config;
	struct sdhci_pltfm_host *pltfm_host = sdhci_priv(host);
	struct sdhci_msm_host *msm_host = pltfm_host->priv;
	const struct sdhci_msm_offset *msm_host_offset =
					msm_host->offset;

	config = readl_relaxed(host->ioaddr +
		msm_host_offset->CORE_DLL_CONFIG);
	config |= CORE_CDR_EN;
	config &= ~(CORE_CDR_EXT_EN | CORE_CK_OUT_EN);
	writel_relaxed(config, host->ioaddr +
		msm_host_offset->CORE_DLL_CONFIG);

	rc = msm_dll_poll_ck_out_en(host, 0);
	if (rc)
		goto err;

	writel_relaxed((readl_relaxed(host->ioaddr +
		msm_host_offset->CORE_DLL_CONFIG) | CORE_CK_OUT_EN),
		host->ioaddr + msm_host_offset->CORE_DLL_CONFIG);

	rc = msm_dll_poll_ck_out_en(host, 1);
	if (rc)
		goto err;
	goto out;
err:
	pr_err("%s: %s: failed\n", mmc_hostname(host->mmc), __func__);
out:
	return rc;
}

static ssize_t store_auto_cmd21(struct device *dev, struct device_attribute
				*attr, const char *buf, size_t count)
{
	struct sdhci_host *host = dev_get_drvdata(dev);
	struct sdhci_pltfm_host *pltfm_host = sdhci_priv(host);
	struct sdhci_msm_host *msm_host = pltfm_host->priv;
	u32 tmp;
	unsigned long flags;

	if (!kstrtou32(buf, 0, &tmp)) {
		spin_lock_irqsave(&host->lock, flags);
		msm_host->en_auto_cmd21 = !!tmp;
		spin_unlock_irqrestore(&host->lock, flags);
	}
	return count;
}

static ssize_t show_auto_cmd21(struct device *dev,
			       struct device_attribute *attr, char *buf)
{
	struct sdhci_host *host = dev_get_drvdata(dev);
	struct sdhci_pltfm_host *pltfm_host = sdhci_priv(host);
	struct sdhci_msm_host *msm_host = pltfm_host->priv;

	return snprintf(buf, PAGE_SIZE, "%d\n", msm_host->en_auto_cmd21);
}

/* MSM auto-tuning handler */
static int sdhci_msm_config_auto_tuning_cmd(struct sdhci_host *host,
					    bool enable,
					    u32 type)
{
	int rc = 0;
	struct sdhci_pltfm_host *pltfm_host = sdhci_priv(host);
	struct sdhci_msm_host *msm_host = pltfm_host->priv;
	const struct sdhci_msm_offset *msm_host_offset =
					msm_host->offset;
	u32 val = 0;

	if (!msm_host->en_auto_cmd21)
		return 0;

	if (type == MMC_SEND_TUNING_BLOCK_HS200)
		val = CORE_HC_AUTO_CMD21_EN;
	else
		return 0;

	if (enable) {
		rc = msm_enable_cdr_cm_sdc4_dll(host);
		writel_relaxed(readl_relaxed(host->ioaddr +
			msm_host_offset->CORE_VENDOR_SPEC) | val,
			host->ioaddr + msm_host_offset->CORE_VENDOR_SPEC);
	} else {
		writel_relaxed(readl_relaxed(host->ioaddr +
			msm_host_offset->CORE_VENDOR_SPEC) & ~val,
			host->ioaddr + msm_host_offset->CORE_VENDOR_SPEC);
	}
	return rc;
}

static int msm_config_cm_dll_phase(struct sdhci_host *host, u8 phase)
{
	int rc = 0;
	struct sdhci_pltfm_host *pltfm_host = sdhci_priv(host);
	struct sdhci_msm_host *msm_host = pltfm_host->priv;
	const struct sdhci_msm_offset *msm_host_offset =
					msm_host->offset;
	u8 grey_coded_phase_table[] = {0x0, 0x1, 0x3, 0x2, 0x6, 0x7, 0x5, 0x4,
					0xC, 0xD, 0xF, 0xE, 0xA, 0xB, 0x9,
					0x8};
	unsigned long flags;
	u32 config;
	struct mmc_host *mmc = host->mmc;

	pr_debug("%s: Enter %s\n", mmc_hostname(mmc), __func__);
	spin_lock_irqsave(&host->lock, flags);

	config = readl_relaxed(host->ioaddr +
		msm_host_offset->CORE_DLL_CONFIG);
	config &= ~(CORE_CDR_EN | CORE_CK_OUT_EN);
	config |= (CORE_CDR_EXT_EN | CORE_DLL_EN);
	writel_relaxed(config, host->ioaddr +
		msm_host_offset->CORE_DLL_CONFIG);

	/* Wait until CK_OUT_EN bit of DLL_CONFIG register becomes '0' */
	rc = msm_dll_poll_ck_out_en(host, 0);
	if (rc)
		goto err_out;

	/*
	 * Write the selected DLL clock output phase (0 ... 15)
	 * to CDR_SELEXT bit field of DLL_CONFIG register.
	 */
	writel_relaxed(((readl_relaxed(host->ioaddr +
			msm_host_offset->CORE_DLL_CONFIG)
			& ~(0xF << 20))
			| (grey_coded_phase_table[phase] << 20)),
			host->ioaddr + msm_host_offset->CORE_DLL_CONFIG);

	/* Set CK_OUT_EN bit of DLL_CONFIG register to 1. */
	writel_relaxed((readl_relaxed(host->ioaddr +
		msm_host_offset->CORE_DLL_CONFIG) | CORE_CK_OUT_EN),
		host->ioaddr + msm_host_offset->CORE_DLL_CONFIG);

	/* Wait until CK_OUT_EN bit of DLL_CONFIG register becomes '1' */
	rc = msm_dll_poll_ck_out_en(host, 1);
	if (rc)
		goto err_out;

	config = readl_relaxed(host->ioaddr +
		msm_host_offset->CORE_DLL_CONFIG);
	config |= CORE_CDR_EN;
	config &= ~CORE_CDR_EXT_EN;
	writel_relaxed(config, host->ioaddr +
		msm_host_offset->CORE_DLL_CONFIG);
	goto out;

err_out:
	pr_err("%s: %s: Failed to set DLL phase: %d\n",
		mmc_hostname(mmc), __func__, phase);
out:
	spin_unlock_irqrestore(&host->lock, flags);
	pr_debug("%s: Exit %s\n", mmc_hostname(mmc), __func__);
	return rc;
}

/*
 * Find out the greatest range of consecuitive selected
 * DLL clock output phases that can be used as sampling
 * setting for SD3.0 UHS-I card read operation (in SDR104
 * timing mode) or for eMMC4.5 card read operation (in
 * HS400/HS200 timing mode).
 * Select the 3/4 of the range and configure the DLL with the
 * selected DLL clock output phase.
 */

static int msm_find_most_appropriate_phase(struct sdhci_host *host,
				u8 *phase_table, u8 total_phases)
{
	int ret;
	u8 ranges[MAX_PHASES][MAX_PHASES] = { {0}, {0} };
	u8 phases_per_row[MAX_PHASES] = {0};
	int row_index = 0, col_index = 0, selected_row_index = 0, curr_max = 0;
	int i, cnt, phase_0_raw_index = 0, phase_15_raw_index = 0;
	bool phase_0_found = false, phase_15_found = false;
	struct mmc_host *mmc = host->mmc;

	pr_debug("%s: Enter %s\n", mmc_hostname(mmc), __func__);
	if (!total_phases || (total_phases > MAX_PHASES)) {
		pr_err("%s: %s: invalid argument: total_phases=%d\n",
			mmc_hostname(mmc), __func__, total_phases);
		return -EINVAL;
	}

	for (cnt = 0; cnt < total_phases; cnt++) {
		ranges[row_index][col_index] = phase_table[cnt];
		phases_per_row[row_index] += 1;
		col_index++;

		if ((cnt + 1) == total_phases) {
			continue;
		/* check if next phase in phase_table is consecutive or not */
		} else if ((phase_table[cnt] + 1) != phase_table[cnt + 1]) {
			row_index++;
			col_index = 0;
		}
	}

	if (row_index >= MAX_PHASES)
		return -EINVAL;

	/* Check if phase-0 is present in first valid window? */
	if (!ranges[0][0]) {
		phase_0_found = true;
		phase_0_raw_index = 0;
		/* Check if cycle exist between 2 valid windows */
		for (cnt = 1; cnt <= row_index; cnt++) {
			if (phases_per_row[cnt]) {
				for (i = 0; i < phases_per_row[cnt]; i++) {
					if (ranges[cnt][i] == 15) {
						phase_15_found = true;
						phase_15_raw_index = cnt;
						break;
					}
				}
			}
		}
	}

	/* If 2 valid windows form cycle then merge them as single window */
	if (phase_0_found && phase_15_found) {
		/* number of phases in raw where phase 0 is present */
		u8 phases_0 = phases_per_row[phase_0_raw_index];
		/* number of phases in raw where phase 15 is present */
		u8 phases_15 = phases_per_row[phase_15_raw_index];

		if (phases_0 + phases_15 >= MAX_PHASES)
			/*
			 * If there are more than 1 phase windows then total
			 * number of phases in both the windows should not be
			 * more than or equal to MAX_PHASES.
			 */
			return -EINVAL;

		/* Merge 2 cyclic windows */
		i = phases_15;
		for (cnt = 0; cnt < phases_0; cnt++) {
			ranges[phase_15_raw_index][i] =
				ranges[phase_0_raw_index][cnt];
			if (++i >= MAX_PHASES)
				break;
		}

		phases_per_row[phase_0_raw_index] = 0;
		phases_per_row[phase_15_raw_index] = phases_15 + phases_0;
	}

	for (cnt = 0; cnt <= row_index; cnt++) {
		if (phases_per_row[cnt] > curr_max) {
			curr_max = phases_per_row[cnt];
			selected_row_index = cnt;
		}
	}

	i = ((curr_max * 3) / 4);
	if (i)
		i--;

	ret = (int)ranges[selected_row_index][i];

	if (ret >= MAX_PHASES) {
		ret = -EINVAL;
		pr_err("%s: %s: invalid phase selected=%d\n",
			mmc_hostname(mmc), __func__, ret);
	}

	pr_debug("%s: Exit %s\n", mmc_hostname(mmc), __func__);
	return ret;
}

static inline void msm_cm_dll_set_freq(struct sdhci_host *host)
{
	u32 mclk_freq = 0;
	struct sdhci_pltfm_host *pltfm_host = sdhci_priv(host);
	struct sdhci_msm_host *msm_host = pltfm_host->priv;
	const struct sdhci_msm_offset *msm_host_offset =
					msm_host->offset;

	/* Program the MCLK value to MCLK_FREQ bit field */
	if (host->clock <= 112000000)
		mclk_freq = 0;
	else if (host->clock <= 125000000)
		mclk_freq = 1;
	else if (host->clock <= 137000000)
		mclk_freq = 2;
	else if (host->clock <= 150000000)
		mclk_freq = 3;
	else if (host->clock <= 162000000)
		mclk_freq = 4;
	else if (host->clock <= 175000000)
		mclk_freq = 5;
	else if (host->clock <= 187000000)
		mclk_freq = 6;
	else if (host->clock <= 208000000)
		mclk_freq = 7;

	writel_relaxed(((readl_relaxed(host->ioaddr +
			msm_host_offset->CORE_DLL_CONFIG)
			& ~(7 << 24)) | (mclk_freq << 24)),
			host->ioaddr + msm_host_offset->CORE_DLL_CONFIG);
}

/* Initialize the DLL (Programmable Delay Line ) */
static int msm_init_cm_dll(struct sdhci_host *host,
				enum dll_init_context init_context)
{
	struct sdhci_pltfm_host *pltfm_host = sdhci_priv(host);
	struct sdhci_msm_host *msm_host = pltfm_host->priv;
	const struct sdhci_msm_offset *msm_host_offset =
					msm_host->offset;
	struct mmc_host *mmc = host->mmc;
	int rc = 0;
	unsigned long flags;
	u32 wait_cnt;
	bool prev_pwrsave, curr_pwrsave;

	pr_debug("%s: Enter %s\n", mmc_hostname(mmc), __func__);
	spin_lock_irqsave(&host->lock, flags);
	prev_pwrsave = !!(readl_relaxed(host->ioaddr +
		msm_host_offset->CORE_VENDOR_SPEC) & CORE_CLK_PWRSAVE);
	curr_pwrsave = prev_pwrsave;
	/*
	 * Make sure that clock is always enabled when DLL
	 * tuning is in progress. Keeping PWRSAVE ON may
	 * turn off the clock. So let's disable the PWRSAVE
	 * here and re-enable it once tuning is completed.
	 */
	if (prev_pwrsave) {
		writel_relaxed((readl_relaxed(host->ioaddr +
			msm_host_offset->CORE_VENDOR_SPEC)
			& ~CORE_CLK_PWRSAVE), host->ioaddr +
			msm_host_offset->CORE_VENDOR_SPEC);
		curr_pwrsave = false;
	}

	if (msm_host->use_updated_dll_reset) {
		/* Disable the DLL clock */
		writel_relaxed((readl_relaxed(host->ioaddr +
				msm_host_offset->CORE_DLL_CONFIG)
				& ~CORE_CK_OUT_EN), host->ioaddr +
				msm_host_offset->CORE_DLL_CONFIG);

		writel_relaxed((readl_relaxed(host->ioaddr +
				msm_host_offset->CORE_DLL_CONFIG_2)
				| CORE_DLL_CLOCK_DISABLE), host->ioaddr +
				msm_host_offset->CORE_DLL_CONFIG_2);
	}

	/* Write 1 to DLL_RST bit of DLL_CONFIG register */
	writel_relaxed((readl_relaxed(host->ioaddr +
		msm_host_offset->CORE_DLL_CONFIG) | CORE_DLL_RST),
		host->ioaddr + msm_host_offset->CORE_DLL_CONFIG);

	/* Write 1 to DLL_PDN bit of DLL_CONFIG register */
	writel_relaxed((readl_relaxed(host->ioaddr +
		msm_host_offset->CORE_DLL_CONFIG) | CORE_DLL_PDN),
		host->ioaddr + msm_host_offset->CORE_DLL_CONFIG);

	if (msm_host->use_updated_dll_reset) {
		u32 mclk_freq = 0;
		u32 actual_clk = sdhci_msm_get_sup_clk_rate(host, host->clock);

		/*
		 * Only configure the mclk_freq in normal DLL init
		 * context. If the DLL init is coming from
		 * CX Collapse Exit context, the host->clock may be zero.
		 * The DLL_CONFIG_2 register has already been restored to
		 * proper value prior to getting here.
		 */
		if (init_context == DLL_INIT_NORMAL) {
			switch (actual_clk) {
			case 208000000:
			case 202000000:
			case 201500000:
			case 200000000:
				mclk_freq = 42;
				break;
			case 192000000:
				mclk_freq = 40;
				break;
			default:
				mclk_freq = (u32)((actual_clk / TCXO_FREQ) * 4);
				pr_info_once("%s: %s: Non standard clk freq =%u\n",
				mmc_hostname(mmc), __func__, actual_clk);
			}

			if ((readl_relaxed(host->ioaddr +
				msm_host_offset->CORE_DLL_CONFIG_2)
				& CORE_FLL_CYCLE_CNT))
				mclk_freq *= 2;

			writel_relaxed(((readl_relaxed(host->ioaddr +
			   msm_host_offset->CORE_DLL_CONFIG_2)
			   & ~(0xFF << 10)) | (mclk_freq << 10)),
			   host->ioaddr + msm_host_offset->CORE_DLL_CONFIG_2);
		}
		/* wait for 5us before enabling DLL clock */
		udelay(5);
	}

	/* Write 0 to DLL_RST bit of DLL_CONFIG register */
	writel_relaxed((readl_relaxed(host->ioaddr +
			msm_host_offset->CORE_DLL_CONFIG) & ~CORE_DLL_RST),
			host->ioaddr + msm_host_offset->CORE_DLL_CONFIG);

	/* Write 0 to DLL_PDN bit of DLL_CONFIG register */
	writel_relaxed((readl_relaxed(host->ioaddr +
			msm_host_offset->CORE_DLL_CONFIG) & ~CORE_DLL_PDN),
			host->ioaddr + msm_host_offset->CORE_DLL_CONFIG);

	if (msm_host->use_updated_dll_reset) {
		/* Enable the DLL clock */
		writel_relaxed((readl_relaxed(host->ioaddr +
				msm_host_offset->CORE_DLL_CONFIG_2)
				& ~CORE_DLL_CLOCK_DISABLE), host->ioaddr +
				msm_host_offset->CORE_DLL_CONFIG_2);
	}

	/* Configure Tassadar DLL (Only applicable for 7FF projects) */
	if (msm_host->use_7nm_dll) {
		if (msm_host->dll_hsr) {
			writel_relaxed(msm_host->dll_hsr->dll_usr_ctl,
					host->ioaddr +
					msm_host_offset->CORE_DLL_USR_CTL);
			writel_relaxed(msm_host->dll_hsr->dll_config_3,
					host->ioaddr +
					msm_host_offset->CORE_DLL_CONFIG_3);
		} else {
			writel_relaxed(DLL_USR_CTL_POR_VAL | FINE_TUNE_MODE_EN |
					ENABLE_DLL_LOCK_STATUS | BIAS_OK_SIGNAL,
					host->ioaddr +
					msm_host_offset->CORE_DLL_USR_CTL);

			writel_relaxed(DLL_CONFIG_3_POR_VAL, host->ioaddr +
				msm_host_offset->CORE_DLL_CONFIG_3);
		}
	}

	/*
	 * Update the lower two bytes of DLL_CONFIG only with HSR values.
	 * Since these are the static settings.
	 */
	if (msm_host->dll_hsr) {
		writel_relaxed((readl_relaxed(host->ioaddr +
			msm_host_offset->CORE_DLL_CONFIG) |
			(msm_host->dll_hsr->dll_config & 0xffff)),
			host->ioaddr + msm_host_offset->CORE_DLL_CONFIG);
	}

	/* Set DLL_EN bit to 1. */
	writel_relaxed((readl_relaxed(host->ioaddr +
			msm_host_offset->CORE_DLL_CONFIG) | CORE_DLL_EN),
			host->ioaddr + msm_host_offset->CORE_DLL_CONFIG);

	/* Set CK_OUT_EN bit to 1. */
	writel_relaxed((readl_relaxed(host->ioaddr +
			msm_host_offset->CORE_DLL_CONFIG)
			| CORE_CK_OUT_EN), host->ioaddr +
			msm_host_offset->CORE_DLL_CONFIG);

	wait_cnt = 50;
	/* Wait until DLL_LOCK bit of DLL_STATUS register becomes '1' */
	while (!(readl_relaxed(host->ioaddr +
		msm_host_offset->CORE_DLL_STATUS) & CORE_DLL_LOCK)) {
		/* max. wait for 50us sec for LOCK bit to be set */
		if (--wait_cnt == 0) {
			pr_err("%s: %s: DLL failed to LOCK\n",
				mmc_hostname(mmc), __func__);
			rc = -ETIMEDOUT;
			goto out;
		}
		/* wait for 1us before polling again */
		udelay(1);
	}

out:
	/* Restore the correct PWRSAVE state */
	if (prev_pwrsave ^ curr_pwrsave) {
		u32 reg = readl_relaxed(host->ioaddr +
			msm_host_offset->CORE_VENDOR_SPEC);

		if (prev_pwrsave)
			reg |= CORE_CLK_PWRSAVE;
		else
			reg &= ~CORE_CLK_PWRSAVE;

		writel_relaxed(reg, host->ioaddr +
			msm_host_offset->CORE_VENDOR_SPEC);
	}

	spin_unlock_irqrestore(&host->lock, flags);
	pr_debug("%s: Exit %s\n", mmc_hostname(mmc), __func__);
	return rc;
}

static int sdhci_msm_cdclp533_calibration(struct sdhci_host *host)
{
	u32 calib_done;
	int ret = 0;
	int cdc_err = 0;
	struct sdhci_pltfm_host *pltfm_host = sdhci_priv(host);
	struct sdhci_msm_host *msm_host = pltfm_host->priv;
	const struct sdhci_msm_offset *msm_host_offset =
					msm_host->offset;

	pr_debug("%s: Enter %s\n", mmc_hostname(host->mmc), __func__);

	/* Write 0 to CDC_T4_DLY_SEL field in VENDOR_SPEC_DDR200_CFG */
	writel_relaxed((readl_relaxed(host->ioaddr +
			msm_host_offset->CORE_DDR_200_CFG)
			& ~CORE_CDC_T4_DLY_SEL),
			host->ioaddr + msm_host_offset->CORE_DDR_200_CFG);

	/* Write 0 to CDC_SWITCH_BYPASS_OFF field in CORE_CSR_CDC_GEN_CFG */
	writel_relaxed((readl_relaxed(host->ioaddr + CORE_CSR_CDC_GEN_CFG)
			& ~CORE_CDC_SWITCH_BYPASS_OFF),
			host->ioaddr + CORE_CSR_CDC_GEN_CFG);

	/* Write 1 to CDC_SWITCH_RC_EN field in CORE_CSR_CDC_GEN_CFG */
	writel_relaxed((readl_relaxed(host->ioaddr + CORE_CSR_CDC_GEN_CFG)
			| CORE_CDC_SWITCH_RC_EN),
			host->ioaddr + CORE_CSR_CDC_GEN_CFG);

	/* Write 0 to START_CDC_TRAFFIC field in CORE_DDR200_CFG */
	writel_relaxed((readl_relaxed(host->ioaddr +
			msm_host_offset->CORE_DDR_200_CFG)
			& ~CORE_START_CDC_TRAFFIC),
			host->ioaddr + msm_host_offset->CORE_DDR_200_CFG);

	/*
	 * Perform CDC Register Initialization Sequence
	 *
	 * CORE_CSR_CDC_CTLR_CFG0	0x11800EC
	 * CORE_CSR_CDC_CTLR_CFG1	0x3011111
	 * CORE_CSR_CDC_CAL_TIMER_CFG0	0x1201000
	 * CORE_CSR_CDC_CAL_TIMER_CFG1	0x4
	 * CORE_CSR_CDC_REFCOUNT_CFG	0xCB732020
	 * CORE_CSR_CDC_COARSE_CAL_CFG	0xB19
	 * CORE_CSR_CDC_DELAY_CFG	0x3AC
	 * CORE_CDC_OFFSET_CFG		0x0
	 * CORE_CDC_SLAVE_DDA_CFG	0x16334
	 */

	writel_relaxed(0x11800EC, host->ioaddr + CORE_CSR_CDC_CTLR_CFG0);
	writel_relaxed(0x3011111, host->ioaddr + CORE_CSR_CDC_CTLR_CFG1);
	writel_relaxed(0x1201000, host->ioaddr + CORE_CSR_CDC_CAL_TIMER_CFG0);
	writel_relaxed(0x4, host->ioaddr + CORE_CSR_CDC_CAL_TIMER_CFG1);
	writel_relaxed(0xCB732020, host->ioaddr + CORE_CSR_CDC_REFCOUNT_CFG);
	writel_relaxed(0xB19, host->ioaddr + CORE_CSR_CDC_COARSE_CAL_CFG);
	writel_relaxed(0x4E2, host->ioaddr + CORE_CSR_CDC_DELAY_CFG);
	writel_relaxed(0x0, host->ioaddr + CORE_CDC_OFFSET_CFG);
	writel_relaxed(0x16334, host->ioaddr + CORE_CDC_SLAVE_DDA_CFG);

	/* CDC HW Calibration */

	/* Write 1 to SW_TRIG_FULL_CALIB field in CORE_CSR_CDC_CTLR_CFG0 */
	writel_relaxed((readl_relaxed(host->ioaddr + CORE_CSR_CDC_CTLR_CFG0)
			| CORE_SW_TRIG_FULL_CALIB),
			host->ioaddr + CORE_CSR_CDC_CTLR_CFG0);

	/* Write 0 to SW_TRIG_FULL_CALIB field in CORE_CSR_CDC_CTLR_CFG0 */
	writel_relaxed((readl_relaxed(host->ioaddr + CORE_CSR_CDC_CTLR_CFG0)
			& ~CORE_SW_TRIG_FULL_CALIB),
			host->ioaddr + CORE_CSR_CDC_CTLR_CFG0);

	/* Write 1 to HW_AUTOCAL_ENA field in CORE_CSR_CDC_CTLR_CFG0 */
	writel_relaxed((readl_relaxed(host->ioaddr + CORE_CSR_CDC_CTLR_CFG0)
			| CORE_HW_AUTOCAL_ENA),
			host->ioaddr + CORE_CSR_CDC_CTLR_CFG0);

	/* Write 1 to TIMER_ENA field in CORE_CSR_CDC_CAL_TIMER_CFG0 */
	writel_relaxed((readl_relaxed(host->ioaddr +
			CORE_CSR_CDC_CAL_TIMER_CFG0) | CORE_TIMER_ENA),
			host->ioaddr + CORE_CSR_CDC_CAL_TIMER_CFG0);

	mb();

	/* Poll on CALIBRATION_DONE field in CORE_CSR_CDC_STATUS0 to be 1 */
	ret = readl_poll_timeout(host->ioaddr + CORE_CSR_CDC_STATUS0,
		 calib_done, (calib_done & CORE_CALIBRATION_DONE), 1, 50);

	if (ret == -ETIMEDOUT) {
		pr_err("%s: %s: CDC Calibration was not completed\n",
				mmc_hostname(host->mmc), __func__);
		goto out;
	}

	/* Verify CDC_ERROR_CODE field in CORE_CSR_CDC_STATUS0 is 0 */
	cdc_err = readl_relaxed(host->ioaddr + CORE_CSR_CDC_STATUS0)
			& CORE_CDC_ERROR_CODE_MASK;
	if (cdc_err) {
		pr_err("%s: %s: CDC Error Code %d\n",
			mmc_hostname(host->mmc), __func__, cdc_err);
		ret = -EINVAL;
		goto out;
	}

	/* Write 1 to START_CDC_TRAFFIC field in CORE_DDR200_CFG */
	writel_relaxed((readl_relaxed(host->ioaddr +
			msm_host_offset->CORE_DDR_200_CFG)
			| CORE_START_CDC_TRAFFIC),
			host->ioaddr + msm_host_offset->CORE_DDR_200_CFG);
out:
	pr_debug("%s: Exit %s, ret:%d\n", mmc_hostname(host->mmc),
			__func__, ret);
	return ret;
}

static int sdhci_msm_cm_dll_sdc4_calibration(struct sdhci_host *host)
{
	struct sdhci_pltfm_host *pltfm_host = sdhci_priv(host);
	struct sdhci_msm_host *msm_host = pltfm_host->priv;
	const struct sdhci_msm_offset *msm_host_offset =
					msm_host->offset;
	u32 dll_status;
	int ret = 0;

	pr_debug("%s: Enter %s\n", mmc_hostname(host->mmc), __func__);

	/*
	 * Reprogramming the value in case it might have been modified by
	 * bootloaders.
	 */
	if (msm_host->dll_hsr && msm_host->dll_hsr->ddr_config) {
		writel_relaxed(msm_host->dll_hsr->ddr_config, host->ioaddr +
			msm_host_offset->CORE_DDR_CONFIG);
	} else if (msm_host->rclk_delay_fix) {
		writel_relaxed(DDR_CONFIG_POR_VAL, host->ioaddr +
			msm_host_offset->CORE_DDR_CONFIG);
	} else {
		writel_relaxed(DDR_CONFIG_POR_VAL, host->ioaddr +
			msm_host_offset->CORE_DDR_CONFIG_OLD);
	}

	if (msm_host->enhanced_strobe && mmc_card_strobe(msm_host->mmc->card))
		writel_relaxed((readl_relaxed(host->ioaddr +
				msm_host_offset->CORE_DDR_200_CFG)
				| CORE_CMDIN_RCLK_EN), host->ioaddr +
				msm_host_offset->CORE_DDR_200_CFG);

	/* Write 1 to DDR_CAL_EN field in CORE_DLL_CONFIG_2 */
	writel_relaxed((readl_relaxed(host->ioaddr +
			msm_host_offset->CORE_DLL_CONFIG_2)
			| CORE_DDR_CAL_EN),
			host->ioaddr + msm_host_offset->CORE_DLL_CONFIG_2);

	/* Poll on DDR_DLL_LOCK bit in CORE_DLL_STATUS to be set */
	ret = readl_poll_timeout(host->ioaddr +
		 msm_host_offset->CORE_DLL_STATUS,
		 dll_status, (dll_status & CORE_DDR_DLL_LOCK), 10, 1000);

	if (ret == -ETIMEDOUT) {
		pr_err("%s: %s: CM_DLL_SDC4 Calibration was not completed\n",
				mmc_hostname(host->mmc), __func__);
		goto out;
	}

	/*
	 * set CORE_PWRSAVE_DLL bit in CORE_VENDOR_SPEC3.
	 * when MCLK is gated OFF, it is not gated for less than 0.5us
	 * and MCLK must be switched on for at-least 1us before DATA
	 * starts coming. Controllers with 14lpp tech DLL cannot
	 * guarantee above requirement. So PWRSAVE_DLL should not be
	 * turned on for host controllers using this DLL.
	 */
	if (!msm_host->use_14lpp_dll)
		writel_relaxed((readl_relaxed(host->ioaddr +
				msm_host_offset->CORE_VENDOR_SPEC3)
				| CORE_PWRSAVE_DLL), host->ioaddr +
				msm_host_offset->CORE_VENDOR_SPEC3);
	mb();
out:
	pr_debug("%s: Exit %s, ret:%d\n", mmc_hostname(host->mmc),
			__func__, ret);
	return ret;
}

static int sdhci_msm_enhanced_strobe(struct sdhci_host *host)
{
	int ret = 0;
	struct sdhci_pltfm_host *pltfm_host = sdhci_priv(host);
	struct sdhci_msm_host *msm_host = pltfm_host->priv;
	struct mmc_host *mmc = host->mmc;

	pr_debug("%s: Enter %s\n", mmc_hostname(host->mmc), __func__);

	if (!msm_host->enhanced_strobe || !mmc_card_strobe(mmc->card)) {
		pr_debug("%s: host/card does not support hs400 enhanced strobe\n",
				mmc_hostname(mmc));
		return -EINVAL;
	}

	if (msm_host->calibration_done ||
		!(mmc->ios.timing == MMC_TIMING_MMC_HS400)) {
		return 0;
	}

	/*
	 * Reset the tuning block.
	 */
	ret = msm_init_cm_dll(host, DLL_INIT_NORMAL);
	if (ret)
		goto out;

	ret = sdhci_msm_cm_dll_sdc4_calibration(host);
out:
	if (!ret)
		msm_host->calibration_done = true;
	pr_debug("%s: Exit %s, ret:%d\n", mmc_hostname(host->mmc),
			__func__, ret);
	return ret;
}

static int sdhci_msm_hs400_dll_calibration(struct sdhci_host *host)
{
	int ret = 0;
	struct sdhci_pltfm_host *pltfm_host = sdhci_priv(host);
	struct sdhci_msm_host *msm_host = pltfm_host->priv;
	const struct sdhci_msm_offset *msm_host_offset =
					msm_host->offset;

	pr_debug("%s: Enter %s\n", mmc_hostname(host->mmc), __func__);

	/*
	 * Retuning in HS400 (DDR mode) will fail, just reset the
	 * tuning block and restore the saved tuning phase.
	 */
	ret = msm_init_cm_dll(host, DLL_INIT_NORMAL);
	if (ret)
		goto out;

	/* Set the selected phase in delay line hw block */
	ret = msm_config_cm_dll_phase(host, msm_host->saved_tuning_phase);
	if (ret)
		goto out;

	/* Write 1 to CMD_DAT_TRACK_SEL field in DLL_CONFIG */
	writel_relaxed((readl_relaxed(host->ioaddr +
				msm_host_offset->CORE_DLL_CONFIG)
				| CORE_CMD_DAT_TRACK_SEL), host->ioaddr +
				msm_host_offset->CORE_DLL_CONFIG);

	if (msm_host->use_cdclp533)
		/* Calibrate CDCLP533 DLL HW */
		ret = sdhci_msm_cdclp533_calibration(host);
	else
		/* Calibrate CM_DLL_SDC4 HW */
		ret = sdhci_msm_cm_dll_sdc4_calibration(host);
out:
	pr_debug("%s: Exit %s, ret:%d\n", mmc_hostname(host->mmc),
			__func__, ret);
	return ret;
}

static void sdhci_msm_set_mmc_drv_type(struct sdhci_host *host, u32 opcode,
		u8 drv_type)
{
	struct mmc_command cmd = {0};
	struct mmc_request mrq = {NULL};
	struct mmc_host *mmc = host->mmc;
	u8 val = ((drv_type << 4) | 2);

	cmd.opcode = MMC_SWITCH;
	cmd.arg = (MMC_SWITCH_MODE_WRITE_BYTE << 24) |
		(EXT_CSD_HS_TIMING << 16) |
		(val << 8) |
		EXT_CSD_CMD_SET_NORMAL;
	cmd.flags = MMC_CMD_AC | MMC_RSP_R1B;
	/* 1 sec */
	cmd.busy_timeout = 1000 * 1000;

	memset(cmd.resp, 0, sizeof(cmd.resp));
	cmd.retries = 3;

	mrq.cmd = &cmd;
	cmd.data = NULL;

	mmc_wait_for_req(mmc, &mrq);
	pr_debug("%s: %s: set card drive type to %d\n",
			mmc_hostname(mmc), __func__,
			drv_type);
}

int sdhci_msm_execute_tuning(struct sdhci_host *host, u32 opcode)
{
<<<<<<< HEAD
	unsigned long flags;
	int tuning_seq_cnt = 3;
	u8 phase, *data_buf, tuned_phases[NUM_TUNING_PHASES], tuned_phase_cnt;
	const u32 *tuning_block_pattern = tuning_block_64;
	int size = sizeof(tuning_block_64); /* Tuning pattern size in bytes */
=======
	struct sdhci_host *host = mmc_priv(mmc);
	int tuning_seq_cnt = 10;
	u8 phase, tuned_phases[16], tuned_phase_cnt = 0;
>>>>>>> 954b37d9
	int rc;
	struct mmc_host *mmc = host->mmc;
	struct mmc_ios	ios = host->mmc->ios;
	struct sdhci_pltfm_host *pltfm_host = sdhci_priv(host);
	struct sdhci_msm_host *msm_host = pltfm_host->priv;
	u8 drv_type = 0;
	bool drv_type_changed = false;
	struct mmc_card *card = host->mmc->card;
	int sts_retry;
	u8 last_good_phase = 0;

	/*
	 * Tuning is required for SDR104, HS200 and HS400 cards and
	 * if clock frequency is greater than 100MHz in these modes.
	 */
	if (host->clock <= CORE_FREQ_100MHZ ||
		!((ios.timing == MMC_TIMING_MMC_HS400) ||
		(ios.timing == MMC_TIMING_MMC_HS200) ||
		(ios.timing == MMC_TIMING_UHS_SDR104)))
		return 0;

	/*
	 * Clear tuning_done flag before tuning to ensure proper
	 * HS400 settings.
	 */
	msm_host->tuning_done = 0;

	/*
	 * Don't allow re-tuning for CRC errors observed for any commands
	 * that are sent during tuning sequence itself.
	 */
	if (msm_host->tuning_in_progress)
		return 0;
	msm_host->tuning_in_progress = true;
	pr_debug("%s: Enter %s\n", mmc_hostname(mmc), __func__);

	/* CDC/SDC4 DLL HW calibration is only required for HS400 mode*/
	if (msm_host->tuning_done && !msm_host->calibration_done &&
		(mmc->ios.timing == MMC_TIMING_MMC_HS400)) {
		rc = sdhci_msm_hs400_dll_calibration(host);
		spin_lock_irqsave(&host->lock, flags);
		if (!rc)
			msm_host->calibration_done = true;
		spin_unlock_irqrestore(&host->lock, flags);
		goto out;
	}

	spin_lock_irqsave(&host->lock, flags);

	if ((opcode == MMC_SEND_TUNING_BLOCK_HS200) &&
		(mmc->ios.bus_width == MMC_BUS_WIDTH_8)) {
		tuning_block_pattern = tuning_block_128;
		size = sizeof(tuning_block_128);
	}
	spin_unlock_irqrestore(&host->lock, flags);

	data_buf = kmalloc(size, GFP_KERNEL);
	if (!data_buf) {
		rc = -ENOMEM;
		goto out;
	}

retry:
	tuned_phase_cnt = 0;

	/* first of all reset the tuning block */
	rc = msm_init_cm_dll(host, DLL_INIT_NORMAL);
	if (rc)
		goto kfree;

	phase = 0;
	do {
		struct mmc_command cmd = {0};
		struct mmc_data data = {0};
		struct mmc_request mrq = {
			.cmd = &cmd,
			.data = &data
		};
		struct scatterlist sg;
		struct mmc_command sts_cmd = {0};

		/* set the phase in delay line hw block */
		rc = msm_config_cm_dll_phase(host, phase);
		if (rc)
			goto kfree;

		cmd.opcode = opcode;
		cmd.flags = MMC_RSP_R1 | MMC_CMD_ADTC;

		data.blksz = size;
		data.blocks = 1;
		data.flags = MMC_DATA_READ;
		data.timeout_ns = 1000 * 1000 * 1000; /* 1 sec */

		data.sg = &sg;
		data.sg_len = 1;
		sg_init_one(&sg, data_buf, size);
		memset(data_buf, 0, size);
		mmc_wait_for_req(mmc, &mrq);

		if (card && (cmd.error || data.error)) {
			/*
			 * Set the dll to last known good phase while sending
			 * status command to ensure that status command won't
			 * fail due to bad phase.
			 */
			if (tuned_phase_cnt)
				last_good_phase =
					tuned_phases[tuned_phase_cnt-1];
			else if (msm_host->saved_tuning_phase !=
					INVALID_TUNING_PHASE)
				last_good_phase = msm_host->saved_tuning_phase;

			rc = msm_config_cm_dll_phase(host, last_good_phase);
			if (rc)
				goto kfree;

			sts_cmd.opcode = MMC_SEND_STATUS;
			sts_cmd.arg = card->rca << 16;
			sts_cmd.flags = MMC_RSP_R1 | MMC_CMD_AC;
			sts_retry = 5;
			while (sts_retry) {
				mmc_wait_for_cmd(mmc, &sts_cmd, 0);

				if (sts_cmd.error ||
				   (R1_CURRENT_STATE(sts_cmd.resp[0])
				   != R1_STATE_TRAN)) {
					sts_retry--;
					/*
					 * wait for at least 146 MCLK cycles for
					 * the card to move to TRANS state. As
					 * the MCLK would be min 200MHz for
					 * tuning, we need max 0.73us delay. To
					 * be on safer side 1ms delay is given.
					 */
					usleep_range(1000, 1200);
					pr_debug("%s: phase %d sts cmd err %d resp 0x%x\n",
						mmc_hostname(mmc), phase,
						sts_cmd.error, sts_cmd.resp[0]);
					continue;
				}
				break;
			};
		}

		if (!cmd.error && !data.error &&
			!memcmp(data_buf, tuning_block_pattern, size)) {
			/* tuning is successful at this tuning point */
			tuned_phases[tuned_phase_cnt++] = phase;
			pr_debug("%s: %s: found *** good *** phase = %d\n",
				mmc_hostname(mmc), __func__, phase);
		} else {
			/* Ignore crc errors occurred during tuning */
			if (cmd.error)
				mmc->err_stats[MMC_ERR_CMD_CRC]--;
			else if (data.error)
				mmc->err_stats[MMC_ERR_DAT_CRC]--;
			pr_debug("%s: %s: found ## bad ## phase = %d\n",
				mmc_hostname(mmc), __func__, phase);
		}
	} while (++phase < 16);

	if ((tuned_phase_cnt == NUM_TUNING_PHASES) &&
			card && mmc_card_mmc(card)) {
		/*
		 * If all phases pass then its a problem. So change the card's
		 * drive type to a different value, if supported and repeat
		 * tuning until at least one phase fails. Then set the original
		 * drive type back.
		 *
		 * If all the phases still pass after trying all possible
		 * drive types, then one of those 16 phases will be picked.
		 * This is no different from what was going on before the
		 * modification to change drive type and retune.
		 */
		pr_debug("%s: tuned phases count: %d\n", mmc_hostname(mmc),
				tuned_phase_cnt);

		/* set drive type to other value . default setting is 0x0 */
		while (++drv_type <= MAX_DRV_TYPES_SUPPORTED_HS200) {
			pr_debug("%s: trying different drive strength (%d)\n",
				mmc_hostname(mmc), drv_type);
			if (card->ext_csd.raw_driver_strength &
					(1 << drv_type)) {
				sdhci_msm_set_mmc_drv_type(host, opcode,
						drv_type);
				if (!drv_type_changed)
					drv_type_changed = true;
				goto retry;
			}
		}
	}

	/* reset drive type to default (50 ohm) if changed */
	if (drv_type_changed)
		sdhci_msm_set_mmc_drv_type(host, opcode, 0);

	if (tuned_phase_cnt) {
		if (tuned_phase_cnt == ARRAY_SIZE(tuned_phases)) {
			/*
			 * All phases valid is _almost_ as bad as no phases
			 * valid.  Probably all phases are not really reliable
			 * but we didn't detect where the unreliable place is.
			 * That means we'll essentially be guessing and hoping
			 * we get a good phase.  Better to try a few times.
			 */
			dev_dbg(mmc_dev(mmc), "%s: All phases valid; try again\n",
				mmc_hostname(mmc));
			if (--tuning_seq_cnt) {
				tuned_phase_cnt = 0;
				goto retry;
			}
		}

		rc = msm_find_most_appropriate_phase(host, tuned_phases,
							tuned_phase_cnt);
		if (rc < 0)
			goto kfree;
		else
			phase = (u8)rc;

		/*
		 * Finally set the selected phase in delay
		 * line hw block.
		 */
		rc = msm_config_cm_dll_phase(host, phase);
		if (rc)
			goto kfree;
		msm_host->saved_tuning_phase = phase;
		pr_debug("%s: %s: finally setting the tuning phase to %d\n",
				mmc_hostname(mmc), __func__, phase);
	} else {
		if (--tuning_seq_cnt)
			goto retry;
		/* tuning failed */
		pr_err("%s: %s: no tuning point found\n",
			mmc_hostname(mmc), __func__);
		rc = -EIO;
	}

kfree:
	kfree(data_buf);
out:
	spin_lock_irqsave(&host->lock, flags);
	if (!rc)
		msm_host->tuning_done = true;
	spin_unlock_irqrestore(&host->lock, flags);
	msm_host->tuning_in_progress = false;
	pr_debug("%s: Exit %s, err(%d)\n", mmc_hostname(mmc), __func__, rc);
	return rc;
}

static int sdhci_msm_setup_gpio(struct sdhci_msm_pltfm_data *pdata, bool enable)
{
	struct sdhci_msm_gpio_data *curr;
	int i, ret = 0;

	curr = pdata->pin_data->gpio_data;
	for (i = 0; i < curr->size; i++) {
		if (!gpio_is_valid(curr->gpio[i].no)) {
			ret = -EINVAL;
			pr_err("%s: Invalid gpio = %d\n", __func__,
					curr->gpio[i].no);
			goto free_gpios;
		}
		if (enable) {
			ret = gpio_request(curr->gpio[i].no,
						curr->gpio[i].name);
			if (ret) {
				pr_err("%s: gpio_request(%d, %s) failed %d\n",
					__func__, curr->gpio[i].no,
					curr->gpio[i].name, ret);
				goto free_gpios;
			}
			curr->gpio[i].is_enabled = true;
		} else {
			gpio_free(curr->gpio[i].no);
			curr->gpio[i].is_enabled = false;
		}
	}
	return ret;

free_gpios:
	for (i--; i >= 0; i--) {
		gpio_free(curr->gpio[i].no);
		curr->gpio[i].is_enabled = false;
	}
	return ret;
}

static int sdhci_msm_config_pinctrl_drv_type(struct sdhci_msm_pltfm_data *pdata,
		unsigned int clock)
{
	int ret = 0;

	if (clock > 150000000) {
		if (pdata->pctrl_data->pins_drv_type_200MHz)
			ret = pinctrl_select_state(pdata->pctrl_data->pctrl,
				pdata->pctrl_data->pins_drv_type_200MHz);
	} else if (clock > 75000000) {
		if (pdata->pctrl_data->pins_drv_type_100MHz)
			ret = pinctrl_select_state(pdata->pctrl_data->pctrl,
				pdata->pctrl_data->pins_drv_type_100MHz);
	} else if (clock > 400000) {
		if (pdata->pctrl_data->pins_drv_type_50MHz)
			ret = pinctrl_select_state(pdata->pctrl_data->pctrl,
				pdata->pctrl_data->pins_drv_type_50MHz);
	} else {
		if (pdata->pctrl_data->pins_drv_type_400KHz)
			ret = pinctrl_select_state(pdata->pctrl_data->pctrl,
				pdata->pctrl_data->pins_drv_type_400KHz);
	}

	return ret;
}

static int sdhci_msm_setup_pinctrl(struct sdhci_msm_pltfm_data *pdata,
		bool enable)
{
	int ret = 0;

	if (enable)
		ret = pinctrl_select_state(pdata->pctrl_data->pctrl,
			pdata->pctrl_data->pins_active);
	else
		ret = pinctrl_select_state(pdata->pctrl_data->pctrl,
			pdata->pctrl_data->pins_sleep);

	if (ret < 0)
		pr_err("%s state for pinctrl failed with %d\n",
			enable ? "Enabling" : "Disabling", ret);

	return ret;
}

static int sdhci_msm_setup_pins(struct sdhci_msm_pltfm_data *pdata, bool enable)
{
	int ret = 0;

	if  (pdata->pin_cfg_sts == enable) {
		return 0;
	} else if (pdata->pctrl_data) {
		ret = sdhci_msm_setup_pinctrl(pdata, enable);
		goto out;
	} else if (!pdata->pin_data) {
		return 0;
	}

	if (pdata->pin_data->is_gpio)
		ret = sdhci_msm_setup_gpio(pdata, enable);
out:
	if (!ret)
		pdata->pin_cfg_sts = enable;

	return ret;
}

static int sdhci_msm_dt_get_array(struct device *dev, const char *prop_name,
				 u32 **out, int *len, u32 size)
{
	int ret = 0;
	struct device_node *np = dev->of_node;
	size_t sz;
	u32 *arr = NULL;

	if (!of_get_property(np, prop_name, len)) {
		ret = -EINVAL;
		goto out;
	}
	sz = *len = *len / sizeof(*arr);
	if (sz <= 0 || (size > 0 && (sz > size))) {
		dev_err(dev, "%s invalid size\n", prop_name);
		ret = -EINVAL;
		goto out;
	}

	arr = devm_kzalloc(dev, sz * sizeof(*arr), GFP_KERNEL);
	if (!arr) {
		ret = -ENOMEM;
		goto out;
	}

	ret = of_property_read_u32_array(np, prop_name, arr, sz);
	if (ret < 0) {
		dev_err(dev, "%s failed reading array %d\n", prop_name, ret);
		goto out;
	}
	*out = arr;
out:
	if (ret)
		*len = 0;
	return ret;
}

#define MAX_PROP_SIZE 32
static int sdhci_msm_dt_parse_vreg_info(struct device *dev,
		struct sdhci_msm_reg_data **vreg_data, const char *vreg_name)
{
	int len, ret = 0;
	const __be32 *prop;
	char prop_name[MAX_PROP_SIZE];
	struct sdhci_msm_reg_data *vreg;
	struct device_node *np = dev->of_node;

	snprintf(prop_name, MAX_PROP_SIZE, "%s-supply", vreg_name);
	if (!of_parse_phandle(np, prop_name, 0)) {
		dev_info(dev, "No vreg data found for %s\n", vreg_name);
		return ret;
	}

	vreg = devm_kzalloc(dev, sizeof(*vreg), GFP_KERNEL);
	if (!vreg) {
		ret = -ENOMEM;
		return ret;
	}

	vreg->name = vreg_name;

	snprintf(prop_name, MAX_PROP_SIZE,
			"qcom,%s-always-on", vreg_name);
	if (of_get_property(np, prop_name, NULL))
		vreg->is_always_on = true;

	snprintf(prop_name, MAX_PROP_SIZE,
			"qcom,%s-lpm-sup", vreg_name);
	if (of_get_property(np, prop_name, NULL))
		vreg->lpm_sup = true;

	snprintf(prop_name, MAX_PROP_SIZE,
			"qcom,%s-voltage-level", vreg_name);
	prop = of_get_property(np, prop_name, &len);
	if (!prop || (len != (2 * sizeof(__be32)))) {
		dev_warn(dev, "%s %s property\n",
			prop ? "invalid format" : "no", prop_name);
	} else {
		vreg->low_vol_level = be32_to_cpup(&prop[0]);
		vreg->high_vol_level = be32_to_cpup(&prop[1]);
	}

	snprintf(prop_name, MAX_PROP_SIZE,
			"qcom,%s-current-level", vreg_name);
	prop = of_get_property(np, prop_name, &len);
	if (!prop || (len != (2 * sizeof(__be32)))) {
		dev_warn(dev, "%s %s property\n",
			prop ? "invalid format" : "no", prop_name);
	} else {
		vreg->lpm_uA = be32_to_cpup(&prop[0]);
		vreg->hpm_uA = be32_to_cpup(&prop[1]);
	}

	*vreg_data = vreg;
	dev_dbg(dev, "%s: %s %s vol=[%d %d]uV, curr=[%d %d]uA\n",
		vreg->name, vreg->is_always_on ? "always_on," : "",
		vreg->lpm_sup ? "lpm_sup," : "", vreg->low_vol_level,
		vreg->high_vol_level, vreg->lpm_uA, vreg->hpm_uA);

	return ret;
}

static int sdhci_msm_parse_pinctrl_info(struct device *dev,
		struct sdhci_msm_pltfm_data *pdata)
{
	struct sdhci_pinctrl_data *pctrl_data;
	struct pinctrl *pctrl;
	int ret = 0;

	/* Try to obtain pinctrl handle */
	pctrl = devm_pinctrl_get(dev);
	if (IS_ERR(pctrl)) {
		ret = PTR_ERR(pctrl);
		goto out;
	}
	pctrl_data = devm_kzalloc(dev, sizeof(*pctrl_data), GFP_KERNEL);
	if (!pctrl_data) {
		ret = -ENOMEM;
		goto out;
	}
	pctrl_data->pctrl = pctrl;
	/* Look-up and keep the states handy to be used later */
	pctrl_data->pins_active = pinctrl_lookup_state(
			pctrl_data->pctrl, "active");
	if (IS_ERR(pctrl_data->pins_active)) {
		ret = PTR_ERR(pctrl_data->pins_active);
		dev_err(dev, "Could not get active pinstates, err:%d\n", ret);
		goto out;
	}
	pctrl_data->pins_sleep = pinctrl_lookup_state(
			pctrl_data->pctrl, "sleep");
	if (IS_ERR(pctrl_data->pins_sleep)) {
		ret = PTR_ERR(pctrl_data->pins_sleep);
		dev_err(dev, "Could not get sleep pinstates, err:%d\n", ret);
		goto out;
	}

	pctrl_data->pins_drv_type_400KHz = pinctrl_lookup_state(
			pctrl_data->pctrl, "ds_400KHz");
	if (IS_ERR(pctrl_data->pins_drv_type_400KHz)) {
		dev_dbg(dev, "Could not get 400K pinstates, err:%d\n", ret);
		pctrl_data->pins_drv_type_400KHz = NULL;
	}

	pctrl_data->pins_drv_type_50MHz = pinctrl_lookup_state(
			pctrl_data->pctrl, "ds_50MHz");
	if (IS_ERR(pctrl_data->pins_drv_type_50MHz)) {
		dev_dbg(dev, "Could not get 50M pinstates, err:%d\n", ret);
		pctrl_data->pins_drv_type_50MHz = NULL;
	}

	pctrl_data->pins_drv_type_100MHz = pinctrl_lookup_state(
			pctrl_data->pctrl, "ds_100MHz");
	if (IS_ERR(pctrl_data->pins_drv_type_100MHz)) {
		dev_dbg(dev, "Could not get 100M pinstates, err:%d\n", ret);
		pctrl_data->pins_drv_type_100MHz = NULL;
	}

	pctrl_data->pins_drv_type_200MHz = pinctrl_lookup_state(
			pctrl_data->pctrl, "ds_200MHz");
	if (IS_ERR(pctrl_data->pins_drv_type_200MHz)) {
		dev_dbg(dev, "Could not get 200M pinstates, err:%d\n", ret);
		pctrl_data->pins_drv_type_200MHz = NULL;
	}

	pdata->pctrl_data = pctrl_data;
out:
	return ret;
}

#define GPIO_NAME_MAX_LEN 32
static int sdhci_msm_dt_parse_gpio_info(struct device *dev,
		struct sdhci_msm_pltfm_data *pdata)
{
	int ret = 0, cnt, i;
	struct sdhci_msm_pin_data *pin_data;
	struct device_node *np = dev->of_node;

	ret = sdhci_msm_parse_pinctrl_info(dev, pdata);
	if (!ret) {
		goto out;
	} else if (ret == -EPROBE_DEFER) {
		dev_err(dev, "Pinctrl framework not registered, err:%d\n", ret);
		goto out;
	} else {
		dev_err(dev, "Parsing Pinctrl failed with %d, falling back on GPIO lib\n",
			ret);
		ret = 0;
	}
	pin_data = devm_kzalloc(dev, sizeof(*pin_data), GFP_KERNEL);
	if (!pin_data) {
		ret = -ENOMEM;
		goto out;
	}

	cnt = of_gpio_count(np);
	if (cnt > 0) {
		pin_data->gpio_data = devm_kzalloc(dev,
				sizeof(struct sdhci_msm_gpio_data), GFP_KERNEL);
		if (!pin_data->gpio_data) {
			ret = -ENOMEM;
			goto out;
		}
		pin_data->gpio_data->size = cnt;
		pin_data->gpio_data->gpio = devm_kzalloc(dev, cnt *
				sizeof(struct sdhci_msm_gpio), GFP_KERNEL);

		if (!pin_data->gpio_data->gpio) {
			ret = -ENOMEM;
			goto out;
		}

		for (i = 0; i < cnt; i++) {
			const char *name = NULL;
			char result[GPIO_NAME_MAX_LEN];

			pin_data->gpio_data->gpio[i].no = of_get_gpio(np, i);
			of_property_read_string_index(np,
					"qcom,gpio-names", i, &name);

			snprintf(result, GPIO_NAME_MAX_LEN, "%s-%s",
					dev_name(dev), name ? name : "?");
			pin_data->gpio_data->gpio[i].name = result;
			dev_dbg(dev, "%s: gpio[%s] = %d\n", __func__,
					pin_data->gpio_data->gpio[i].name,
					pin_data->gpio_data->gpio[i].no);
		}
	}
	pdata->pin_data = pin_data;
out:
	if (ret)
		dev_err(dev, "%s failed with err %d\n", __func__, ret);
	return ret;
}

#ifdef CONFIG_SMP
static inline void parse_affine_irq(struct sdhci_msm_pltfm_data *pdata)
{
	pdata->pm_qos_data.irq_req_type = PM_QOS_REQ_AFFINE_IRQ;
}
#else
static inline void parse_affine_irq(struct sdhci_msm_pltfm_data *pdata) { }
#endif

static int sdhci_msm_pm_qos_parse_irq(struct device *dev,
		struct sdhci_msm_pltfm_data *pdata)
{
	struct device_node *np = dev->of_node;
	const char *str;
	u32 cpu;
	int ret = 0;
	int i;

	pdata->pm_qos_data.irq_valid = false;
	pdata->pm_qos_data.irq_req_type = PM_QOS_REQ_AFFINE_CORES;
	if (!of_property_read_string(np, "qcom,pm-qos-irq-type", &str) &&
		!strcmp(str, "affine_irq")) {
		parse_affine_irq(pdata);
	}

	/* must specify cpu for "affine_cores" type */
	if (pdata->pm_qos_data.irq_req_type == PM_QOS_REQ_AFFINE_CORES) {
		pdata->pm_qos_data.irq_cpu = -1;
		ret = of_property_read_u32(np, "qcom,pm-qos-irq-cpu", &cpu);
		if (ret) {
			dev_err(dev, "%s: error %d reading irq cpu\n", __func__,
				ret);
			goto out;
		}
		if (cpu < 0 || cpu >= num_possible_cpus()) {
			dev_err(dev, "%s: invalid irq cpu %d (NR_CPUS=%d)\n",
				__func__, cpu, num_possible_cpus());
			ret = -EINVAL;
			goto out;
		}
		pdata->pm_qos_data.irq_cpu = cpu;
	}

	if (of_property_count_u32_elems(np, "qcom,pm-qos-irq-latency") !=
		SDHCI_POWER_POLICY_NUM) {
		dev_err(dev, "%s: could not read %d values for 'qcom,pm-qos-irq-latency'\n",
			__func__, SDHCI_POWER_POLICY_NUM);
		ret = -EINVAL;
		goto out;
	}

	for (i = 0; i < SDHCI_POWER_POLICY_NUM; i++)
		of_property_read_u32_index(np, "qcom,pm-qos-irq-latency", i,
			&pdata->pm_qos_data.irq_latency.latency[i]);

	pdata->pm_qos_data.irq_valid = true;
out:
	return ret;
}

static int sdhci_msm_pm_qos_parse_cpu_groups(struct device *dev,
		struct sdhci_msm_pltfm_data *pdata)
{
	struct device_node *np = dev->of_node;
	u32 mask;
	int nr_groups;
	int ret;
	int i;

	/* Read cpu group mapping */
	nr_groups = of_property_count_u32_elems(np, "qcom,pm-qos-cpu-groups");
	if (nr_groups <= 0) {
		ret = -EINVAL;
		goto out;
	}
	pdata->pm_qos_data.cpu_group_map.nr_groups = nr_groups;
	pdata->pm_qos_data.cpu_group_map.mask =
		kcalloc(nr_groups, sizeof(cpumask_t), GFP_KERNEL);
	if (!pdata->pm_qos_data.cpu_group_map.mask) {
		ret = -ENOMEM;
		goto out;
	}

	for (i = 0; i < nr_groups; i++) {
		of_property_read_u32_index(np, "qcom,pm-qos-cpu-groups",
			i, &mask);

		pdata->pm_qos_data.cpu_group_map.mask[i].bits[0] = mask;
		if (!cpumask_subset(&pdata->pm_qos_data.cpu_group_map.mask[i],
			cpu_possible_mask)) {
			dev_err(dev, "%s: invalid mask 0x%x of cpu group #%d\n",
				__func__, mask, i);
			ret = -EINVAL;
			goto free_res;
		}
	}
	return 0;

free_res:
	kfree(pdata->pm_qos_data.cpu_group_map.mask);
out:
	return ret;
}

static int sdhci_msm_pm_qos_parse_latency(struct device *dev, const char *name,
		int nr_groups, struct sdhci_msm_pm_qos_latency **latency)
{
	struct device_node *np = dev->of_node;
	struct sdhci_msm_pm_qos_latency *values;
	int ret;
	int i;
	int group;
	int cfg;

	ret = of_property_count_u32_elems(np, name);
	if (ret > 0 && ret != SDHCI_POWER_POLICY_NUM * nr_groups) {
		dev_err(dev, "%s: invalid number of values for property %s: expected=%d actual=%d\n",
			__func__, name,	SDHCI_POWER_POLICY_NUM * nr_groups,
			ret);
		return -EINVAL;
	} else if (ret < 0) {
		return ret;
	}

	values = kcalloc(nr_groups, sizeof(struct sdhci_msm_pm_qos_latency),
			GFP_KERNEL);
	if (!values)
		return -ENOMEM;

	for (i = 0; i < SDHCI_POWER_POLICY_NUM * nr_groups; i++) {
		group = i / SDHCI_POWER_POLICY_NUM;
		cfg = i % SDHCI_POWER_POLICY_NUM;
		of_property_read_u32_index(np, name, i,
				&(values[group].latency[cfg]));
	}

	*latency = values;
	return 0;
}

static void sdhci_msm_pm_qos_parse(struct device *dev,
				struct sdhci_msm_pltfm_data *pdata)
{
	if (sdhci_msm_pm_qos_parse_irq(dev, pdata))
		dev_notice(dev, "%s: PM QoS voting for IRQ will be disabled\n",
			__func__);

	if (!sdhci_msm_pm_qos_parse_cpu_groups(dev, pdata)) {
		pdata->pm_qos_data.cmdq_valid =
			!sdhci_msm_pm_qos_parse_latency(dev,
				"qcom,pm-qos-cmdq-latency-us",
				pdata->pm_qos_data.cpu_group_map.nr_groups,
				&pdata->pm_qos_data.cmdq_latency);
		pdata->pm_qos_data.legacy_valid =
			!sdhci_msm_pm_qos_parse_latency(dev,
				"qcom,pm-qos-legacy-latency-us",
				pdata->pm_qos_data.cpu_group_map.nr_groups,
				&pdata->pm_qos_data.latency);
		if (!pdata->pm_qos_data.cmdq_valid &&
			!pdata->pm_qos_data.legacy_valid) {
			/* clean-up previously allocated arrays */
			kfree(pdata->pm_qos_data.latency);
			kfree(pdata->pm_qos_data.cmdq_latency);
			dev_err(dev, "%s: invalid PM QoS latency values. Voting for cpu group will be disabled\n",
				__func__);
		}
	} else {
		dev_notice(dev, "%s: PM QoS voting for cpu group will be disabled\n",
			__func__);
	}
}

static int sdhci_msm_dt_parse_hsr_info(struct device *dev,
		struct sdhci_msm_host *msm_host)

{
	u32 *dll_hsr_table = NULL;
	int dll_hsr_table_len, dll_hsr_reg_count;
	int ret = 0;

	if (sdhci_msm_dt_get_array(dev, "qcom,dll-hsr-list",
			&dll_hsr_table, &dll_hsr_table_len, 0))
		goto skip_hsr;

	dll_hsr_reg_count = sizeof(struct sdhci_msm_dll_hsr) / sizeof(u32);
	if (dll_hsr_table_len != dll_hsr_reg_count) {
		dev_err(dev, "Number of HSR entries are not matching\n");
		ret = -EINVAL;
	} else {
		msm_host->dll_hsr = (struct sdhci_msm_dll_hsr *)dll_hsr_table;
	}

skip_hsr:
	if (!msm_host->dll_hsr)
		dev_info(dev, "Failed to get dll hsr settings from dt\n");
	return ret;
}

/* Parse platform data */
static
struct sdhci_msm_pltfm_data *sdhci_msm_populate_pdata(struct device *dev,
						struct sdhci_msm_host *msm_host)
{
	struct sdhci_msm_pltfm_data *pdata = NULL;
	struct device_node *np = dev->of_node;
	u32 bus_width = 0;
	int len, i;
	int clk_table_len;
	u32 *clk_table = NULL;
	int ice_clk_table_len;
	u32 *ice_clk_table = NULL;
	enum of_gpio_flags flags = OF_GPIO_ACTIVE_LOW;
	const char *lower_bus_speed = NULL;
	int bus_clk_table_len;
	u32 *bus_clk_table = NULL;

	pdata = devm_kzalloc(dev, sizeof(*pdata), GFP_KERNEL);
	if (!pdata)
		goto out;

	device_property_read_u32(dev, "post-power-on-delay-ms",
                                &msm_host->mmc->ios.power_delay_ms);

	pdata->status_gpio = of_get_named_gpio_flags(np, "cd-gpios", 0, &flags);
	if (gpio_is_valid(pdata->status_gpio) && !(flags & OF_GPIO_ACTIVE_LOW))
		pdata->caps2 |= MMC_CAP2_CD_ACTIVE_HIGH;

	of_property_read_u32(np, "qcom,bus-width", &bus_width);
	if (bus_width == 8)
		pdata->mmc_bus_width = MMC_CAP_8_BIT_DATA;
	else if (bus_width == 4)
		pdata->mmc_bus_width = MMC_CAP_4_BIT_DATA;
	else {
		dev_notice(dev, "invalid bus-width, default to 1-bit mode\n");
		pdata->mmc_bus_width = 0;
	}

	if (sdhci_msm_dt_get_array(dev, "qcom,devfreq,freq-table",
			&msm_host->mmc->clk_scaling.pltfm_freq_table,
			&msm_host->mmc->clk_scaling.pltfm_freq_table_sz, 0))
		pr_debug("%s: no clock scaling frequencies were supplied\n",
			dev_name(dev));
	else if (!msm_host->mmc->clk_scaling.pltfm_freq_table ||
			!msm_host->mmc->clk_scaling.pltfm_freq_table_sz)
		dev_err(dev, "bad dts clock scaling frequencies\n");

	/*
	 * Few hosts can support DDR52 mode at the same lower
	 * system voltage corner as high-speed mode. In such cases,
	 * it is always better to put it in DDR mode which will
	 * improve the performance without any power impact.
	 */
	if (!of_property_read_string(np, "qcom,scaling-lower-bus-speed-mode",
				&lower_bus_speed)) {
		if (!strcmp(lower_bus_speed, "DDR52"))
			msm_host->mmc->clk_scaling.lower_bus_speed_mode |=
				MMC_SCALING_LOWER_DDR52_MODE;
	}

	if (sdhci_msm_dt_get_array(dev, "qcom,clk-rates",
			&clk_table, &clk_table_len, 0)) {
		dev_err(dev, "failed parsing supported clock rates\n");
		goto out;
	}
	if (!clk_table || !clk_table_len) {
		dev_err(dev, "Invalid clock table\n");
		goto out;
	}
	pdata->sup_clk_table = clk_table;
	pdata->sup_clk_cnt = clk_table_len;

	if (!sdhci_msm_dt_get_array(dev, "qcom,bus-aggr-clk-rates",
			&bus_clk_table, &bus_clk_table_len, 0)) {
		if (bus_clk_table && bus_clk_table_len) {
			pdata->bus_clk_table = bus_clk_table;
			pdata->bus_clk_cnt = bus_clk_table_len;
		}
	}

	if (!sdhci_msm_dt_get_array(dev, "qcom,ice-clk-rates",
			&ice_clk_table, &ice_clk_table_len, 0)) {
		if (ice_clk_table && ice_clk_table_len) {
			if (ice_clk_table_len != 2) {
				dev_err(dev, "Need max and min frequencies\n");
				goto out;
			}
			pdata->sup_ice_clk_table = ice_clk_table;
			pdata->sup_ice_clk_cnt = ice_clk_table_len;
			pdata->ice_clk_max = pdata->sup_ice_clk_table[0];
			pdata->ice_clk_min = pdata->sup_ice_clk_table[1];
			dev_dbg(dev, "ICE clock rates (Hz): max: %u min: %u\n",
				pdata->ice_clk_max, pdata->ice_clk_min);
		}
	}

	pdata->vreg_data = devm_kzalloc(dev, sizeof(struct
						    sdhci_msm_slot_reg_data),
					GFP_KERNEL);
	if (!pdata->vreg_data) {
		dev_err(dev, "failed to allocate memory for vreg data\n");
		goto out;
	}

	if (sdhci_msm_dt_parse_vreg_info(dev, &pdata->vreg_data->vdd_data,
					 "vdd")) {
		dev_err(dev, "failed parsing vdd data\n");
		goto out;
	}
	if (sdhci_msm_dt_parse_vreg_info(dev,
					 &pdata->vreg_data->vdd_io_data,
					 "vdd-io")) {
		dev_err(dev, "failed parsing vdd-io data\n");
		goto out;
	}

	if (sdhci_msm_dt_parse_gpio_info(dev, pdata)) {
		dev_err(dev, "failed parsing gpio data\n");
		goto out;
	}

	len = of_property_count_strings(np, "qcom,bus-speed-mode");

	for (i = 0; i < len; i++) {
		const char *name = NULL;

		of_property_read_string_index(np,
			"qcom,bus-speed-mode", i, &name);
		if (!name)
			continue;

		if (!strncmp(name, "HS400_1p8v", sizeof("HS400_1p8v")))
			pdata->caps2 |= MMC_CAP2_HS400_1_8V;
		else if (!strncmp(name, "HS400_1p2v", sizeof("HS400_1p2v")))
			pdata->caps2 |= MMC_CAP2_HS400_1_2V;
		else if (!strncmp(name, "HS200_1p8v", sizeof("HS200_1p8v")))
			pdata->caps2 |= MMC_CAP2_HS200_1_8V_SDR;
		else if (!strncmp(name, "HS200_1p2v", sizeof("HS200_1p2v")))
			pdata->caps2 |= MMC_CAP2_HS200_1_2V_SDR;
		else if (!strncmp(name, "DDR_1p8v", sizeof("DDR_1p8v")))
			pdata->caps |= MMC_CAP_1_8V_DDR
						| MMC_CAP_UHS_DDR50;
		else if (!strncmp(name, "DDR_1p2v", sizeof("DDR_1p2v")))
			pdata->caps |= MMC_CAP_1_2V_DDR
						| MMC_CAP_UHS_DDR50;
	}

	if (of_get_property(np, "qcom,nonremovable", NULL))
		pdata->nonremovable = true;

	if (of_get_property(np, "qcom,nonhotplug", NULL))
		pdata->nonhotplug = true;

	pdata->largeaddressbus =
		of_property_read_bool(np, "qcom,large-address-bus");

	if (of_property_read_bool(np, "qcom,wakeup-on-idle"))
		msm_host->mmc->wakeup_on_idle = true;

	sdhci_msm_pm_qos_parse(dev, pdata);

	if (of_get_property(np, "qcom,core_3_0v_support", NULL))
		msm_host->core_3_0v_support = true;

	pdata->sdr104_wa = of_property_read_bool(np, "qcom,sdr104-wa");
	msm_host->regs_restore.is_supported =
		of_property_read_bool(np, "qcom,restore-after-cx-collapse");

	if (sdhci_msm_dt_parse_hsr_info(dev, msm_host))
		goto out;

	return pdata;
out:
	return NULL;
}

/* Returns required bandwidth in Bytes per Sec */
static unsigned int sdhci_get_bw_required(struct sdhci_host *host,
					struct mmc_ios *ios)
{
	struct sdhci_pltfm_host *pltfm_host = sdhci_priv(host);
	struct sdhci_msm_host *msm_host = pltfm_host->priv;

	unsigned int bw;

	bw = msm_host->clk_rate;
	/*
	 * For DDR mode, SDCC controller clock will be at
	 * the double rate than the actual clock that goes to card.
	 */
	if (ios->bus_width == MMC_BUS_WIDTH_4)
		bw /= 2;
	else if (ios->bus_width == MMC_BUS_WIDTH_1)
		bw /= 8;

	return bw;
}

static int sdhci_msm_bus_get_vote_for_bw(struct sdhci_msm_host *host,
					   unsigned int bw)
{
	unsigned int *table = host->pdata->voting_data->bw_vecs;
	unsigned int size = host->pdata->voting_data->bw_vecs_size;
	int i;

	if (host->msm_bus_vote.is_max_bw_needed && bw)
		return host->msm_bus_vote.max_bw_vote;

	for (i = 0; i < size; i++) {
		if (bw <= table[i])
			break;
	}

	if (i && (i == size))
		i--;

	return i;
}

/*
 * This function must be called with host lock acquired.
 * Caller of this function should also ensure that msm bus client
 * handle is not null.
 */
static inline int sdhci_msm_bus_set_vote(struct sdhci_msm_host *msm_host,
					     int vote,
					     unsigned long *flags)
{
	struct sdhci_host *host =  platform_get_drvdata(msm_host->pdev);
	int rc = 0;

	BUG_ON(!flags);

	if (vote != msm_host->msm_bus_vote.curr_vote) {
		spin_unlock_irqrestore(&host->lock, *flags);
		rc = msm_bus_scale_client_update_request(
				msm_host->msm_bus_vote.client_handle, vote);
		spin_lock_irqsave(&host->lock, *flags);
		if (rc) {
			pr_err("%s: msm_bus_scale_client_update_request() failed: bus_client_handle=0x%x, vote=%d, err=%d\n",
				mmc_hostname(host->mmc),
				msm_host->msm_bus_vote.client_handle, vote, rc);
			goto out;
		}
		msm_host->msm_bus_vote.curr_vote = vote;
	}
out:
	return rc;
}

/*
 * Internal work. Work to set 0 bandwidth for msm bus.
 */
static void sdhci_msm_bus_work(struct work_struct *work)
{
	struct sdhci_msm_host *msm_host;
	struct sdhci_host *host;
	unsigned long flags;

	msm_host = container_of(work, struct sdhci_msm_host,
				msm_bus_vote.vote_work.work);
	host =  platform_get_drvdata(msm_host->pdev);

	if (!msm_host->msm_bus_vote.client_handle)
		return;

	spin_lock_irqsave(&host->lock, flags);
	/* don't vote for 0 bandwidth if any request is in progress */
	if (!host->mrq) {
		sdhci_msm_bus_set_vote(msm_host,
			msm_host->msm_bus_vote.min_bw_vote, &flags);
	} else
		pr_warn("%s: %s: Transfer in progress. skipping bus voting to 0 bandwidth\n",
			   mmc_hostname(host->mmc), __func__);
	spin_unlock_irqrestore(&host->lock, flags);
}

/*
 * This function cancels any scheduled delayed work and sets the bus
 * vote based on bw (bandwidth) argument.
 */
static void sdhci_msm_bus_cancel_work_and_set_vote(struct sdhci_host *host,
						unsigned int bw)
{
	int vote;
	unsigned long flags;
	struct sdhci_pltfm_host *pltfm_host = sdhci_priv(host);
	struct sdhci_msm_host *msm_host = pltfm_host->priv;

	cancel_delayed_work_sync(&msm_host->msm_bus_vote.vote_work);
	spin_lock_irqsave(&host->lock, flags);
	vote = sdhci_msm_bus_get_vote_for_bw(msm_host, bw);
	sdhci_msm_bus_set_vote(msm_host, vote, &flags);
	spin_unlock_irqrestore(&host->lock, flags);
}

#define MSM_MMC_BUS_VOTING_DELAY	200 /* msecs */

/* This function queues a work which will set the bandwidth requiement to 0 */
static void sdhci_msm_bus_queue_work(struct sdhci_host *host)
{
	unsigned long flags;
	struct sdhci_pltfm_host *pltfm_host = sdhci_priv(host);
	struct sdhci_msm_host *msm_host = pltfm_host->priv;

	spin_lock_irqsave(&host->lock, flags);
	if (msm_host->msm_bus_vote.min_bw_vote !=
		msm_host->msm_bus_vote.curr_vote)
		queue_delayed_work(system_wq,
				   &msm_host->msm_bus_vote.vote_work,
				   msecs_to_jiffies(MSM_MMC_BUS_VOTING_DELAY));
	spin_unlock_irqrestore(&host->lock, flags);
}

static int sdhci_msm_bus_register(struct sdhci_msm_host *host,
				struct platform_device *pdev)
{
	int rc = 0;
	struct msm_bus_scale_pdata *bus_pdata;

	struct sdhci_msm_bus_voting_data *data;
	struct device *dev = &pdev->dev;

	data = devm_kzalloc(dev,
		sizeof(struct sdhci_msm_bus_voting_data), GFP_KERNEL);
	if (!data) {
		rc = -ENOMEM;
		goto out;
	}
	data->bus_pdata = msm_bus_cl_get_pdata(pdev);
	if (data->bus_pdata) {
		rc = sdhci_msm_dt_get_array(dev, "qcom,bus-bw-vectors-bps",
				&data->bw_vecs, &data->bw_vecs_size, 0);
		if (rc) {
			dev_err(&pdev->dev,
				"%s: Failed to get bus-bw-vectors-bps\n",
				__func__);
			goto out;
		}
		host->pdata->voting_data = data;
	}
	if (host->pdata->voting_data &&
		host->pdata->voting_data->bus_pdata &&
		host->pdata->voting_data->bw_vecs &&
		host->pdata->voting_data->bw_vecs_size) {

		bus_pdata = host->pdata->voting_data->bus_pdata;
		host->msm_bus_vote.client_handle =
				msm_bus_scale_register_client(bus_pdata);
		if (!host->msm_bus_vote.client_handle) {
			dev_err(&pdev->dev, "msm_bus_scale_register_client()\n");
			rc = -EFAULT;
			goto out;
		}
		/* cache the vote index for minimum and maximum bandwidth */
		host->msm_bus_vote.min_bw_vote =
				sdhci_msm_bus_get_vote_for_bw(host, 0);
		host->msm_bus_vote.max_bw_vote =
				sdhci_msm_bus_get_vote_for_bw(host, UINT_MAX);
	} else {
		devm_kfree(dev, data);
	}

out:
	return rc;
}

static void sdhci_msm_bus_unregister(struct sdhci_msm_host *host)
{
	if (host->msm_bus_vote.client_handle)
		msm_bus_scale_unregister_client(
			host->msm_bus_vote.client_handle);
}

static void sdhci_msm_bus_voting(struct sdhci_host *host, u32 enable)
{
	struct sdhci_pltfm_host *pltfm_host = sdhci_priv(host);
	struct sdhci_msm_host *msm_host = pltfm_host->priv;
	struct mmc_ios *ios = &host->mmc->ios;
	unsigned int bw;

	if (!msm_host->msm_bus_vote.client_handle)
		return;

	bw = sdhci_get_bw_required(host, ios);
	if (enable) {
		sdhci_msm_bus_cancel_work_and_set_vote(host, bw);
	} else {
		/*
		 * If clock gating is enabled, then remove the vote
		 * immediately because clocks will be disabled only
		 * after SDHCI_MSM_MMC_CLK_GATE_DELAY and thus no
		 * additional delay is required to remove the bus vote.
		 */
#ifdef CONFIG_MMC_CLKGATE
		if (host->mmc->clkgate_delay)
			sdhci_msm_bus_cancel_work_and_set_vote(host, 0);
		else
#endif
			sdhci_msm_bus_queue_work(host);
	}
}

/* Regulator utility functions */
static int sdhci_msm_vreg_init_reg(struct device *dev,
					struct sdhci_msm_reg_data *vreg)
{
	int ret = 0;

	/* check if regulator is already initialized? */
	if (vreg->reg)
		goto out;

	/* Get the regulator handle */
	vreg->reg = devm_regulator_get(dev, vreg->name);
	if (IS_ERR(vreg->reg)) {
		ret = PTR_ERR(vreg->reg);
		pr_err("%s: devm_regulator_get(%s) failed. ret=%d\n",
			__func__, vreg->name, ret);
		goto out;
	}

	if (regulator_count_voltages(vreg->reg) > 0) {
		vreg->set_voltage_sup = true;
		/* sanity check */
		if (!vreg->high_vol_level || !vreg->hpm_uA) {
			pr_err("%s: %s invalid constraints specified\n",
			       __func__, vreg->name);
			ret = -EINVAL;
		}
	}

out:
	return ret;
}

static void sdhci_msm_vreg_deinit_reg(struct sdhci_msm_reg_data *vreg)
{
	if (vreg->reg)
		devm_regulator_put(vreg->reg);
}

static int sdhci_msm_vreg_set_optimum_mode(struct sdhci_msm_reg_data
						  *vreg, int uA_load)
{
	int ret = 0;

	/*
	 * regulators that do not support regulator_set_voltage also
	 * do not support regulator_set_optimum_mode
	 */
	if (vreg->set_voltage_sup) {
		ret = regulator_set_load(vreg->reg, uA_load);
		if (ret < 0)
			pr_err("%s: regulator_set_load(reg=%s,uA_load=%d) failed. ret=%d\n",
			       __func__, vreg->name, uA_load, ret);
		else
			/*
			 * regulator_set_load() can return non zero
			 * value even for success case.
			 */
			ret = 0;
	}
	return ret;
}

static int sdhci_msm_vreg_set_voltage(struct sdhci_msm_reg_data *vreg,
					int min_uV, int max_uV)
{
	int ret = 0;

	if (vreg->set_voltage_sup) {
		ret = regulator_set_voltage(vreg->reg, min_uV, max_uV);
		if (ret) {
			pr_err("%s: regulator_set_voltage(%s)failed. min_uV=%d,max_uV=%d,ret=%d\n",
			       __func__, vreg->name, min_uV, max_uV, ret);
		}
	}

	return ret;
}

static int sdhci_msm_vreg_enable(struct sdhci_msm_reg_data *vreg)
{
	int ret = 0;

	/* Put regulator in HPM (high power mode) */
	ret = sdhci_msm_vreg_set_optimum_mode(vreg, vreg->hpm_uA);
	if (ret < 0)
		return ret;

	if (!vreg->is_enabled) {
		/* Set voltage level */
		ret = sdhci_msm_vreg_set_voltage(vreg, vreg->high_vol_level,
						vreg->high_vol_level);
		if (ret)
			return ret;
	}
	ret = regulator_enable(vreg->reg);
	if (ret) {
		pr_err("%s: regulator_enable(%s) failed. ret=%d\n",
				__func__, vreg->name, ret);
		return ret;
	}
	vreg->is_enabled = true;
	return ret;
}

static int sdhci_msm_vreg_disable(struct sdhci_msm_reg_data *vreg)
{
	int ret = 0;

	/* Never disable regulator marked as always_on */
	if (vreg->is_enabled && !vreg->is_always_on) {
		ret = regulator_disable(vreg->reg);
		if (ret) {
			pr_err("%s: regulator_disable(%s) failed. ret=%d\n",
				__func__, vreg->name, ret);
			goto out;
		}
		vreg->is_enabled = false;

		ret = sdhci_msm_vreg_set_optimum_mode(vreg, 0);
		if (ret < 0)
			goto out;

		/* Set min. voltage level to 0 */
		ret = sdhci_msm_vreg_set_voltage(vreg, 0, vreg->high_vol_level);
		if (ret)
			goto out;
	} else if (vreg->is_enabled && vreg->is_always_on) {
		if (vreg->lpm_sup) {
			/* Put always_on regulator in LPM (low power mode) */
			ret = sdhci_msm_vreg_set_optimum_mode(vreg,
							      vreg->lpm_uA);
			if (ret < 0)
				goto out;
		}
	}
out:
	return ret;
}

static int sdhci_msm_setup_vreg(struct sdhci_msm_pltfm_data *pdata,
			bool enable, bool is_init)
{
	int ret = 0, i;
	struct sdhci_msm_slot_reg_data *curr_slot;
	struct sdhci_msm_reg_data *vreg_table[2];

	curr_slot = pdata->vreg_data;
	if (!curr_slot) {
		pr_debug("%s: vreg info unavailable,assuming the slot is powered by always on domain\n",
			 __func__);
		goto out;
	}

	vreg_table[0] = curr_slot->vdd_data;
	vreg_table[1] = curr_slot->vdd_io_data;

	for (i = 0; i < ARRAY_SIZE(vreg_table); i++) {
		if (vreg_table[i]) {
			if (enable)
				ret = sdhci_msm_vreg_enable(vreg_table[i]);
			else
				ret = sdhci_msm_vreg_disable(vreg_table[i]);
			if (ret)
				goto out;
		}
	}
out:
	return ret;
}

/* This init function should be called only once for each SDHC slot */
static int sdhci_msm_vreg_init(struct device *dev,
				struct sdhci_msm_pltfm_data *pdata,
				bool is_init)
{
	int ret = 0;
	struct sdhci_msm_slot_reg_data *curr_slot;
	struct sdhci_msm_reg_data *curr_vdd_reg, *curr_vdd_io_reg;

	curr_slot = pdata->vreg_data;
	if (!curr_slot)
		goto out;

	curr_vdd_reg = curr_slot->vdd_data;
	curr_vdd_io_reg = curr_slot->vdd_io_data;

	if (!is_init)
		/* Deregister all regulators from regulator framework */
		goto vdd_io_reg_deinit;

	/*
	 * Get the regulator handle from voltage regulator framework
	 * and then try to set the voltage level for the regulator
	 */
	if (curr_vdd_reg) {
		ret = sdhci_msm_vreg_init_reg(dev, curr_vdd_reg);
		if (ret)
			goto out;
	}
	if (curr_vdd_io_reg) {
		ret = sdhci_msm_vreg_init_reg(dev, curr_vdd_io_reg);
		if (ret)
			goto vdd_reg_deinit;
	}

	if (ret)
		dev_err(dev, "vreg reset failed (%d)\n", ret);
	goto out;

vdd_io_reg_deinit:
	if (curr_vdd_io_reg)
		sdhci_msm_vreg_deinit_reg(curr_vdd_io_reg);
vdd_reg_deinit:
	if (curr_vdd_reg)
		sdhci_msm_vreg_deinit_reg(curr_vdd_reg);
out:
	return ret;
}


static int sdhci_msm_set_vdd_io_vol(struct sdhci_msm_pltfm_data *pdata,
			enum vdd_io_level level,
			unsigned int voltage_level)
{
	int ret = 0;
	int set_level;
	struct sdhci_msm_reg_data *vdd_io_reg;

	if (!pdata->vreg_data)
		return ret;

	vdd_io_reg = pdata->vreg_data->vdd_io_data;
	if (vdd_io_reg && vdd_io_reg->is_enabled) {
		switch (level) {
		case VDD_IO_LOW:
			set_level = vdd_io_reg->low_vol_level;
			break;
		case VDD_IO_HIGH:
			set_level = vdd_io_reg->high_vol_level;
			break;
		case VDD_IO_SET_LEVEL:
			set_level = voltage_level;
			break;
		default:
			pr_err("%s: invalid argument level = %d",
					__func__, level);
			ret = -EINVAL;
			return ret;
		}
		ret = sdhci_msm_vreg_set_voltage(vdd_io_reg, set_level,
				set_level);
	}
	return ret;
}

/*
 * Acquire spin-lock host->lock before calling this function
 */
static void sdhci_msm_cfg_sdiowakeup_gpio_irq(struct sdhci_host *host,
					      bool enable)
{
	struct sdhci_pltfm_host *pltfm_host = sdhci_priv(host);
	struct sdhci_msm_host *msm_host = pltfm_host->priv;

	if (enable && !msm_host->is_sdiowakeup_enabled)
		enable_irq(msm_host->pdata->sdiowakeup_irq);
	else if (!enable && msm_host->is_sdiowakeup_enabled)
		disable_irq_nosync(msm_host->pdata->sdiowakeup_irq);
	else
		dev_warn(&msm_host->pdev->dev, "%s: wakeup to config: %d curr: %d\n",
			__func__, enable, msm_host->is_sdiowakeup_enabled);
	msm_host->is_sdiowakeup_enabled = enable;
}

static irqreturn_t sdhci_msm_sdiowakeup_irq(int irq, void *data)
{
	struct sdhci_host *host = (struct sdhci_host *)data;
	struct sdhci_pltfm_host *pltfm_host = sdhci_priv(host);
	struct sdhci_msm_host *msm_host = pltfm_host->priv;

	unsigned long flags;

	pr_debug("%s: irq (%d) received\n", __func__, irq);

	spin_lock_irqsave(&host->lock, flags);
	sdhci_msm_cfg_sdiowakeup_gpio_irq(host, false);
	spin_unlock_irqrestore(&host->lock, flags);
	msm_host->sdio_pending_processing = true;

	return IRQ_HANDLED;
}

void sdhci_msm_dump_pwr_ctrl_regs(struct sdhci_host *host)
{
	struct sdhci_pltfm_host *pltfm_host = sdhci_priv(host);
	struct sdhci_msm_host *msm_host = pltfm_host->priv;
	const struct sdhci_msm_offset *msm_host_offset =
					msm_host->offset;
	unsigned int irq_flags = 0;
	struct irq_desc *pwr_irq_desc = irq_to_desc(msm_host->pwr_irq);

	if (pwr_irq_desc)
		irq_flags = ACCESS_PRIVATE(pwr_irq_desc->irq_data.common,
				state_use_accessors);

	pr_err("%s: PWRCTL_STATUS: 0x%08x | PWRCTL_MASK: 0x%08x | PWRCTL_CTL: 0x%08x, pwr isr state=0x%x\n",
		mmc_hostname(host->mmc),
		sdhci_msm_readl_relaxed(host,
			msm_host_offset->CORE_PWRCTL_STATUS),
		sdhci_msm_readl_relaxed(host,
			msm_host_offset->CORE_PWRCTL_MASK),
		sdhci_msm_readl_relaxed(host,
			msm_host_offset->CORE_PWRCTL_CTL), irq_flags);

	MMC_TRACE(host->mmc,
		"%s: Sts: 0x%08x | Mask: 0x%08x | Ctrl: 0x%08x, pwr isr state=0x%x\n",
		__func__,
		sdhci_msm_readb_relaxed(host,
			msm_host_offset->CORE_PWRCTL_STATUS),
		sdhci_msm_readb_relaxed(host,
			msm_host_offset->CORE_PWRCTL_MASK),
		sdhci_msm_readb_relaxed(host,
			msm_host_offset->CORE_PWRCTL_CTL), irq_flags);
}

static int sdhci_msm_clear_pwrctl_status(struct sdhci_host *host, u8 value)
{
	struct sdhci_pltfm_host *pltfm_host = sdhci_priv(host);
	struct sdhci_msm_host *msm_host = pltfm_host->priv;
	const struct sdhci_msm_offset *msm_host_offset = msm_host->offset;
	int ret = 0, retry = 10;

	/*
	 * There is a rare HW scenario where the first clear pulse could be
	 * lost when actual reset and clear/read of status register is
	 * happening at a time. Hence, retry for at least 10 times to make
	 * sure status register is cleared. Otherwise, this will result in
	 * a spurious power IRQ resulting in system instability.
	 */
	do {
		if (retry == 0) {
			pr_err("%s: Timedout clearing (0x%x) pwrctl status register\n",
				mmc_hostname(host->mmc), value);
			sdhci_msm_dump_pwr_ctrl_regs(host);
			WARN_ON(1);
			ret = -EBUSY;
			break;
		}

		/*
		 * Clear the PWRCTL_STATUS interrupt bits by writing to the
		 * corresponding bits in the PWRCTL_CLEAR register.
		 */
		sdhci_msm_writeb_relaxed(value, host,
				msm_host_offset->CORE_PWRCTL_CLEAR);
		/*
		 * SDHC has core_mem and hc_mem device memory and these memory
		 * addresses do not fall within 1KB region. Hence, any update
		 * to core_mem address space would require an mb() to ensure
		 * this gets completed before its next update to registers
		 * within hc_mem.
		 */
		mb();
		retry--;
		udelay(10);
	} while (value & sdhci_msm_readb_relaxed(host,
				msm_host_offset->CORE_PWRCTL_STATUS));

	return ret;
}

static irqreturn_t sdhci_msm_pwr_irq(int irq, void *data)
{
	struct sdhci_host *host = (struct sdhci_host *)data;
	struct sdhci_pltfm_host *pltfm_host = sdhci_priv(host);
	struct sdhci_msm_host *msm_host = pltfm_host->priv;
	const struct sdhci_msm_offset *msm_host_offset =
					msm_host->offset;
	u8 irq_status = 0;
	u8 irq_ack = 0;
	int ret = 0;
	int pwr_state = 0, io_level = 0;
	unsigned long flags;

	irq_status = sdhci_msm_readb_relaxed(host,
		msm_host_offset->CORE_PWRCTL_STATUS);

	pr_debug("%s: Received IRQ(%d), status=0x%x\n",
		mmc_hostname(msm_host->mmc), irq, irq_status);

	sdhci_msm_clear_pwrctl_status(host, irq_status);

	/* Handle BUS ON/OFF*/
	if (irq_status & CORE_PWRCTL_BUS_ON) {
		ret = sdhci_msm_setup_vreg(msm_host->pdata, true, false);
		if (!ret) {
			ret = sdhci_msm_setup_pins(msm_host->pdata, true);
			ret |= sdhci_msm_set_vdd_io_vol(msm_host->pdata,
					VDD_IO_HIGH, 0);
		}
		if (ret)
			irq_ack |= CORE_PWRCTL_BUS_FAIL;
		else
			irq_ack |= CORE_PWRCTL_BUS_SUCCESS;

		pwr_state = REQ_BUS_ON;
		io_level = REQ_IO_HIGH;
	}
	if (irq_status & CORE_PWRCTL_BUS_OFF) {
		if (msm_host->pltfm_init_done)
			ret = sdhci_msm_setup_vreg(msm_host->pdata,
					false, false);
		if (!ret) {
			ret = sdhci_msm_setup_pins(msm_host->pdata, false);
			ret |= sdhci_msm_set_vdd_io_vol(msm_host->pdata,
					VDD_IO_LOW, 0);
		}
		if (ret)
			irq_ack |= CORE_PWRCTL_BUS_FAIL;
		else
			irq_ack |= CORE_PWRCTL_BUS_SUCCESS;

		pwr_state = REQ_BUS_OFF;
		io_level = REQ_IO_LOW;
	}
	/* Handle IO LOW/HIGH */
	if (irq_status & CORE_PWRCTL_IO_LOW) {
		/* Switch voltage Low */
		ret = sdhci_msm_set_vdd_io_vol(msm_host->pdata, VDD_IO_LOW, 0);
		if (ret)
			irq_ack |= CORE_PWRCTL_IO_FAIL;
		else
			irq_ack |= CORE_PWRCTL_IO_SUCCESS;

		io_level = REQ_IO_LOW;
	}
	if (irq_status & CORE_PWRCTL_IO_HIGH) {
		/* Switch voltage High */
		ret = sdhci_msm_set_vdd_io_vol(msm_host->pdata, VDD_IO_HIGH, 0);
		if (ret)
			irq_ack |= CORE_PWRCTL_IO_FAIL;
		else
			irq_ack |= CORE_PWRCTL_IO_SUCCESS;

		io_level = REQ_IO_HIGH;
	}

	/* ACK status to the core */
	sdhci_msm_writeb_relaxed(irq_ack, host,
			msm_host_offset->CORE_PWRCTL_CTL);
	/*
	 * SDHC has core_mem and hc_mem device memory and these memory
	 * addresses do not fall within 1KB region. Hence, any update to
	 * core_mem address space would require an mb() to ensure this gets
	 * completed before its next update to registers within hc_mem.
	 */
	mb();
	if ((io_level & REQ_IO_HIGH) &&
			(msm_host->caps_0 & CORE_3_0V_SUPPORT) &&
			!msm_host->core_3_0v_support)
		writel_relaxed((readl_relaxed(host->ioaddr +
				msm_host_offset->CORE_VENDOR_SPEC) &
				~CORE_IO_PAD_PWR_SWITCH), host->ioaddr +
				msm_host_offset->CORE_VENDOR_SPEC);
	else if ((io_level & REQ_IO_LOW) ||
			(msm_host->caps_0 & CORE_1_8V_SUPPORT))
		writel_relaxed((readl_relaxed(host->ioaddr +
				msm_host_offset->CORE_VENDOR_SPEC) |
				CORE_IO_PAD_PWR_SWITCH), host->ioaddr +
				msm_host_offset->CORE_VENDOR_SPEC);
	mb();

	pr_debug("%s: Handled IRQ(%d), ret=%d, ack=0x%x\n",
		mmc_hostname(msm_host->mmc), irq, ret, irq_ack);
	spin_lock_irqsave(&host->lock, flags);
	if (pwr_state)
		msm_host->curr_pwr_state = pwr_state;
	if (io_level)
		msm_host->curr_io_level = io_level;
	complete(&msm_host->pwr_irq_completion);
	spin_unlock_irqrestore(&host->lock, flags);

	return IRQ_HANDLED;
}

static ssize_t
show_polling(struct device *dev, struct device_attribute *attr, char *buf)
{
	struct sdhci_host *host = dev_get_drvdata(dev);
	int poll;
	unsigned long flags;

	spin_lock_irqsave(&host->lock, flags);
	poll = !!(host->mmc->caps & MMC_CAP_NEEDS_POLL);
	spin_unlock_irqrestore(&host->lock, flags);

	return snprintf(buf, PAGE_SIZE, "%d\n", poll);
}

static ssize_t
store_polling(struct device *dev, struct device_attribute *attr,
		const char *buf, size_t count)
{
	struct sdhci_host *host = dev_get_drvdata(dev);
	int value;
	unsigned long flags;

	if (!kstrtou32(buf, 0, &value)) {
		spin_lock_irqsave(&host->lock, flags);
		if (value) {
			host->mmc->caps |= MMC_CAP_NEEDS_POLL;
			mmc_detect_change(host->mmc, 0);
		} else {
			host->mmc->caps &= ~MMC_CAP_NEEDS_POLL;
		}
		spin_unlock_irqrestore(&host->lock, flags);
	}
	return count;
}

static ssize_t
show_sdhci_max_bus_bw(struct device *dev, struct device_attribute *attr,
			char *buf)
{
	struct sdhci_host *host = dev_get_drvdata(dev);
	struct sdhci_pltfm_host *pltfm_host = sdhci_priv(host);
	struct sdhci_msm_host *msm_host = pltfm_host->priv;

	return snprintf(buf, PAGE_SIZE, "%u\n",
			msm_host->msm_bus_vote.is_max_bw_needed);
}

static ssize_t
store_sdhci_max_bus_bw(struct device *dev, struct device_attribute *attr,
		const char *buf, size_t count)
{
	struct sdhci_host *host = dev_get_drvdata(dev);
	struct sdhci_pltfm_host *pltfm_host = sdhci_priv(host);
	struct sdhci_msm_host *msm_host = pltfm_host->priv;
	uint32_t value;
	unsigned long flags;

	if (!kstrtou32(buf, 0, &value)) {
		spin_lock_irqsave(&host->lock, flags);
		msm_host->msm_bus_vote.is_max_bw_needed = !!value;
		spin_unlock_irqrestore(&host->lock, flags);
	}
	return count;
}

static void sdhci_msm_check_power_status(struct sdhci_host *host, u32 req_type)
{
	struct sdhci_pltfm_host *pltfm_host = sdhci_priv(host);
	struct sdhci_msm_host *msm_host = pltfm_host->priv;
	const struct sdhci_msm_offset *msm_host_offset =
					msm_host->offset;
	unsigned long flags;
	bool done = false;
	u32 io_sig_sts = SWITCHABLE_SIGNALLING_VOL;

	spin_lock_irqsave(&host->lock, flags);
	pr_debug("%s: %s: request %d curr_pwr_state %x curr_io_level %x\n",
			mmc_hostname(host->mmc), __func__, req_type,
			msm_host->curr_pwr_state, msm_host->curr_io_level);
	if (!msm_host->mci_removed)
		io_sig_sts = sdhci_msm_readl_relaxed(host,
				msm_host_offset->CORE_GENERICS);

	/*
	 * The IRQ for request type IO High/Low will be generated when -
	 * 1. SWITCHABLE_SIGNALLING_VOL is enabled in HW.
	 * 2. If 1 is true and when there is a state change in 1.8V enable
	 * bit (bit 3) of SDHCI_HOST_CONTROL2 register. The reset state of
	 * that bit is 0 which indicates 3.3V IO voltage. So, when MMC core
	 * layer tries to set it to 3.3V before card detection happens, the
	 * IRQ doesn't get triggered as there is no state change in this bit.
	 * The driver already handles this case by changing the IO voltage
	 * level to high as part of controller power up sequence. Hence, check
	 * for host->pwr to handle a case where IO voltage high request is
	 * issued even before controller power up.
	 */
	if (req_type & (REQ_IO_HIGH | REQ_IO_LOW)) {
		if (!(io_sig_sts & SWITCHABLE_SIGNALLING_VOL) ||
				((req_type & REQ_IO_HIGH) && !host->pwr)) {
			pr_debug("%s: do not wait for power IRQ that never comes\n",
					mmc_hostname(host->mmc));
			spin_unlock_irqrestore(&host->lock, flags);
			return;
		}
	}

	if ((req_type & msm_host->curr_pwr_state) ||
			(req_type & msm_host->curr_io_level))
		done = true;
	spin_unlock_irqrestore(&host->lock, flags);

	/*
	 * This is needed here to hanlde a case where IRQ gets
	 * triggered even before this function is called so that
	 * x->done counter of completion gets reset. Otherwise,
	 * next call to wait_for_completion returns immediately
	 * without actually waiting for the IRQ to be handled.
	 */
	if (done)
		init_completion(&msm_host->pwr_irq_completion);
	else if (!wait_for_completion_timeout(&msm_host->pwr_irq_completion,
				msecs_to_jiffies(MSM_PWR_IRQ_TIMEOUT_MS))) {
		__WARN_printf("%s: request(%d) timed out waiting for pwr_irq\n",
					mmc_hostname(host->mmc), req_type);
		MMC_TRACE(host->mmc,
			"%s: request(%d) timed out waiting for pwr_irq\n",
			__func__, req_type);
		sdhci_msm_dump_pwr_ctrl_regs(host);
	}
	pr_debug("%s: %s: request %d done\n", mmc_hostname(host->mmc),
			__func__, req_type);
}

static void sdhci_msm_toggle_cdr(struct sdhci_host *host, bool enable)
{
	struct sdhci_pltfm_host *pltfm_host = sdhci_priv(host);
	struct sdhci_msm_host *msm_host = pltfm_host->priv;
	const struct sdhci_msm_offset *msm_host_offset =
					msm_host->offset;
	u32 config = readl_relaxed(host->ioaddr +
		msm_host_offset->CORE_DLL_CONFIG);

	if (enable) {
		config |= CORE_CDR_EN;
		config &= ~CORE_CDR_EXT_EN;
		writel_relaxed(config, host->ioaddr +
			msm_host_offset->CORE_DLL_CONFIG);
	} else {
		config &= ~CORE_CDR_EN;
		config |= CORE_CDR_EXT_EN;
		writel_relaxed(config, host->ioaddr +
			msm_host_offset->CORE_DLL_CONFIG);
	}
}

static unsigned int sdhci_msm_max_segs(void)
{
	return SDHCI_MSM_MAX_SEGMENTS;
}

static unsigned int sdhci_msm_get_min_clock(struct sdhci_host *host)
{
	struct sdhci_pltfm_host *pltfm_host = sdhci_priv(host);
	struct sdhci_msm_host *msm_host = pltfm_host->priv;

	return msm_host->pdata->sup_clk_table[0];
}

static unsigned int sdhci_msm_get_max_clock(struct sdhci_host *host)
{
	struct sdhci_pltfm_host *pltfm_host = sdhci_priv(host);
	struct sdhci_msm_host *msm_host = pltfm_host->priv;
	int max_clk_index = msm_host->pdata->sup_clk_cnt;

	return msm_host->pdata->sup_clk_table[max_clk_index - 1];
}

static unsigned int sdhci_msm_get_sup_clk_rate(struct sdhci_host *host,
						u32 req_clk)
{
	struct sdhci_pltfm_host *pltfm_host = sdhci_priv(host);
	struct sdhci_msm_host *msm_host = pltfm_host->priv;
	unsigned int sel_clk = -1;
	unsigned char cnt;

	if (req_clk < sdhci_msm_get_min_clock(host)) {
		sel_clk = sdhci_msm_get_min_clock(host);
		return sel_clk;
	}

	for (cnt = 0; cnt < msm_host->pdata->sup_clk_cnt; cnt++) {
		if (msm_host->pdata->sup_clk_table[cnt] > req_clk) {
			break;
		} else if (msm_host->pdata->sup_clk_table[cnt] == req_clk) {
			sel_clk = msm_host->pdata->sup_clk_table[cnt];
			break;
		}
		sel_clk = msm_host->pdata->sup_clk_table[cnt];
	}
	return sel_clk;
}

static long sdhci_msm_get_bus_aggr_clk_rate(struct sdhci_host *host,
						u32 apps_clk)
{
	struct sdhci_pltfm_host *pltfm_host = sdhci_priv(host);
	struct sdhci_msm_host *msm_host = pltfm_host->priv;
	long sel_clk = -1;
	unsigned char cnt;

	if (msm_host->pdata->bus_clk_cnt != msm_host->pdata->sup_clk_cnt) {
		pr_err("%s: %s: mismatch between bus_clk_cnt(%u) and apps_clk_cnt(%u)\n",
				mmc_hostname(host->mmc), __func__,
				(unsigned int)msm_host->pdata->bus_clk_cnt,
				(unsigned int)msm_host->pdata->sup_clk_cnt);
		return msm_host->pdata->bus_clk_table[0];
	}
	if (apps_clk == sdhci_msm_get_min_clock(host)) {
		sel_clk = msm_host->pdata->bus_clk_table[0];
		return sel_clk;
	}

	for (cnt = 0; cnt < msm_host->pdata->bus_clk_cnt; cnt++) {
		if (msm_host->pdata->sup_clk_table[cnt] > apps_clk)
			break;
		sel_clk = msm_host->pdata->bus_clk_table[cnt];
	}
	return sel_clk;
}

static void sdhci_msm_registers_save(struct sdhci_host *host)
{
	struct sdhci_pltfm_host *pltfm_host = sdhci_priv(host);
	struct sdhci_msm_host *msm_host = pltfm_host->priv;
	const struct sdhci_msm_offset *msm_host_offset =
					msm_host->offset;

	if (!msm_host->regs_restore.is_supported)
		return;

	msm_host->regs_restore.vendor_func = readl_relaxed(host->ioaddr +
		msm_host_offset->CORE_VENDOR_SPEC);
	msm_host->regs_restore.vendor_pwrctl_mask =
		readl_relaxed(host->ioaddr +
		msm_host_offset->CORE_PWRCTL_MASK);
	msm_host->regs_restore.vendor_func2 =
		readl_relaxed(host->ioaddr +
		msm_host_offset->CORE_VENDOR_SPEC_FUNC2);
	msm_host->regs_restore.vendor_func3 =
		readl_relaxed(host->ioaddr +
		msm_host_offset->CORE_VENDOR_SPEC3);
	msm_host->regs_restore.hc_2c_2e =
		sdhci_readl(host, SDHCI_CLOCK_CONTROL);
	msm_host->regs_restore.hc_3c_3e =
		sdhci_readl(host, SDHCI_AUTO_CMD_STATUS);
	msm_host->regs_restore.vendor_pwrctl_ctl =
		readl_relaxed(host->ioaddr +
		msm_host_offset->CORE_PWRCTL_CTL);
	msm_host->regs_restore.hc_38_3a =
		sdhci_readl(host, SDHCI_SIGNAL_ENABLE);
	msm_host->regs_restore.hc_34_36 =
		sdhci_readl(host, SDHCI_INT_ENABLE);
	msm_host->regs_restore.hc_28_2a =
		sdhci_readl(host, SDHCI_HOST_CONTROL);
	msm_host->regs_restore.vendor_caps_0 =
		readl_relaxed(host->ioaddr +
		msm_host_offset->CORE_VENDOR_SPEC_CAPABILITIES0);
	msm_host->regs_restore.hc_caps_1 =
		sdhci_readl(host, SDHCI_CAPABILITIES_1);
	msm_host->regs_restore.testbus_config = readl_relaxed(host->ioaddr +
		msm_host_offset->CORE_TESTBUS_CONFIG);
	msm_host->regs_restore.dll_config = readl_relaxed(host->ioaddr +
		msm_host_offset->CORE_DLL_CONFIG);
	msm_host->regs_restore.dll_config2 = readl_relaxed(host->ioaddr +
		msm_host_offset->CORE_DLL_CONFIG_2);
	msm_host->regs_restore.dll_config = readl_relaxed(host->ioaddr +
		msm_host_offset->CORE_DLL_CONFIG);
	msm_host->regs_restore.dll_config2 = readl_relaxed(host->ioaddr +
		msm_host_offset->CORE_DLL_CONFIG_2);
	msm_host->regs_restore.dll_config3 = readl_relaxed(host->ioaddr +
		msm_host_offset->CORE_DLL_CONFIG_3);
	msm_host->regs_restore.dll_usr_ctl = readl_relaxed(host->ioaddr +
		msm_host_offset->CORE_DLL_USR_CTL);

	msm_host->regs_restore.is_valid = true;

	pr_debug("%s: %s: registers saved. PWRCTL_MASK = 0x%x\n",
		mmc_hostname(host->mmc), __func__,
		readl_relaxed(host->ioaddr +
			msm_host_offset->CORE_PWRCTL_MASK));
}

static void sdhci_msm_registers_restore(struct sdhci_host *host)
{
	struct sdhci_pltfm_host *pltfm_host = sdhci_priv(host);
	struct sdhci_msm_host *msm_host = pltfm_host->priv;
	u8 irq_status;
	const struct sdhci_msm_offset *msm_host_offset =
					msm_host->offset;
	struct mmc_ios ios = host->mmc->ios;

	if (!msm_host->regs_restore.is_supported ||
		!msm_host->regs_restore.is_valid)
		return;

	writel_relaxed(0, host->ioaddr + msm_host_offset->CORE_PWRCTL_MASK);
	writel_relaxed(msm_host->regs_restore.vendor_func, host->ioaddr +
			msm_host_offset->CORE_VENDOR_SPEC);
	writel_relaxed(msm_host->regs_restore.vendor_func2,
			host->ioaddr +
			msm_host_offset->CORE_VENDOR_SPEC_FUNC2);
	writel_relaxed(msm_host->regs_restore.vendor_func3,
			host->ioaddr +
			msm_host_offset->CORE_VENDOR_SPEC3);
	sdhci_writel(host, msm_host->regs_restore.hc_2c_2e,
			SDHCI_CLOCK_CONTROL);
	sdhci_writel(host, msm_host->regs_restore.hc_3c_3e,
			SDHCI_AUTO_CMD_STATUS);
	sdhci_writel(host, msm_host->regs_restore.hc_38_3a,
			SDHCI_SIGNAL_ENABLE);
	sdhci_writel(host, msm_host->regs_restore.hc_34_36,
			SDHCI_INT_ENABLE);
	sdhci_writel(host, msm_host->regs_restore.hc_28_2a,
			SDHCI_HOST_CONTROL);
	writel_relaxed(msm_host->regs_restore.vendor_caps_0,
			host->ioaddr +
			msm_host_offset->CORE_VENDOR_SPEC_CAPABILITIES0);
	sdhci_writel(host, msm_host->regs_restore.hc_caps_1,
			SDHCI_CAPABILITIES_1);
	writel_relaxed(msm_host->regs_restore.testbus_config, host->ioaddr +
			msm_host_offset->CORE_TESTBUS_CONFIG);
	msm_host->regs_restore.is_valid = false;

	/*
	 * Clear the PWRCTL_STATUS register.
	 * There is a rare HW scenario where the first clear pulse could be
	 * lost when actual reset and clear/read of status register is
	 * happening at a time. Hence, retry for at least 10 times to make
	 * sure status register is cleared. Otherwise, this will result in
	 * a spurious power IRQ resulting in system instability.
	 */
	irq_status = sdhci_msm_readb_relaxed(host,
				msm_host_offset->CORE_PWRCTL_STATUS);

	sdhci_msm_clear_pwrctl_status(host, irq_status);

	writel_relaxed(msm_host->regs_restore.vendor_pwrctl_ctl,
			host->ioaddr + msm_host_offset->CORE_PWRCTL_CTL);
	writel_relaxed(msm_host->regs_restore.vendor_pwrctl_mask,
			host->ioaddr + msm_host_offset->CORE_PWRCTL_MASK);

	if (((ios.timing == MMC_TIMING_MMC_HS400) ||
			(ios.timing == MMC_TIMING_MMC_HS200) ||
			(ios.timing == MMC_TIMING_UHS_SDR104))
			&& (ios.clock > CORE_FREQ_100MHZ)) {
		writel_relaxed(msm_host->regs_restore.dll_config2,
			host->ioaddr + msm_host_offset->CORE_DLL_CONFIG_2);
		writel_relaxed(msm_host->regs_restore.dll_config3,
			host->ioaddr + msm_host_offset->CORE_DLL_CONFIG_3);
		writel_relaxed(msm_host->regs_restore.dll_usr_ctl,
			host->ioaddr + msm_host_offset->CORE_DLL_USR_CTL);
		writel_relaxed(msm_host->regs_restore.dll_config &
			~(CORE_DLL_RST | CORE_DLL_PDN),
			host->ioaddr + msm_host_offset->CORE_DLL_CONFIG);

		msm_init_cm_dll(host, DLL_INIT_FROM_CX_COLLAPSE_EXIT);
		msm_config_cm_dll_phase(host, msm_host->saved_tuning_phase);
	}

	pr_debug("%s: %s: registers restored. PWRCTL_MASK = 0x%x\n",
		mmc_hostname(host->mmc), __func__,
		readl_relaxed(host->ioaddr +
			msm_host_offset->CORE_PWRCTL_MASK));
}

static int sdhci_msm_enable_controller_clock(struct sdhci_host *host)
{
	struct sdhci_pltfm_host *pltfm_host = sdhci_priv(host);
	struct sdhci_msm_host *msm_host = pltfm_host->priv;
	int rc = 0;

	if (atomic_read(&msm_host->controller_clock))
		return 0;

	sdhci_msm_bus_voting(host, 1);

	if (!IS_ERR(msm_host->pclk)) {
		rc = clk_prepare_enable(msm_host->pclk);
		if (rc) {
			pr_err("%s: %s: failed to enable the pclk with error %d\n",
			       mmc_hostname(host->mmc), __func__, rc);
			goto remove_vote;
		}
	}

	if (!IS_ERR(msm_host->bus_aggr_clk)) {
		rc = clk_prepare_enable(msm_host->bus_aggr_clk);
		if (rc) {
			pr_err("%s: %s: failed to enable the bus aggr clk with error %d\n",
			       mmc_hostname(host->mmc), __func__, rc);
			goto disable_pclk;
		}
	}

	rc = clk_prepare_enable(msm_host->clk);
	if (rc) {
		pr_err("%s: %s: failed to enable the host-clk with error %d\n",
		       mmc_hostname(host->mmc), __func__, rc);
		goto disable_bus_aggr_clk;
	}

	if (!IS_ERR(msm_host->ice_clk)) {
		rc = clk_prepare_enable(msm_host->ice_clk);
		if (rc) {
			pr_err("%s: %s: failed to enable the ice-clk with error %d\n",
				mmc_hostname(host->mmc), __func__, rc);
			goto disable_host_clk;
		}
	}
	atomic_set(&msm_host->controller_clock, 1);
	pr_debug("%s: %s: enabled controller clock\n",
			mmc_hostname(host->mmc), __func__);
	sdhci_msm_registers_restore(host);
	goto out;

disable_host_clk:
	if (!IS_ERR(msm_host->clk))
		clk_disable_unprepare(msm_host->clk);
disable_bus_aggr_clk:
	if (!IS_ERR(msm_host->bus_aggr_clk))
		clk_disable_unprepare(msm_host->bus_aggr_clk);
disable_pclk:
	if (!IS_ERR(msm_host->pclk))
		clk_disable_unprepare(msm_host->pclk);
remove_vote:
	if (msm_host->msm_bus_vote.client_handle)
		sdhci_msm_bus_cancel_work_and_set_vote(host, 0);
out:
	return rc;
}

static void sdhci_msm_disable_controller_clock(struct sdhci_host *host)
{
	struct sdhci_pltfm_host *pltfm_host = sdhci_priv(host);
	struct sdhci_msm_host *msm_host = pltfm_host->priv;

	if (atomic_read(&msm_host->controller_clock)) {
		sdhci_msm_registers_save(host);
		if (!IS_ERR(msm_host->clk))
			clk_disable_unprepare(msm_host->clk);
		if (!IS_ERR(msm_host->ice_clk))
			clk_disable_unprepare(msm_host->ice_clk);
		if (!IS_ERR(msm_host->bus_aggr_clk))
			clk_disable_unprepare(msm_host->bus_aggr_clk);
		if (!IS_ERR(msm_host->pclk))
			clk_disable_unprepare(msm_host->pclk);
		sdhci_msm_bus_voting(host, 0);
		atomic_set(&msm_host->controller_clock, 0);
		pr_debug("%s: %s: disabled controller clock\n",
			mmc_hostname(host->mmc), __func__);
	}
}

static int sdhci_msm_prepare_clocks(struct sdhci_host *host, bool enable)
{
	struct sdhci_pltfm_host *pltfm_host = sdhci_priv(host);
	struct sdhci_msm_host *msm_host = pltfm_host->priv;
	int rc = 0;

	if (enable && !atomic_read(&msm_host->clks_on)) {
		pr_debug("%s: request to enable clocks\n",
				mmc_hostname(host->mmc));

		/*
		 * The bus-width or the clock rate might have changed
		 * after controller clocks are enbaled, update bus vote
		 * in such case.
		 */
		if (atomic_read(&msm_host->controller_clock))
			sdhci_msm_bus_voting(host, 1);

		rc = sdhci_msm_enable_controller_clock(host);
		if (rc)
			goto remove_vote;

		if (!IS_ERR_OR_NULL(msm_host->bus_clk)) {
			rc = clk_prepare_enable(msm_host->bus_clk);
			if (rc) {
				pr_err("%s: %s: failed to enable the bus-clock with error %d\n",
					mmc_hostname(host->mmc), __func__, rc);
				goto disable_controller_clk;
			}
		}
		if (!IS_ERR(msm_host->ff_clk)) {
			rc = clk_prepare_enable(msm_host->ff_clk);
			if (rc) {
				pr_err("%s: %s: failed to enable the ff_clk with error %d\n",
					mmc_hostname(host->mmc), __func__, rc);
				goto disable_bus_clk;
			}
		}
		if (!IS_ERR(msm_host->sleep_clk)) {
			rc = clk_prepare_enable(msm_host->sleep_clk);
			if (rc) {
				pr_err("%s: %s: failed to enable the sleep_clk with error %d\n",
					mmc_hostname(host->mmc), __func__, rc);
				goto disable_ff_clk;
			}
		}
		mb();

	} else if (!enable && atomic_read(&msm_host->clks_on)) {
		sdhci_writew(host, 0, SDHCI_CLOCK_CONTROL);
		mb();
		/*
		 * During 1.8V signal switching the clock source must
		 * still be ON as it requires accessing SDHC
		 * registers (SDHCi host control2 register bit 3 must
		 * be written and polled after stopping the SDCLK).
		 */
		if (host->mmc->card_clock_off)
			return 0;
		pr_debug("%s: request to disable clocks\n",
				mmc_hostname(host->mmc));
		if (!IS_ERR_OR_NULL(msm_host->sleep_clk))
			clk_disable_unprepare(msm_host->sleep_clk);
		if (!IS_ERR_OR_NULL(msm_host->ff_clk))
			clk_disable_unprepare(msm_host->ff_clk);
		if (!IS_ERR_OR_NULL(msm_host->bus_clk))
			clk_disable_unprepare(msm_host->bus_clk);
		sdhci_msm_disable_controller_clock(host);
	}
	atomic_set(&msm_host->clks_on, enable);
	goto out;
disable_ff_clk:
	if (!IS_ERR_OR_NULL(msm_host->ff_clk))
		clk_disable_unprepare(msm_host->ff_clk);
disable_bus_clk:
	if (!IS_ERR_OR_NULL(msm_host->bus_clk))
		clk_disable_unprepare(msm_host->bus_clk);
disable_controller_clk:
	if (!IS_ERR_OR_NULL(msm_host->clk))
		clk_disable_unprepare(msm_host->clk);
	if (!IS_ERR(msm_host->ice_clk))
		clk_disable_unprepare(msm_host->ice_clk);
	if (!IS_ERR_OR_NULL(msm_host->bus_aggr_clk))
		clk_disable_unprepare(msm_host->bus_aggr_clk);
	if (!IS_ERR_OR_NULL(msm_host->pclk))
		clk_disable_unprepare(msm_host->pclk);
	atomic_set(&msm_host->controller_clock, 0);
remove_vote:
	if (msm_host->msm_bus_vote.client_handle)
		sdhci_msm_bus_cancel_work_and_set_vote(host, 0);
out:
	return rc;
}

static void sdhci_msm_set_clock(struct sdhci_host *host, unsigned int clock)
{
	int rc;
	struct sdhci_pltfm_host *pltfm_host = sdhci_priv(host);
	struct sdhci_msm_host *msm_host = pltfm_host->priv;
	const struct sdhci_msm_offset *msm_host_offset =
					msm_host->offset;
	struct mmc_card *card = host->mmc->card;
	struct mmc_ios	curr_ios = host->mmc->ios;
	u32 sup_clock, ddr_clock, dll_lock;
	long bus_clk_rate;
	bool curr_pwrsave;

	if (!clock) {
		/*
		 * disable pwrsave to ensure clock is not auto-gated until
		 * the rate is >400KHz (initialization complete).
		 */
		writel_relaxed(readl_relaxed(host->ioaddr +
			msm_host_offset->CORE_VENDOR_SPEC) &
			~CORE_CLK_PWRSAVE, host->ioaddr +
			msm_host_offset->CORE_VENDOR_SPEC);
		sdhci_msm_prepare_clocks(host, false);
		host->clock = clock;
		goto out;
	}

	rc = sdhci_msm_prepare_clocks(host, true);
	if (rc)
		goto out;

	curr_pwrsave = !!(readl_relaxed(host->ioaddr +
	msm_host_offset->CORE_VENDOR_SPEC) & CORE_CLK_PWRSAVE);
	if ((clock > 400000) &&
	    !curr_pwrsave && card && mmc_host_may_gate_card(card))
		writel_relaxed(readl_relaxed(host->ioaddr +
				msm_host_offset->CORE_VENDOR_SPEC)
				| CORE_CLK_PWRSAVE, host->ioaddr +
				msm_host_offset->CORE_VENDOR_SPEC);
	/*
	 * Disable pwrsave for a newly added card if doesn't allow clock
	 * gating.
	 */
	else if (curr_pwrsave && card && !mmc_host_may_gate_card(card))
		writel_relaxed(readl_relaxed(host->ioaddr +
				msm_host_offset->CORE_VENDOR_SPEC)
				& ~CORE_CLK_PWRSAVE, host->ioaddr +
				msm_host_offset->CORE_VENDOR_SPEC);

	sup_clock = sdhci_msm_get_sup_clk_rate(host, clock);
	if ((curr_ios.timing == MMC_TIMING_UHS_DDR50) ||
		(curr_ios.timing == MMC_TIMING_MMC_DDR52) ||
		(curr_ios.timing == MMC_TIMING_MMC_HS400)) {
		/*
		 * The SDHC requires internal clock frequency to be double the
		 * actual clock that will be set for DDR mode. The controller
		 * uses the faster clock(100/400MHz) for some of its parts and
		 * send the actual required clock (50/200MHz) to the card.
		 */
		ddr_clock = clock * 2;
		sup_clock = sdhci_msm_get_sup_clk_rate(host,
				ddr_clock);
	}

	/*
	 * In general all timing modes are controlled via UHS mode select in
	 * Host Control2 register. eMMC specific HS200/HS400 doesn't have
	 * their respective modes defined here, hence we use these values.
	 *
	 * HS200 - SDR104 (Since they both are equivalent in functionality)
	 * HS400 - This involves multiple configurations
	 *		Initially SDR104 - when tuning is required as HS200
	 *		Then when switching to DDR @ 400MHz (HS400) we use
	 *		the vendor specific HC_SELECT_IN to control the mode.
	 *
	 * In addition to controlling the modes we also need to select the
	 * correct input clock for DLL depending on the mode.
	 *
	 * HS400 - divided clock (free running MCLK/2)
	 * All other modes - default (free running MCLK)
	 */
	if (curr_ios.timing == MMC_TIMING_MMC_HS400) {
		/* Select the divided clock (free running MCLK/2) */
		writel_relaxed(((readl_relaxed(host->ioaddr +
				msm_host_offset->CORE_VENDOR_SPEC)
				& ~CORE_HC_MCLK_SEL_MASK)
				| CORE_HC_MCLK_SEL_HS400), host->ioaddr +
				msm_host_offset->CORE_VENDOR_SPEC);
		/*
		 * Select HS400 mode using the HC_SELECT_IN from VENDOR SPEC
		 * register
		 */
		if ((msm_host->tuning_done ||
				(card && mmc_card_strobe(card) &&
				 msm_host->enhanced_strobe)) &&
				!msm_host->calibration_done) {
			/*
			 * Write 0x6 to HC_SELECT_IN and 1 to HC_SELECT_IN_EN
			 * field in VENDOR_SPEC_FUNC
			 */
			writel_relaxed((readl_relaxed(host->ioaddr +
					msm_host_offset->CORE_VENDOR_SPEC)
					| CORE_HC_SELECT_IN_HS400
					| CORE_HC_SELECT_IN_EN), host->ioaddr +
					msm_host_offset->CORE_VENDOR_SPEC);
		}
		/*
		 * After MCLK ugating, toggle the FIFO write clock to get
		 * the FIFO pointers and flags to valid state.
		 */
		if (msm_host->tuning_done ||
				(card && mmc_card_strobe(card) &&
				msm_host->enhanced_strobe)) {
			/*
			 * set HC_REG_DLL_CONFIG_3[1] to select MCLK as
			 * DLL input clock
			 */
			writel_relaxed(((readl_relaxed(host->ioaddr +
				msm_host_offset->CORE_DLL_CONFIG_3))
				| RCLK_TOGGLE), host->ioaddr +
				msm_host_offset->CORE_DLL_CONFIG_3);
			/* ensure above write as toggling same bit quickly */
			wmb();
			udelay(2);
			/*
			 * clear HC_REG_DLL_CONFIG_3[1] to select RCLK as
			 * DLL input clock
			 */
			writel_relaxed(((readl_relaxed(host->ioaddr +
				msm_host_offset->CORE_DLL_CONFIG_3))
				& ~RCLK_TOGGLE), host->ioaddr +
				msm_host_offset->CORE_DLL_CONFIG_3);
		}
		if (!host->mmc->ios.old_rate && !msm_host->use_cdclp533) {
			/*
			 * Poll on DLL_LOCK and DDR_DLL_LOCK bits in
			 * CORE_DLL_STATUS to be set.  This should get set
			 * with in 15 us at 200 MHz.
			 */
			rc = readl_poll_timeout(host->ioaddr +
					msm_host_offset->CORE_DLL_STATUS,
					dll_lock, (dll_lock & (CORE_DLL_LOCK |
					CORE_DDR_DLL_LOCK)), 10, 1000);
			if (rc == -ETIMEDOUT)
				pr_err("%s: Unable to get DLL_LOCK/DDR_DLL_LOCK, dll_status: 0x%08x\n",
						mmc_hostname(host->mmc),
						dll_lock);
		}
	} else {
		if (!msm_host->use_cdclp533)
			/* set CORE_PWRSAVE_DLL bit in CORE_VENDOR_SPEC3 */
			writel_relaxed((readl_relaxed(host->ioaddr +
					msm_host_offset->CORE_VENDOR_SPEC3)
					& ~CORE_PWRSAVE_DLL), host->ioaddr +
					msm_host_offset->CORE_VENDOR_SPEC3);

		/* Select the default clock (free running MCLK) */
		writel_relaxed(((readl_relaxed(host->ioaddr +
					msm_host_offset->CORE_VENDOR_SPEC)
					& ~CORE_HC_MCLK_SEL_MASK)
					| CORE_HC_MCLK_SEL_DFLT), host->ioaddr +
					msm_host_offset->CORE_VENDOR_SPEC);

		/*
		 * Disable HC_SELECT_IN to be able to use the UHS mode select
		 * configuration from Host Control2 register for all other
		 * modes.
		 *
		 * Write 0 to HC_SELECT_IN and HC_SELECT_IN_EN field
		 * in VENDOR_SPEC_FUNC
		 */
		writel_relaxed((readl_relaxed(host->ioaddr +
				msm_host_offset->CORE_VENDOR_SPEC)
				& ~CORE_HC_SELECT_IN_EN
				& ~CORE_HC_SELECT_IN_MASK), host->ioaddr +
				msm_host_offset->CORE_VENDOR_SPEC);
	}
	mb();

	if (sup_clock != msm_host->clk_rate) {
		pr_debug("%s: %s: setting clk rate to %u\n",
				mmc_hostname(host->mmc), __func__, sup_clock);
		rc = clk_set_rate(msm_host->clk, sup_clock);
		if (rc) {
			pr_err("%s: %s: Failed to set rate %u for host-clk : %d\n",
					mmc_hostname(host->mmc), __func__,
					sup_clock, rc);
			goto out;
		}
		msm_host->clk_rate = sup_clock;
		host->clock = clock;

		if (!IS_ERR(msm_host->bus_aggr_clk) &&
				msm_host->pdata->bus_clk_cnt) {
			bus_clk_rate = sdhci_msm_get_bus_aggr_clk_rate(host,
					sup_clock);
			if (bus_clk_rate >= 0) {
				rc = clk_set_rate(msm_host->bus_aggr_clk,
						bus_clk_rate);
				if (rc) {
					pr_err("%s: %s: Failed to set rate %ld for bus-aggr-clk : %d\n",
						mmc_hostname(host->mmc),
						__func__, bus_clk_rate, rc);
					goto out;
				}
			} else {
				pr_err("%s: %s: Unsupported apps clk rate %u for bus-aggr-clk, err: %ld\n",
					mmc_hostname(host->mmc), __func__,
					sup_clock, bus_clk_rate);
			}
		}

		/* Configure pinctrl drive type according to
		 * current clock rate
		 */
		rc = sdhci_msm_config_pinctrl_drv_type(msm_host->pdata, clock);
		if (rc)
			pr_err("%s: %s: Failed to set pinctrl drive type for clock rate %u (%d)\n",
					mmc_hostname(host->mmc), __func__,
					clock, rc);

		/*
		 * Update the bus vote in case of frequency change due to
		 * clock scaling.
		 */
		sdhci_msm_bus_voting(host, 1);
	}
out:
	sdhci_set_clock(host, clock);
}

static void sdhci_msm_set_uhs_signaling(struct sdhci_host *host,
					unsigned int uhs)
{
	struct sdhci_pltfm_host *pltfm_host = sdhci_priv(host);
	struct sdhci_msm_host *msm_host = pltfm_host->priv;
	const struct sdhci_msm_offset *msm_host_offset =
					msm_host->offset;
	u16 ctrl_2;

	ctrl_2 = sdhci_readw(host, SDHCI_HOST_CONTROL2);
	/* Select Bus Speed Mode for host */
	ctrl_2 &= ~SDHCI_CTRL_UHS_MASK;
	if ((uhs == MMC_TIMING_MMC_HS400) ||
		(uhs == MMC_TIMING_MMC_HS200) ||
		(uhs == MMC_TIMING_UHS_SDR104))
		ctrl_2 |= SDHCI_CTRL_UHS_SDR104;
	else if (uhs == MMC_TIMING_UHS_SDR12)
		ctrl_2 |= SDHCI_CTRL_UHS_SDR12;
	else if (uhs == MMC_TIMING_UHS_SDR25)
		ctrl_2 |= SDHCI_CTRL_UHS_SDR25;
	else if (uhs == MMC_TIMING_UHS_SDR50)
		ctrl_2 |= SDHCI_CTRL_UHS_SDR50;
	else if ((uhs == MMC_TIMING_UHS_DDR50) ||
		 (uhs == MMC_TIMING_MMC_DDR52))
		ctrl_2 |= SDHCI_CTRL_UHS_DDR50;
	/*
	 * When clock frquency is less than 100MHz, the feedback clock must be
	 * provided and DLL must not be used so that tuning can be skipped. To
	 * provide feedback clock, the mode selection can be any value less
	 * than 3'b011 in bits [2:0] of HOST CONTROL2 register.
	 */
	if (host->clock <= CORE_FREQ_100MHZ) {
		if ((uhs == MMC_TIMING_MMC_HS400) ||
		    (uhs == MMC_TIMING_MMC_HS200) ||
		    (uhs == MMC_TIMING_UHS_SDR104))
			ctrl_2 &= ~SDHCI_CTRL_UHS_MASK;

		/*
		 * Make sure DLL is disabled when not required
		 *
		 * Write 1 to DLL_RST bit of DLL_CONFIG register
		 */
		writel_relaxed((readl_relaxed(host->ioaddr +
				msm_host_offset->CORE_DLL_CONFIG)
				| CORE_DLL_RST), host->ioaddr +
				msm_host_offset->CORE_DLL_CONFIG);

		/* Write 1 to DLL_PDN bit of DLL_CONFIG register */
		writel_relaxed((readl_relaxed(host->ioaddr +
				msm_host_offset->CORE_DLL_CONFIG)
				| CORE_DLL_PDN), host->ioaddr +
				msm_host_offset->CORE_DLL_CONFIG);
		mb();

		/*
		 * The DLL needs to be restored and CDCLP533 recalibrated
		 * when the clock frequency is set back to 400MHz.
		 */
		msm_host->calibration_done = false;
	}

	pr_debug("%s: %s-clock:%u uhs mode:%u ctrl_2:0x%x\n",
		mmc_hostname(host->mmc), __func__, host->clock, uhs, ctrl_2);
	sdhci_writew(host, ctrl_2, SDHCI_HOST_CONTROL2);

}

#define MAX_TEST_BUS 60
#define DRV_NAME "cmdq-host"
static void sdhci_msm_cmdq_dump_debug_ram(struct sdhci_host *host)
{
	int i = 0;
	struct sdhci_pltfm_host *pltfm_host = sdhci_priv(host);
	struct sdhci_msm_host *msm_host = pltfm_host->priv;
	const struct sdhci_msm_offset *msm_host_offset =
					msm_host->offset;
	struct cmdq_host *cq_host = host->cq_host;

	u32 version = sdhci_msm_readl_relaxed(host,
		msm_host_offset->CORE_MCI_VERSION);
	u16 minor = version & CORE_VERSION_TARGET_MASK;
	/* registers offset changed starting from 4.2.0 */
	int offset = minor >= SDHCI_MSM_VER_420 ? 0 : 0x48;

	if (cq_host->offset_changed)
		offset += CQ_V5_VENDOR_CFG;
	pr_err("---- Debug RAM dump ----\n");
	pr_err(DRV_NAME ": Debug RAM wrap-around: 0x%08x | Debug RAM overlap: 0x%08x\n",
	       cmdq_readl(cq_host, CQ_CMD_DBG_RAM_WA + offset),
	       cmdq_readl(cq_host, CQ_CMD_DBG_RAM_OL + offset));

	while (i < 16) {
		pr_err(DRV_NAME ": Debug RAM dump [%d]: 0x%08x\n", i,
		       cmdq_readl(cq_host, CQ_CMD_DBG_RAM + offset + (4 * i)));
		i++;
	}
	pr_err("-------------------------\n");
}

static void sdhci_msm_cache_debug_data(struct sdhci_host *host)
{
	struct sdhci_pltfm_host *pltfm_host = sdhci_priv(host);
	struct sdhci_msm_host *msm_host = pltfm_host->priv;
	struct sdhci_msm_debug_data *cached_data = &msm_host->cached_data;

	memcpy(&cached_data->copy_mmc, msm_host->mmc,
		sizeof(struct mmc_host));
	if (msm_host->mmc->card)
		memcpy(&cached_data->copy_card, msm_host->mmc->card,
			sizeof(struct mmc_card));
	memcpy(&cached_data->copy_host, host,
		sizeof(struct sdhci_host));
}

void sdhci_msm_dump_vendor_regs(struct sdhci_host *host)
{
	struct sdhci_pltfm_host *pltfm_host = sdhci_priv(host);
	struct sdhci_msm_host *msm_host = pltfm_host->priv;
	const struct sdhci_msm_offset *msm_host_offset =
					msm_host->offset;
	int tbsel, tbsel2;
	int i, index = 0;
	u32 test_bus_val = 0;
	u32 debug_reg[MAX_TEST_BUS] = {0};

	sdhci_msm_cache_debug_data(host);
	pr_info("----------- VENDOR REGISTER DUMP -----------\n");
	if (host->cq_host)
		sdhci_msm_cmdq_dump_debug_ram(host);

	MMC_TRACE(host->mmc, "Data cnt: 0x%08x | Fifo cnt: 0x%08x\n",
		sdhci_msm_readl_relaxed(host,
			msm_host_offset->CORE_MCI_DATA_CNT),
		sdhci_msm_readl_relaxed(host,
			msm_host_offset->CORE_MCI_FIFO_CNT));
	pr_info("Data cnt: 0x%08x | Fifo cnt: 0x%08x | Int sts: 0x%08x\n",
		sdhci_msm_readl_relaxed(host,
			msm_host_offset->CORE_MCI_DATA_CNT),
		sdhci_msm_readl_relaxed(host,
			msm_host_offset->CORE_MCI_FIFO_CNT),
		sdhci_msm_readl_relaxed(host,
			msm_host_offset->CORE_MCI_STATUS));
	pr_info("DLL sts: 0x%08x | DLL cfg:  0x%08x | DLL cfg2: 0x%08x\n",
		readl_relaxed(host->ioaddr +
			msm_host_offset->CORE_DLL_STATUS),
		readl_relaxed(host->ioaddr +
			msm_host_offset->CORE_DLL_CONFIG),
		sdhci_msm_readl_relaxed(host,
			msm_host_offset->CORE_DLL_CONFIG_2));
	pr_info("DLL cfg3: 0x%08x | DLL usr ctl:  0x%08x | DDR cfg: 0x%08x\n",
		readl_relaxed(host->ioaddr +
			msm_host_offset->CORE_DLL_CONFIG_3),
		readl_relaxed(host->ioaddr +
			msm_host_offset->CORE_DLL_USR_CTL),
		sdhci_msm_readl_relaxed(host,
			msm_host_offset->CORE_DDR_CONFIG));
	pr_info("SDCC ver: 0x%08x | Vndr adma err : addr0: 0x%08x addr1: 0x%08x\n",
		readl_relaxed(host->ioaddr +
			msm_host_offset->CORE_MCI_VERSION),
		readl_relaxed(host->ioaddr +
			msm_host_offset->CORE_VENDOR_SPEC_ADMA_ERR_ADDR0),
		readl_relaxed(host->ioaddr +
			msm_host_offset->CORE_VENDOR_SPEC_ADMA_ERR_ADDR1));
	pr_info("Vndr func: 0x%08x | Vndr func2 : 0x%08x Vndr func3: 0x%08x\n",
		readl_relaxed(host->ioaddr +
			msm_host_offset->CORE_VENDOR_SPEC),
		readl_relaxed(host->ioaddr +
			msm_host_offset->CORE_VENDOR_SPEC_FUNC2),
		readl_relaxed(host->ioaddr +
			msm_host_offset->CORE_VENDOR_SPEC3));
	/*
	 * tbsel indicates [2:0] bits and tbsel2 indicates [7:4] bits
	 * of CORE_TESTBUS_CONFIG register.
	 *
	 * To select test bus 0 to 7 use tbsel and to select any test bus
	 * above 7 use (tbsel2 | tbsel) to get the test bus number. For eg,
	 * to select test bus 14, write 0x1E to CORE_TESTBUS_CONFIG register
	 * i.e., tbsel2[7:4] = 0001, tbsel[2:0] = 110.
	 */
	for (tbsel2 = 0; tbsel2 < 7; tbsel2++) {
		for (tbsel = 0; tbsel < 8; tbsel++) {
			if (index >= MAX_TEST_BUS)
				break;
			test_bus_val =
			(tbsel2 << msm_host_offset->CORE_TESTBUS_SEL2_BIT) |
				tbsel | msm_host_offset->CORE_TESTBUS_ENA;
			sdhci_msm_writel_relaxed(test_bus_val, host,
				msm_host_offset->CORE_TESTBUS_CONFIG);
			debug_reg[index++] = sdhci_msm_readl_relaxed(host,
				msm_host_offset->CORE_SDCC_DEBUG_REG);
		}
	}
	for (i = 0; i < MAX_TEST_BUS; i = i + 4)
		pr_info(" Test bus[%d to %d]: 0x%08x 0x%08x 0x%08x 0x%08x\n",
				i, i + 3, debug_reg[i], debug_reg[i+1],
				debug_reg[i+2], debug_reg[i+3]);
}

static void sdhci_msm_reset(struct sdhci_host *host, u8 mask)
{
	sdhci_reset(host, mask);
}

/*
 * sdhci_msm_enhanced_strobe_mask :-
 * Before running CMDQ transfers in HS400 Enhanced Strobe mode,
 * SW should write 3 to
 * HC_VENDOR_SPECIFIC_FUNC3.CMDEN_HS400_INPUT_MASK_CNT register.
 * The default reset value of this register is 2.
 */
static void sdhci_msm_enhanced_strobe_mask(struct sdhci_host *host, bool set)
{
	struct sdhci_pltfm_host *pltfm_host = sdhci_priv(host);
	struct sdhci_msm_host *msm_host = pltfm_host->priv;
	const struct sdhci_msm_offset *msm_host_offset =
					msm_host->offset;

	if (!msm_host->enhanced_strobe ||
			!mmc_card_strobe(msm_host->mmc->card)) {
		pr_debug("%s: host/card does not support hs400 enhanced strobe\n",
				mmc_hostname(host->mmc));
		return;
	}

	if (set) {
		writel_relaxed((readl_relaxed(host->ioaddr +
			msm_host_offset->CORE_VENDOR_SPEC3)
			| CORE_CMDEN_HS400_INPUT_MASK_CNT),
			host->ioaddr + msm_host_offset->CORE_VENDOR_SPEC3);
	} else {
		writel_relaxed((readl_relaxed(host->ioaddr +
			msm_host_offset->CORE_VENDOR_SPEC3)
			& ~CORE_CMDEN_HS400_INPUT_MASK_CNT),
			host->ioaddr + msm_host_offset->CORE_VENDOR_SPEC3);
	}
}

static void sdhci_msm_clear_set_dumpregs(struct sdhci_host *host, bool set)
{
	struct sdhci_pltfm_host *pltfm_host = sdhci_priv(host);
	struct sdhci_msm_host *msm_host = pltfm_host->priv;
	const struct sdhci_msm_offset *msm_host_offset =
					msm_host->offset;

	if (set) {
		sdhci_msm_writel_relaxed(msm_host_offset->CORE_TESTBUS_ENA,
			host, msm_host_offset->CORE_TESTBUS_CONFIG);
	} else {
		u32 value;

		value = sdhci_msm_readl_relaxed(host,
			msm_host_offset->CORE_TESTBUS_CONFIG);
		value &= ~(msm_host_offset->CORE_TESTBUS_ENA);
		sdhci_msm_writel_relaxed(value, host,
			msm_host_offset->CORE_TESTBUS_CONFIG);
	}
}

void sdhci_msm_reset_workaround(struct sdhci_host *host, u32 enable)
{
	u32 vendor_func2;
	unsigned long timeout;
	struct sdhci_pltfm_host *pltfm_host = sdhci_priv(host);
	struct sdhci_msm_host *msm_host = pltfm_host->priv;
	const struct sdhci_msm_offset *msm_host_offset =
					msm_host->offset;

	vendor_func2 = readl_relaxed(host->ioaddr +
		msm_host_offset->CORE_VENDOR_SPEC_FUNC2);

	if (enable) {
		writel_relaxed(vendor_func2 | HC_SW_RST_REQ, host->ioaddr +
				msm_host_offset->CORE_VENDOR_SPEC_FUNC2);
		timeout = 10000;
		while (readl_relaxed(host->ioaddr +
		msm_host_offset->CORE_VENDOR_SPEC_FUNC2) & HC_SW_RST_REQ) {
			if (timeout == 0) {
				pr_info("%s: Applying wait idle disable workaround\n",
					mmc_hostname(host->mmc));
				/*
				 * Apply the reset workaround to not wait for
				 * pending data transfers on AXI before
				 * resetting the controller. This could be
				 * risky if the transfers were stuck on the
				 * AXI bus.
				 */
				vendor_func2 = readl_relaxed(host->ioaddr +
				msm_host_offset->CORE_VENDOR_SPEC_FUNC2);
				writel_relaxed(vendor_func2 |
				HC_SW_RST_WAIT_IDLE_DIS, host->ioaddr +
				msm_host_offset->CORE_VENDOR_SPEC_FUNC2);
				host->reset_wa_t = ktime_get();
				return;
			}
			timeout--;
			udelay(10);
		}
		pr_info("%s: waiting for SW_RST_REQ is successful\n",
				mmc_hostname(host->mmc));
	} else {
		writel_relaxed(vendor_func2 & ~HC_SW_RST_WAIT_IDLE_DIS,
			host->ioaddr + msm_host_offset->CORE_VENDOR_SPEC_FUNC2);
	}
}

static void sdhci_msm_pm_qos_irq_unvote_work(struct work_struct *work)
{
	struct sdhci_msm_pm_qos_irq *pm_qos_irq =
		container_of(work, struct sdhci_msm_pm_qos_irq,
			     unvote_work.work);

	if (atomic_read(&pm_qos_irq->counter))
		return;

	pm_qos_irq->latency = PM_QOS_DEFAULT_VALUE;
	pm_qos_update_request(&pm_qos_irq->req, pm_qos_irq->latency);
}

void sdhci_msm_pm_qos_irq_vote(struct sdhci_host *host)
{
	struct sdhci_pltfm_host *pltfm_host = sdhci_priv(host);
	struct sdhci_msm_host *msm_host = pltfm_host->priv;
	struct sdhci_msm_pm_qos_latency *latency =
		&msm_host->pdata->pm_qos_data.irq_latency;
	int counter;

	if (!msm_host->pm_qos_irq.enabled)
		return;

	counter = atomic_inc_return(&msm_host->pm_qos_irq.counter);
	/* Make sure to update the voting in case power policy has changed */
	if (msm_host->pm_qos_irq.latency == latency->latency[host->power_policy]
		&& counter > 1)
		return;

	cancel_delayed_work_sync(&msm_host->pm_qos_irq.unvote_work);
	msm_host->pm_qos_irq.latency = latency->latency[host->power_policy];
	pm_qos_update_request(&msm_host->pm_qos_irq.req,
				msm_host->pm_qos_irq.latency);
}

void sdhci_msm_pm_qos_irq_unvote(struct sdhci_host *host, bool async)
{
	struct sdhci_pltfm_host *pltfm_host = sdhci_priv(host);
	struct sdhci_msm_host *msm_host = pltfm_host->priv;
	int counter;

	if (!msm_host->pm_qos_irq.enabled)
		return;

	if (atomic_read(&msm_host->pm_qos_irq.counter)) {
		counter = atomic_dec_return(&msm_host->pm_qos_irq.counter);
	} else {
		WARN(1, "attempt to decrement pm_qos_irq.counter when it's 0");
		return;
	}

	if (counter)
		return;

	if (async) {
		queue_delayed_work(msm_host->pm_qos_wq,
				&msm_host->pm_qos_irq.unvote_work,
				msecs_to_jiffies(QOS_REMOVE_DELAY_MS));
		return;
	}

	msm_host->pm_qos_irq.latency = PM_QOS_DEFAULT_VALUE;
	pm_qos_update_request(&msm_host->pm_qos_irq.req,
			msm_host->pm_qos_irq.latency);
}

static ssize_t
sdhci_msm_pm_qos_irq_show(struct device *dev,
		struct device_attribute *attr, char *buf)
{
	struct sdhci_host *host = dev_get_drvdata(dev);
	struct sdhci_pltfm_host *pltfm_host = sdhci_priv(host);
	struct sdhci_msm_host *msm_host = pltfm_host->priv;
	struct sdhci_msm_pm_qos_irq *irq = &msm_host->pm_qos_irq;

	return snprintf(buf, PAGE_SIZE,
		"IRQ PM QoS: enabled=%d, counter=%d, latency=%d\n",
		irq->enabled, atomic_read(&irq->counter), irq->latency);
}

static ssize_t
sdhci_msm_pm_qos_irq_enable_show(struct device *dev,
		struct device_attribute *attr, char *buf)
{
	struct sdhci_host *host = dev_get_drvdata(dev);
	struct sdhci_pltfm_host *pltfm_host = sdhci_priv(host);
	struct sdhci_msm_host *msm_host = pltfm_host->priv;

	return snprintf(buf, PAGE_SIZE, "%u\n", msm_host->pm_qos_irq.enabled);
}

static ssize_t
sdhci_msm_pm_qos_irq_enable_store(struct device *dev,
		struct device_attribute *attr, const char *buf, size_t count)
{
	struct sdhci_host *host = dev_get_drvdata(dev);
	struct sdhci_pltfm_host *pltfm_host = sdhci_priv(host);
	struct sdhci_msm_host *msm_host = pltfm_host->priv;
	uint32_t value;
	bool enable;
	int ret;

	ret = kstrtou32(buf, 0, &value);
	if (ret)
		goto out;
	enable = !!value;

	if (enable == msm_host->pm_qos_irq.enabled)
		goto out;

	msm_host->pm_qos_irq.enabled = enable;
	if (!enable) {
		cancel_delayed_work_sync(&msm_host->pm_qos_irq.unvote_work);
		atomic_set(&msm_host->pm_qos_irq.counter, 0);
		msm_host->pm_qos_irq.latency = PM_QOS_DEFAULT_VALUE;
		pm_qos_update_request(&msm_host->pm_qos_irq.req,
				msm_host->pm_qos_irq.latency);
	}

out:
	return count;
}

#ifdef CONFIG_SMP
static inline void set_affine_irq(struct sdhci_msm_host *msm_host,
				struct sdhci_host *host)
{
	msm_host->pm_qos_irq.req.irq = host->irq;
}
#else
static inline void set_affine_irq(struct sdhci_msm_host *msm_host,
				struct sdhci_host *host) { }
#endif

static bool sdhci_msm_pm_qos_wq_init(struct sdhci_msm_host *msm_host)
{
	char *wq = NULL;
	bool ret = true;

	wq = kasprintf(GFP_KERNEL, "sdhci_msm_pm_qos/%s",
			dev_name(&msm_host->pdev->dev));
	if (!wq)
		return false;
	/*
	 * Create a work queue with flag WQ_MEM_RECLAIM set for
	 * pm_qos_unvote work. Because mmc thread is created with
	 * flag PF_MEMALLOC set, kernel will check for work queue
	 * flag WQ_MEM_RECLAIM when flush the work queue. If work
	 * queue flag WQ_MEM_RECLAIM is not set, kernel warning
	 * will be triggered.
	 */
	msm_host->pm_qos_wq = create_workqueue(wq);
	if (!msm_host->pm_qos_wq) {
		ret = false;
		dev_err(&msm_host->pdev->dev,
				"failed to create pm qos unvote work queue\n");
	}
	kfree(wq);
	return ret;
}

void sdhci_msm_pm_qos_irq_init(struct sdhci_host *host)
{
	struct sdhci_pltfm_host *pltfm_host = sdhci_priv(host);
	struct sdhci_msm_host *msm_host = pltfm_host->priv;
	struct sdhci_msm_pm_qos_latency *irq_latency;
	int ret;

	if (!msm_host->pdata->pm_qos_data.irq_valid)
		return;

	/* Initialize only once as this gets called per partition */
	if (msm_host->pm_qos_irq.enabled)
		return;

	atomic_set(&msm_host->pm_qos_irq.counter, 0);
	msm_host->pm_qos_irq.req.type =
			msm_host->pdata->pm_qos_data.irq_req_type;
	if ((msm_host->pm_qos_irq.req.type != PM_QOS_REQ_AFFINE_CORES) &&
		(msm_host->pm_qos_irq.req.type != PM_QOS_REQ_ALL_CORES))
		set_affine_irq(msm_host, host);
	else
		cpumask_copy(&msm_host->pm_qos_irq.req.cpus_affine,
			cpumask_of(msm_host->pdata->pm_qos_data.irq_cpu));

	sdhci_msm_pm_qos_wq_init(msm_host);

	INIT_DELAYED_WORK(&msm_host->pm_qos_irq.unvote_work,
		sdhci_msm_pm_qos_irq_unvote_work);
	/* For initialization phase, set the performance latency */
	irq_latency = &msm_host->pdata->pm_qos_data.irq_latency;
	msm_host->pm_qos_irq.latency =
		irq_latency->latency[SDHCI_PERFORMANCE_MODE];
	pm_qos_add_request(&msm_host->pm_qos_irq.req, PM_QOS_CPU_DMA_LATENCY,
			msm_host->pm_qos_irq.latency);
	msm_host->pm_qos_irq.enabled = true;

	/* sysfs */
	msm_host->pm_qos_irq.enable_attr.show =
		sdhci_msm_pm_qos_irq_enable_show;
	msm_host->pm_qos_irq.enable_attr.store =
		sdhci_msm_pm_qos_irq_enable_store;
	sysfs_attr_init(&msm_host->pm_qos_irq.enable_attr.attr);
	msm_host->pm_qos_irq.enable_attr.attr.name = "pm_qos_irq_enable";
	msm_host->pm_qos_irq.enable_attr.attr.mode = 0644;
	ret = device_create_file(&msm_host->pdev->dev,
		&msm_host->pm_qos_irq.enable_attr);
	if (ret)
		pr_err("%s: fail to create pm_qos_irq_enable (%d)\n",
			__func__, ret);

	msm_host->pm_qos_irq.status_attr.show = sdhci_msm_pm_qos_irq_show;
	msm_host->pm_qos_irq.status_attr.store = NULL;
	sysfs_attr_init(&msm_host->pm_qos_irq.status_attr.attr);
	msm_host->pm_qos_irq.status_attr.attr.name = "pm_qos_irq_status";
	msm_host->pm_qos_irq.status_attr.attr.mode = 0444;
	ret = device_create_file(&msm_host->pdev->dev,
			&msm_host->pm_qos_irq.status_attr);
	if (ret)
		pr_err("%s: fail to create pm_qos_irq_status (%d)\n",
			__func__, ret);
}

static ssize_t sdhci_msm_pm_qos_group_show(struct device *dev,
		struct device_attribute *attr, char *buf)
{
	struct sdhci_host *host = dev_get_drvdata(dev);
	struct sdhci_pltfm_host *pltfm_host = sdhci_priv(host);
	struct sdhci_msm_host *msm_host = pltfm_host->priv;
	struct sdhci_msm_pm_qos_group *group;
	int i;
	int nr_groups = msm_host->pdata->pm_qos_data.cpu_group_map.nr_groups;
	int offset = 0;

	for (i = 0; i < nr_groups; i++) {
		group = &msm_host->pm_qos[i];
		offset += snprintf(&buf[offset], PAGE_SIZE,
			"Group #%d (mask=0x%lx) PM QoS: enabled=%d, counter=%d, latency=%d\n",
			i, group->req.cpus_affine.bits[0],
			msm_host->pm_qos_group_enable,
			atomic_read(&group->counter),
			group->latency);
	}

	return offset;
}

static ssize_t sdhci_msm_pm_qos_group_enable_show(struct device *dev,
		struct device_attribute *attr, char *buf)
{
	struct sdhci_host *host = dev_get_drvdata(dev);
	struct sdhci_pltfm_host *pltfm_host = sdhci_priv(host);
	struct sdhci_msm_host *msm_host = pltfm_host->priv;

	return snprintf(buf, PAGE_SIZE, "%s\n",
		msm_host->pm_qos_group_enable ? "enabled" : "disabled");
}

static ssize_t sdhci_msm_pm_qos_group_enable_store(struct device *dev,
		struct device_attribute *attr, const char *buf, size_t count)
{
	struct sdhci_host *host = dev_get_drvdata(dev);
	struct sdhci_pltfm_host *pltfm_host = sdhci_priv(host);
	struct sdhci_msm_host *msm_host = pltfm_host->priv;
	int nr_groups = msm_host->pdata->pm_qos_data.cpu_group_map.nr_groups;
	uint32_t value;
	bool enable;
	int ret;
	int i;

	ret = kstrtou32(buf, 0, &value);
	if (ret)
		goto out;
	enable = !!value;

	if (enable == msm_host->pm_qos_group_enable)
		goto out;

	msm_host->pm_qos_group_enable = enable;
	if (!enable) {
		for (i = 0; i < nr_groups; i++) {
			cancel_delayed_work_sync(
				&msm_host->pm_qos[i].unvote_work);
			atomic_set(&msm_host->pm_qos[i].counter, 0);
			msm_host->pm_qos[i].latency = PM_QOS_DEFAULT_VALUE;
			pm_qos_update_request(&msm_host->pm_qos[i].req,
				msm_host->pm_qos[i].latency);
		}
	}

out:
	return count;
}

static int sdhci_msm_get_cpu_group(struct sdhci_msm_host *msm_host, int cpu)
{
	int i;
	struct sdhci_msm_cpu_group_map *map =
			&msm_host->pdata->pm_qos_data.cpu_group_map;

	if (cpu < 0)
		goto not_found;

	for (i = 0; i < map->nr_groups; i++)
		if (cpumask_test_cpu(cpu, &map->mask[i]))
			return i;

not_found:
	return -EINVAL;
}

void sdhci_msm_pm_qos_cpu_vote(struct sdhci_host *host,
		struct sdhci_msm_pm_qos_latency *latency, int cpu)
{
	struct sdhci_pltfm_host *pltfm_host = sdhci_priv(host);
	struct sdhci_msm_host *msm_host = pltfm_host->priv;
	int group = sdhci_msm_get_cpu_group(msm_host, cpu);
	struct sdhci_msm_pm_qos_group *pm_qos_group;
	int counter;

	if (!msm_host->pm_qos_group_enable || group < 0)
		return;

	pm_qos_group = &msm_host->pm_qos[group];
	counter = atomic_inc_return(&pm_qos_group->counter);

	/* Make sure to update the voting in case power policy has changed */
	if (pm_qos_group->latency == latency->latency[host->power_policy]
		&& counter > 1)
		return;

	cancel_delayed_work_sync(&pm_qos_group->unvote_work);

	pm_qos_group->latency = latency->latency[host->power_policy];
	pm_qos_update_request(&pm_qos_group->req, pm_qos_group->latency);
}

static void sdhci_msm_pm_qos_cpu_unvote_work(struct work_struct *work)
{
	struct sdhci_msm_pm_qos_group *group =
		container_of(work, struct sdhci_msm_pm_qos_group,
			     unvote_work.work);

	if (atomic_read(&group->counter))
		return;

	group->latency = PM_QOS_DEFAULT_VALUE;
	pm_qos_update_request(&group->req, group->latency);
}

bool sdhci_msm_pm_qos_cpu_unvote(struct sdhci_host *host, int cpu, bool async)
{
	struct sdhci_pltfm_host *pltfm_host = sdhci_priv(host);
	struct sdhci_msm_host *msm_host = pltfm_host->priv;
	int group = sdhci_msm_get_cpu_group(msm_host, cpu);

	if (!msm_host->pm_qos_group_enable || group < 0 ||
		atomic_dec_return(&msm_host->pm_qos[group].counter))
		return false;

	if (async) {
		queue_delayed_work(msm_host->pm_qos_wq,
				&msm_host->pm_qos[group].unvote_work,
				msecs_to_jiffies(QOS_REMOVE_DELAY_MS));
		return true;
	}

	msm_host->pm_qos[group].latency = PM_QOS_DEFAULT_VALUE;
	pm_qos_update_request(&msm_host->pm_qos[group].req,
				msm_host->pm_qos[group].latency);
	return true;
}

void sdhci_msm_pm_qos_cpu_init(struct sdhci_host *host,
		struct sdhci_msm_pm_qos_latency *latency)
{
	struct sdhci_pltfm_host *pltfm_host = sdhci_priv(host);
	struct sdhci_msm_host *msm_host = pltfm_host->priv;
	int nr_groups = msm_host->pdata->pm_qos_data.cpu_group_map.nr_groups;
	struct sdhci_msm_pm_qos_group *group;
	int i;
	int ret;

	if (msm_host->pm_qos_group_enable)
		return;

	msm_host->pm_qos = kcalloc(nr_groups, sizeof(*msm_host->pm_qos),
			GFP_KERNEL);
	if (!msm_host->pm_qos)
		return;

	for (i = 0; i < nr_groups; i++) {
		group = &msm_host->pm_qos[i];
		INIT_DELAYED_WORK(&group->unvote_work,
			sdhci_msm_pm_qos_cpu_unvote_work);
		atomic_set(&group->counter, 0);
		group->req.type = PM_QOS_REQ_AFFINE_CORES;
		cpumask_copy(&group->req.cpus_affine,
			&msm_host->pdata->pm_qos_data.cpu_group_map.mask[i]);
		/* We set default latency here for all pm_qos cpu groups. */
		group->latency = PM_QOS_DEFAULT_VALUE;
		pm_qos_add_request(&group->req, PM_QOS_CPU_DMA_LATENCY,
			group->latency);
		pr_info("%s (): voted for group #%d (mask=0x%lx) latency=%d\n",
			__func__, i,
			group->req.cpus_affine.bits[0],
			group->latency);
	}
	msm_host->pm_qos_prev_cpu = -1;
	msm_host->pm_qos_group_enable = true;

	/* sysfs */
	msm_host->pm_qos_group_status_attr.show = sdhci_msm_pm_qos_group_show;
	msm_host->pm_qos_group_status_attr.store = NULL;
	sysfs_attr_init(&msm_host->pm_qos_group_status_attr.attr);
	msm_host->pm_qos_group_status_attr.attr.name =
			"pm_qos_cpu_groups_status";
	msm_host->pm_qos_group_status_attr.attr.mode = 0444;
	ret = device_create_file(&msm_host->pdev->dev,
			&msm_host->pm_qos_group_status_attr);
	if (ret)
		dev_err(&msm_host->pdev->dev, "%s: fail to create pm_qos_group_status_attr (%d)\n",
			__func__, ret);
	msm_host->pm_qos_group_enable_attr.show =
			sdhci_msm_pm_qos_group_enable_show;
	msm_host->pm_qos_group_enable_attr.store =
			sdhci_msm_pm_qos_group_enable_store;
	sysfs_attr_init(&msm_host->pm_qos_group_enable_attr.attr);
	msm_host->pm_qos_group_enable_attr.attr.name =
			"pm_qos_cpu_groups_enable";
	msm_host->pm_qos_group_enable_attr.attr.mode = 0444;
	ret = device_create_file(&msm_host->pdev->dev,
			&msm_host->pm_qos_group_enable_attr);
	if (ret)
		dev_err(&msm_host->pdev->dev, "%s: fail to create pm_qos_group_enable_attr (%d)\n",
			__func__, ret);
}

static void sdhci_msm_pre_req(struct sdhci_host *host,
		struct mmc_request *mmc_req)
{
	int cpu;
	int group;
	struct sdhci_pltfm_host *pltfm_host = sdhci_priv(host);
	struct sdhci_msm_host *msm_host = pltfm_host->priv;
	int prev_group = sdhci_msm_get_cpu_group(msm_host,
			msm_host->pm_qos_prev_cpu);

	sdhci_msm_pm_qos_irq_vote(host);

	cpu = get_cpu();
	put_cpu();
	group = sdhci_msm_get_cpu_group(msm_host, cpu);
	if (group < 0)
		return;

	if (group != prev_group && prev_group >= 0) {
		sdhci_msm_pm_qos_cpu_unvote(host,
				msm_host->pm_qos_prev_cpu, false);
		prev_group = -1; /* make sure to vote for new group */
	}

	if (prev_group < 0) {
		sdhci_msm_pm_qos_cpu_vote(host,
				msm_host->pdata->pm_qos_data.latency, cpu);
		msm_host->pm_qos_prev_cpu = cpu;
	}
}

static void sdhci_msm_post_req(struct sdhci_host *host,
				struct mmc_request *mmc_req)
{
	struct sdhci_pltfm_host *pltfm_host = sdhci_priv(host);
	struct sdhci_msm_host *msm_host = pltfm_host->priv;

	sdhci_msm_pm_qos_irq_unvote(host, false);

	if (sdhci_msm_pm_qos_cpu_unvote(host, msm_host->pm_qos_prev_cpu, false))
		msm_host->pm_qos_prev_cpu = -1;
}

static void sdhci_msm_init(struct sdhci_host *host)
{
	struct sdhci_pltfm_host *pltfm_host = sdhci_priv(host);
	struct sdhci_msm_host *msm_host = pltfm_host->priv;

	sdhci_msm_pm_qos_irq_init(host);

	if (msm_host->pdata->pm_qos_data.legacy_valid)
		sdhci_msm_pm_qos_cpu_init(host,
				msm_host->pdata->pm_qos_data.latency);
}

static unsigned int sdhci_msm_get_current_limit(struct sdhci_host *host)
{
	struct sdhci_pltfm_host *pltfm_host = sdhci_priv(host);
	struct sdhci_msm_host *msm_host = pltfm_host->priv;
	struct sdhci_msm_slot_reg_data *curr_slot = msm_host->pdata->vreg_data;
	u32 max_curr = 0;

	if (curr_slot && curr_slot->vdd_data)
		max_curr = curr_slot->vdd_data->hpm_uA;

	return max_curr;
}

static int sdhci_msm_notify_load(struct sdhci_host *host, enum mmc_load state)
{
	struct sdhci_pltfm_host *pltfm_host = sdhci_priv(host);
	struct sdhci_msm_host *msm_host = pltfm_host->priv;
	int ret = 0;
	u32 clk_rate = 0;

	if (!IS_ERR(msm_host->ice_clk)) {
		clk_rate = (state == MMC_LOAD_LOW) ?
			msm_host->pdata->ice_clk_min :
			msm_host->pdata->ice_clk_max;
		if (msm_host->ice_clk_rate == clk_rate)
			return 0;
		pr_debug("%s: changing ICE clk rate to %u\n",
				mmc_hostname(host->mmc), clk_rate);
		ret = clk_set_rate(msm_host->ice_clk, clk_rate);
		if (ret) {
			pr_err("%s: ICE_CLK rate set failed (%d) for %u\n",
				mmc_hostname(host->mmc), ret, clk_rate);
			return ret;
		}
		msm_host->ice_clk_rate = clk_rate;
	}
	return 0;
}

static struct sdhci_ops sdhci_msm_ops = {
	.set_uhs_signaling = sdhci_msm_set_uhs_signaling,
	.check_power_status = sdhci_msm_check_power_status,
	.platform_execute_tuning = sdhci_msm_execute_tuning,
	.enhanced_strobe = sdhci_msm_enhanced_strobe,
	.toggle_cdr = sdhci_msm_toggle_cdr,
	.get_max_segments = sdhci_msm_max_segs,
	.set_clock = sdhci_msm_set_clock,
	.get_min_clock = sdhci_msm_get_min_clock,
	.get_max_clock = sdhci_msm_get_max_clock,
	.dump_vendor_regs = sdhci_msm_dump_vendor_regs,
	.config_auto_tuning_cmd = sdhci_msm_config_auto_tuning_cmd,
	.enable_controller_clock = sdhci_msm_enable_controller_clock,
	.set_bus_width = sdhci_set_bus_width,
	.reset = sdhci_msm_reset,
	.clear_set_dumpregs = sdhci_msm_clear_set_dumpregs,
	.enhanced_strobe_mask = sdhci_msm_enhanced_strobe_mask,
	.reset_workaround = sdhci_msm_reset_workaround,
	.init = sdhci_msm_init,
	.pre_req = sdhci_msm_pre_req,
	.post_req = sdhci_msm_post_req,
	.get_current_limit = sdhci_msm_get_current_limit,
	.notify_load = sdhci_msm_notify_load,
};

static void sdhci_set_default_hw_caps(struct sdhci_msm_host *msm_host,
		struct sdhci_host *host)
{
	u32 version, caps = 0;
	u16 minor;
	u8 major;
	u32 val;
	const struct sdhci_msm_offset *msm_host_offset =
					msm_host->offset;

	version = sdhci_msm_readl_relaxed(host,
		msm_host_offset->CORE_MCI_VERSION);
	major = (version & CORE_VERSION_MAJOR_MASK) >>
			CORE_VERSION_MAJOR_SHIFT;
	minor = version & CORE_VERSION_TARGET_MASK;

	caps = readl_relaxed(host->ioaddr + SDHCI_CAPABILITIES);

	/*
	 * Starting with SDCC 5 controller (core major version = 1)
	 * controller won't advertise 3.0v, 1.8v and 8-bit features
	 * except for some targets.
	 */
	if (major >= 1 && minor != 0x11 && minor != 0x12) {
		struct sdhci_msm_reg_data *vdd_io_reg;
		/*
		 * Enable 1.8V support capability on controllers that
		 * support dual voltage
		 */
		vdd_io_reg = msm_host->pdata->vreg_data->vdd_io_data;
		if (vdd_io_reg && (vdd_io_reg->high_vol_level > 2700000))
			caps |= CORE_3_0V_SUPPORT;
		if (vdd_io_reg && (vdd_io_reg->low_vol_level < 1950000))
			caps |= CORE_1_8V_SUPPORT;
		if (msm_host->pdata->mmc_bus_width == MMC_CAP_8_BIT_DATA)
			caps |= CORE_8_BIT_SUPPORT;
	}

	/*
	 * Enable one MID mode for SDCC5 (major 1) on 8916/8939 (minor 0x2e) and
	 * on 8992 (minor 0x3e) as a workaround to reset for data stuck issue.
	 */
	if (major == 1 && (minor == 0x2e || minor == 0x3e)) {
		host->quirks2 |= SDHCI_QUIRK2_USE_RESET_WORKAROUND;
		val = readl_relaxed(host->ioaddr +
			msm_host_offset->CORE_VENDOR_SPEC_FUNC2);
		writel_relaxed((val | CORE_ONE_MID_EN),
			host->ioaddr + msm_host_offset->CORE_VENDOR_SPEC_FUNC2);
	}
	/*
	 * SDCC 5 controller with major version 1, minor version 0x34 and later
	 * with HS 400 mode support will use CM DLL instead of CDC LP 533 DLL.
	 */
	if ((major == 1) && (minor < 0x34))
		msm_host->use_cdclp533 = true;

	/*
	 * SDCC 5 controller with major version 1, minor version 0x42 and later
	 * will require additional steps when resetting DLL.
	 * It also supports HS400 enhanced strobe mode.
	 */
	if ((major == 1) && (minor >= 0x42)) {
		msm_host->use_updated_dll_reset = true;
		msm_host->enhanced_strobe = true;
	}

	/*
	 * SDCC 5 controller with major version 1 and minor version 0x42,
	 * 0x46 and 0x49 currently uses 14lpp tech DLL whose internal
	 * gating cannot guarantee MCLK timing requirement i.e.
	 * when MCLK is gated OFF, it is not gated for less than 0.5us
	 * and MCLK must be switched on for at-least 1us before DATA
	 * starts coming.
	 */
	if ((major == 1) && ((minor == 0x42) || (minor == 0x46) ||
				(minor == 0x49) || (minor >= 0x6b)))
		msm_host->use_14lpp_dll = true;

	/* Fake 3.0V support for SDIO devices which requires such voltage */
	if (msm_host->core_3_0v_support) {
		caps |= CORE_3_0V_SUPPORT;
			writel_relaxed((readl_relaxed(host->ioaddr +
			SDHCI_CAPABILITIES) | caps), host->ioaddr +
			msm_host_offset->CORE_VENDOR_SPEC_CAPABILITIES0);
	}

	if ((major == 1) && (minor >= 0x49))
		msm_host->rclk_delay_fix = true;
	/*
	 * Mask 64-bit support for controller with 32-bit address bus so that
	 * smaller descriptor size will be used and improve memory consumption.
	 */
	if (!msm_host->pdata->largeaddressbus)
		caps &= ~CORE_SYS_BUS_SUPPORT_64_BIT;

	writel_relaxed(caps, host->ioaddr +
		msm_host_offset->CORE_VENDOR_SPEC_CAPABILITIES0);
	/* keep track of the value in SDHCI_CAPABILITIES */
	msm_host->caps_0 = caps;

	if ((major == 1) && (minor >= 0x6b)) {
		host->cdr_support = true;
	}

	/* 7FF projects with 7nm DLL */
	if ((major == 1) && ((minor == 0x6e) || (minor == 0x71) ||
				(minor == 0x72)))
		msm_host->use_7nm_dll = true;
}

#ifdef CONFIG_MMC_CQ_HCI
static void sdhci_msm_cmdq_init(struct sdhci_host *host,
				struct platform_device *pdev)
{
	struct sdhci_pltfm_host *pltfm_host = sdhci_priv(host);
	struct sdhci_msm_host *msm_host = pltfm_host->priv;

	if (nocmdq) {
		dev_dbg(&pdev->dev, "CMDQ disabled via cmdline\n");
		return;
	}

	host->cq_host = cmdq_pltfm_init(pdev);
	if (IS_ERR(host->cq_host)) {
		dev_dbg(&pdev->dev, "cmdq-pltfm init: failed: %ld\n",
			PTR_ERR(host->cq_host));
		host->cq_host = NULL;
	} else {
		msm_host->mmc->caps2 |= MMC_CAP2_CMD_QUEUE;
	}
	/*
	 * Set the vendor specific ops needed for ICE.
	 * Default implementation if the ops are not set.
	 */
#ifdef CONFIG_MMC_CQ_HCI_CRYPTO_QTI
	cmdq_crypto_qti_set_vops(host->cq_host);
#endif
}
#else
static void sdhci_msm_cmdq_init(struct sdhci_host *host,
				struct platform_device *pdev)
{

}
#endif

static bool sdhci_msm_is_bootdevice(struct device *dev)
{
	if (strnstr(saved_command_line, "androidboot.bootdevice=",
		    strlen(saved_command_line))) {
		char search_string[50];

		snprintf(search_string, ARRAY_SIZE(search_string),
			"androidboot.bootdevice=%s", dev_name(dev));
		if (strnstr(saved_command_line, search_string,
		    strlen(saved_command_line)))
			return true;
		else
			return false;
	}

	/*
	 * "androidboot.bootdevice=" argument is not present then
	 * return true as we don't know the boot device anyways.
	 */
	return true;
}

static int sdhci_msm_probe(struct platform_device *pdev)
{
	const struct sdhci_msm_offset *msm_host_offset;
	struct sdhci_host *host;
	struct sdhci_pltfm_host *pltfm_host;
	struct sdhci_msm_host *msm_host;
	struct resource *core_memres = NULL;
	int ret = 0, dead = 0, tlmm_cfg = 0;
	u16 host_version;
	u32 irq_status, irq_ctl;
	struct resource *tlmm_memres = NULL;
	void __iomem *tlmm_mem;
	unsigned long flags;
	bool force_probe;

	pr_debug("%s: Enter %s\n", dev_name(&pdev->dev), __func__);
	msm_host = devm_kzalloc(&pdev->dev, sizeof(struct sdhci_msm_host),
				GFP_KERNEL);
	if (!msm_host) {
		ret = -ENOMEM;
		goto out;
	}

	if (of_find_compatible_node(NULL, NULL, "qcom,sdhci-msm-v5")) {
		msm_host->mci_removed = true;
		msm_host->offset = &sdhci_msm_offset_mci_removed;
	} else {
		msm_host->mci_removed = false;
		msm_host->offset = &sdhci_msm_offset_mci_present;
	}
	msm_host_offset = msm_host->offset;
	msm_host->sdhci_msm_pdata.ops = &sdhci_msm_ops;
	host = sdhci_pltfm_init(pdev, &msm_host->sdhci_msm_pdata, 0);
	if (IS_ERR(host)) {
		ret = PTR_ERR(host);
		goto out_host_free;
	}

	pltfm_host = sdhci_priv(host);
	pltfm_host->priv = msm_host;
	msm_host->mmc = host->mmc;
	msm_host->pdev = pdev;

	/* Extract platform data */
	if (pdev->dev.of_node) {
		ret = of_alias_get_id(pdev->dev.of_node, "sdhc");
		if (ret <= 0) {
			dev_err(&pdev->dev, "Failed to get slot index %d\n",
				ret);
			goto pltfm_free;
		}

		/* Read property to determine if the probe is forced */
		force_probe = of_find_property(pdev->dev.of_node,
			"qcom,force-sdhc1-probe", NULL);

		/* skip the probe if eMMC isn't a boot device */
		if ((ret == 1) && !sdhci_msm_is_bootdevice(&pdev->dev)
		    && !force_probe) {
			ret = -ENODEV;
			goto pltfm_free;
		}

		if (disable_slots & (1 << (ret - 1))) {
			dev_info(&pdev->dev, "%s: Slot %d disabled\n", __func__,
				ret);
			ret = -ENODEV;
			goto pltfm_free;
		}

		if (ret <= 2)
			sdhci_slot[ret-1] = msm_host;

		msm_host->pdata = sdhci_msm_populate_pdata(&pdev->dev,
							   msm_host);
		if (!msm_host->pdata) {
			dev_err(&pdev->dev, "DT parsing error\n");
			goto pltfm_free;
		}
	} else {
		dev_err(&pdev->dev, "No device tree node\n");
		goto pltfm_free;
	}

	/* Setup Clocks */

	/* Setup SDCC bus voter clock. */
	msm_host->bus_clk = devm_clk_get(&pdev->dev, "bus_clk");
	if (!IS_ERR_OR_NULL(msm_host->bus_clk)) {
		/* Vote for max. clk rate for max. performance */
		ret = clk_set_rate(msm_host->bus_clk, INT_MAX);
		if (ret)
			goto pltfm_free;
		ret = clk_prepare_enable(msm_host->bus_clk);
		if (ret)
			goto pltfm_free;
	}

	/* Setup main peripheral bus clock */
	msm_host->pclk = devm_clk_get(&pdev->dev, "iface_clk");
	if (!IS_ERR(msm_host->pclk)) {
		ret = clk_prepare_enable(msm_host->pclk);
		if (ret)
			goto bus_clk_disable;
	}
	atomic_set(&msm_host->controller_clock, 1);

	/* Setup SDC ufs bus aggr clock */
	msm_host->bus_aggr_clk = devm_clk_get(&pdev->dev, "bus_aggr_clk");
	if (!IS_ERR(msm_host->bus_aggr_clk)) {
		ret = clk_prepare_enable(msm_host->bus_aggr_clk);
		if (ret) {
			dev_err(&pdev->dev, "Bus aggregate clk not enabled\n");
			goto pclk_disable;
		}
	}

	/* Setup SDC ICE clock */
	msm_host->ice_clk = devm_clk_get(&pdev->dev, "ice_core_clk");
	if (!IS_ERR(msm_host->ice_clk)) {
		/* ICE core has only one clock frequency for now */
		ret = clk_set_rate(msm_host->ice_clk,
				msm_host->pdata->ice_clk_max);
		if (ret) {
			dev_err(&pdev->dev, "ICE_CLK rate set failed (%d) for %u\n",
				ret,
				msm_host->pdata->ice_clk_max);
			goto bus_aggr_clk_disable;
		}
		ret = clk_prepare_enable(msm_host->ice_clk);
		if (ret)
			goto bus_aggr_clk_disable;

		msm_host->ice_clk_rate =
			msm_host->pdata->ice_clk_max;
	}

	/* Setup SDC MMC clock */
	msm_host->clk = devm_clk_get(&pdev->dev, "core_clk");
	if (IS_ERR(msm_host->clk)) {
		ret = PTR_ERR(msm_host->clk);
		goto bus_aggr_clk_disable;
	}

	/* Set to the minimum supported clock frequency */
	ret = clk_set_rate(msm_host->clk, sdhci_msm_get_min_clock(host));
	if (ret) {
		dev_err(&pdev->dev, "MClk rate set failed (%d)\n", ret);
		goto bus_aggr_clk_disable;
	}
	ret = clk_prepare_enable(msm_host->clk);
	if (ret)
		goto bus_aggr_clk_disable;

	msm_host->clk_rate = sdhci_msm_get_min_clock(host);
	atomic_set(&msm_host->clks_on, 1);

	/* Setup CDC calibration fixed feedback clock */
	msm_host->ff_clk = devm_clk_get(&pdev->dev, "cal_clk");
	if (!IS_ERR(msm_host->ff_clk)) {
		ret = clk_prepare_enable(msm_host->ff_clk);
		if (ret)
			goto clk_disable;
	}

	/* Setup CDC calibration sleep clock */
	msm_host->sleep_clk = devm_clk_get(&pdev->dev, "sleep_clk");
	if (!IS_ERR(msm_host->sleep_clk)) {
		ret = clk_prepare_enable(msm_host->sleep_clk);
		if (ret)
			goto ff_clk_disable;
	}

	msm_host->saved_tuning_phase = INVALID_TUNING_PHASE;

	ret = sdhci_msm_bus_register(msm_host, pdev);
	if (ret)
		goto sleep_clk_disable;

	if (msm_host->msm_bus_vote.client_handle)
		INIT_DELAYED_WORK(&msm_host->msm_bus_vote.vote_work,
				  sdhci_msm_bus_work);
	sdhci_msm_bus_voting(host, 1);

	/* Setup regulators */
	ret = sdhci_msm_vreg_init(&pdev->dev, msm_host->pdata, true);
	if (ret) {
		dev_err(&pdev->dev, "Regulator setup failed (%d)\n", ret);
		goto bus_unregister;
	}

	/* Reset the core and Enable SDHC mode */
	core_memres = platform_get_resource_byname(pdev,
				IORESOURCE_MEM, "core_mem");
	if (!msm_host->mci_removed) {
		if (!core_memres) {
			dev_err(&pdev->dev, "Failed to get iomem resource\n");
			goto vreg_deinit;
		}
		msm_host->core_mem = devm_ioremap(&pdev->dev,
			core_memres->start, resource_size(core_memres));

		if (!msm_host->core_mem) {
			dev_err(&pdev->dev, "Failed to remap registers\n");
			ret = -ENOMEM;
			goto vreg_deinit;
		}
	}

	tlmm_memres = platform_get_resource_byname(pdev,
				IORESOURCE_MEM, "tlmm_mem");
	if (tlmm_memres) {
		tlmm_mem = devm_ioremap(&pdev->dev, tlmm_memres->start,
						resource_size(tlmm_memres));

		if (!tlmm_mem) {
			dev_err(&pdev->dev, "Failed to remap tlmm registers\n");
			ret = -ENOMEM;
			goto vreg_deinit;
		}

		ret = of_property_read_u32(pdev->dev.of_node,
					   "tlmm_cfg",
					   &tlmm_cfg);
		if (ret)
			writel_relaxed(readl_relaxed(tlmm_mem) | 0x2, tlmm_mem);
		else
			writel_relaxed(readl_relaxed(tlmm_mem) | tlmm_cfg,
						 tlmm_mem);
	}

	/*
	 * Reset the vendor spec register to power on reset state.
	 */
	writel_relaxed(CORE_VENDOR_SPEC_POR_VAL,
	host->ioaddr + msm_host_offset->CORE_VENDOR_SPEC);

	/* This enable ADMA error interrupt in case of length mismatch */
	writel_relaxed((readl_relaxed(host->ioaddr +
			msm_host_offset->CORE_VENDOR_SPEC) |
			CORE_VNDR_SPEC_ADMA_ERR_SIZE_EN),
			host->ioaddr + msm_host_offset->CORE_VENDOR_SPEC);

	/*
	 * Ensure SDHCI FIFO is enabled by disabling alternative FIFO
	 */
	writel_relaxed((readl_relaxed(host->ioaddr +
			msm_host_offset->CORE_VENDOR_SPEC3) &
			~CORE_FIFO_ALT_EN), host->ioaddr +
			msm_host_offset->CORE_VENDOR_SPEC3);

	if (!msm_host->mci_removed) {
		/* Set HC_MODE_EN bit in HC_MODE register */
		writel_relaxed(HC_MODE_EN, (msm_host->core_mem + CORE_HC_MODE));

		/* Set FF_CLK_SW_RST_DIS bit in HC_MODE register */
		writel_relaxed(readl_relaxed(msm_host->core_mem +
				CORE_HC_MODE) | FF_CLK_SW_RST_DIS,
				msm_host->core_mem + CORE_HC_MODE);
	}
	sdhci_set_default_hw_caps(msm_host, host);

	/*
	 * Set the PAD_PWR_SWITCH_EN bit so that the PAD_PWR_SWITCH bit can
	 * be used as required later on.
	 */
	writel_relaxed((readl_relaxed(host->ioaddr +
			msm_host_offset->CORE_VENDOR_SPEC) |
			CORE_IO_PAD_PWR_SWITCH_EN), host->ioaddr +
			msm_host_offset->CORE_VENDOR_SPEC);
	/*
	 * CORE_SW_RST above may trigger power irq if previous status of PWRCTL
	 * was either BUS_ON or IO_HIGH_V. So before we enable the power irq
	 * interrupt in GIC (by registering the interrupt handler), we need to
	 * ensure that any pending power irq interrupt status is acknowledged
	 * otherwise power irq interrupt handler would be fired prematurely.
	 */
	irq_status = sdhci_msm_readl_relaxed(host,
		msm_host_offset->CORE_PWRCTL_STATUS);
	sdhci_msm_writel_relaxed(irq_status, host,
		msm_host_offset->CORE_PWRCTL_CLEAR);
	irq_ctl = sdhci_msm_readl_relaxed(host,
		msm_host_offset->CORE_PWRCTL_CTL);

	if (irq_status & (CORE_PWRCTL_BUS_ON | CORE_PWRCTL_BUS_OFF))
		irq_ctl |= CORE_PWRCTL_BUS_SUCCESS;
	if (irq_status & (CORE_PWRCTL_IO_HIGH | CORE_PWRCTL_IO_LOW))
		irq_ctl |= CORE_PWRCTL_IO_SUCCESS;
	sdhci_msm_writel_relaxed(irq_ctl, host,
		msm_host_offset->CORE_PWRCTL_CTL);

	/*
	 * Ensure that above writes are propogated before interrupt enablement
	 * in GIC.
	 */
	mb();

	/*
	 * Following are the deviations from SDHC spec v3.0 -
	 * 1. Card detection is handled using separate GPIO.
	 * 2. Bus power control is handled by interacting with PMIC.
	 */
	host->quirks |= SDHCI_QUIRK_BROKEN_CARD_DETECTION;
	host->quirks |= SDHCI_QUIRK_SINGLE_POWER_WRITE;
	host->quirks |= SDHCI_QUIRK_CAP_CLOCK_BASE_BROKEN;
	host->quirks |= SDHCI_QUIRK_NO_ENDATTR_IN_NOPDESC;
	host->quirks2 |= SDHCI_QUIRK2_ALWAYS_USE_BASE_CLOCK;
	host->quirks2 |= SDHCI_QUIRK2_IGNORE_DATATOUT_FOR_R1BCMD;
	host->quirks2 |= SDHCI_QUIRK2_BROKEN_PRESET_VALUE;
	host->quirks2 |= SDHCI_QUIRK2_USE_RESERVED_MAX_TIMEOUT;
	host->quirks2 |= SDHCI_QUIRK2_NON_STANDARD_TUNING;
	host->quirks2 |= SDHCI_QUIRK2_USE_PIO_FOR_EMMC_TUNING;

	if (host->quirks2 & SDHCI_QUIRK2_ALWAYS_USE_BASE_CLOCK)
		host->quirks2 |= SDHCI_QUIRK2_DIVIDE_TOUT_BY_4;

	host_version = readw_relaxed((host->ioaddr + SDHCI_HOST_VERSION));
	dev_dbg(&pdev->dev, "Host Version: 0x%x Vendor Version 0x%x\n",
		host_version, ((host_version & SDHCI_VENDOR_VER_MASK) >>
		  SDHCI_VENDOR_VER_SHIFT));
	if (((host_version & SDHCI_VENDOR_VER_MASK) >>
		SDHCI_VENDOR_VER_SHIFT) == SDHCI_VER_100) {
		/*
		 * Add 40us delay in interrupt handler when
		 * operating at initialization frequency(400KHz).
		 */
		host->quirks2 |= SDHCI_QUIRK2_SLOW_INT_CLR;
		/*
		 * Set Software Reset for DAT line in Software
		 * Reset Register (Bit 2).
		 */
		host->quirks2 |= SDHCI_QUIRK2_RDWR_TX_ACTIVE_EOT;
	}

	host->quirks2 |= SDHCI_QUIRK2_IGN_DATA_END_BIT_ERROR;

	/* Setup PWRCTL irq */
	msm_host->pwr_irq = platform_get_irq_byname(pdev, "pwr_irq");
	if (msm_host->pwr_irq < 0) {
		dev_err(&pdev->dev, "Failed to get pwr_irq by name (%d)\n",
				msm_host->pwr_irq);
		goto vreg_deinit;
	}
	ret = devm_request_threaded_irq(&pdev->dev, msm_host->pwr_irq, NULL,
					sdhci_msm_pwr_irq, IRQF_ONESHOT,
					dev_name(&pdev->dev), host);
	if (ret) {
		dev_err(&pdev->dev, "Request threaded irq(%d) failed (%d)\n",
				msm_host->pwr_irq, ret);
		goto vreg_deinit;
	}

	/* Enable pwr irq interrupts */
	sdhci_msm_writel_relaxed(INT_MASK, host,
		msm_host_offset->CORE_PWRCTL_MASK);

#ifdef CONFIG_MMC_CLKGATE
	/* Set clock gating delay to be used when CONFIG_MMC_CLKGATE is set */
	msm_host->mmc->clkgate_delay = SDHCI_MSM_MMC_CLK_GATE_DELAY;
#endif

	/* Set host capabilities */
	msm_host->mmc->caps |= msm_host->pdata->mmc_bus_width;
	msm_host->mmc->caps |= msm_host->pdata->caps;
	msm_host->mmc->caps |= MMC_CAP_AGGRESSIVE_PM;
	msm_host->mmc->caps |= MMC_CAP_WAIT_WHILE_BUSY;
	msm_host->mmc->caps2 |= msm_host->pdata->caps2;
	msm_host->mmc->caps2 |= MMC_CAP2_BOOTPART_NOACC;
	msm_host->mmc->caps2 |= MMC_CAP2_HS400_POST_TUNING;
	msm_host->mmc->caps2 |= MMC_CAP2_CLK_SCALE;
	msm_host->mmc->caps2 |= MMC_CAP2_SANITIZE;
	msm_host->mmc->caps2 |= MMC_CAP2_MAX_DISCARD_SIZE;
	msm_host->mmc->caps2 |= MMC_CAP2_SLEEP_AWAKE;
	msm_host->mmc->pm_caps |= MMC_PM_KEEP_POWER | MMC_PM_WAKE_SDIO_IRQ;

	if (msm_host->pdata->nonremovable)
		msm_host->mmc->caps |= MMC_CAP_NONREMOVABLE;

	if (msm_host->pdata->nonhotplug)
		msm_host->mmc->caps2 |= MMC_CAP2_NONHOTPLUG;

	msm_host->mmc->sdr104_wa = msm_host->pdata->sdr104_wa;

	init_completion(&msm_host->pwr_irq_completion);

	if (gpio_is_valid(msm_host->pdata->status_gpio)) {
		/*
		 * Set up the card detect GPIO in active configuration before
		 * configuring it as an IRQ. Otherwise, it can be in some
		 * weird/inconsistent state resulting in flood of interrupts.
		 */
		sdhci_msm_setup_pins(msm_host->pdata, true);

		/*
		 * This delay is needed for stabilizing the card detect GPIO
		 * line after changing the pull configs.
		 */
		usleep_range(10000, 10500);
		ret = mmc_gpio_request_cd(msm_host->mmc,
				msm_host->pdata->status_gpio, 0);
		if (ret) {
			dev_err(&pdev->dev, "%s: Failed to request card detection IRQ %d\n",
					__func__, ret);
			goto vreg_deinit;
		}
	}

	if ((sdhci_readl(host, SDHCI_CAPABILITIES) & SDHCI_CAN_64BIT) &&
		(dma_supported(mmc_dev(host->mmc), DMA_BIT_MASK(64)))) {
		host->dma_mask = DMA_BIT_MASK(64);
		mmc_dev(host->mmc)->dma_mask = &host->dma_mask;
		mmc_dev(host->mmc)->coherent_dma_mask  = host->dma_mask;
	} else if (dma_supported(mmc_dev(host->mmc), DMA_BIT_MASK(32))) {
		host->dma_mask = DMA_BIT_MASK(32);
		mmc_dev(host->mmc)->dma_mask = &host->dma_mask;
		mmc_dev(host->mmc)->coherent_dma_mask  = host->dma_mask;
	} else {
		dev_err(&pdev->dev, "%s: Failed to set dma mask\n", __func__);
	}

	msm_host->pdata->sdiowakeup_irq = platform_get_irq_byname(pdev,
							  "sdiowakeup_irq");
	if (sdhci_is_valid_gpio_wakeup_int(msm_host)) {
		dev_info(&pdev->dev, "%s: sdiowakeup_irq = %d\n", __func__,
				msm_host->pdata->sdiowakeup_irq);
		msm_host->is_sdiowakeup_enabled = true;
		ret = request_irq(msm_host->pdata->sdiowakeup_irq,
				  sdhci_msm_sdiowakeup_irq,
				  IRQF_SHARED | IRQF_TRIGGER_HIGH,
				  "sdhci-msm sdiowakeup", host);
		if (ret) {
			dev_err(&pdev->dev, "%s: request sdiowakeup IRQ %d: failed: %d\n",
				__func__, msm_host->pdata->sdiowakeup_irq, ret);
			msm_host->pdata->sdiowakeup_irq = -1;
			msm_host->is_sdiowakeup_enabled = false;
			goto vreg_deinit;
		} else {
			spin_lock_irqsave(&host->lock, flags);
			sdhci_msm_cfg_sdiowakeup_gpio_irq(host, false);
			msm_host->sdio_pending_processing = false;
			spin_unlock_irqrestore(&host->lock, flags);
		}
	}

	sdhci_msm_cmdq_init(host, pdev);
	ret = sdhci_add_host(host);
	if (ret) {
		dev_err(&pdev->dev, "Add host failed (%d)\n", ret);
		goto vreg_deinit;
	}

	/*
	 * To avoid polling and to avoid this R1b command conversion
	 * to R1 command if the requested busy timeout > host's max
	 * busy timeout in case of sanitize, erase or any R1b command
	 */
	host->mmc->max_busy_timeout = 0;

	msm_host->pltfm_init_done = true;

	pm_runtime_set_active(&pdev->dev);
	pm_runtime_enable(&pdev->dev);
	pm_runtime_set_autosuspend_delay(&pdev->dev, MSM_AUTOSUSPEND_DELAY_MS);
	pm_runtime_use_autosuspend(&pdev->dev);

	msm_host->msm_bus_vote.max_bus_bw.show = show_sdhci_max_bus_bw;
	msm_host->msm_bus_vote.max_bus_bw.store = store_sdhci_max_bus_bw;
	sysfs_attr_init(&msm_host->msm_bus_vote.max_bus_bw.attr);
	msm_host->msm_bus_vote.max_bus_bw.attr.name = "max_bus_bw";
	msm_host->msm_bus_vote.max_bus_bw.attr.mode = 0644;
	ret = device_create_file(&pdev->dev,
			&msm_host->msm_bus_vote.max_bus_bw);
	if (ret)
		goto remove_host;

	if (!gpio_is_valid(msm_host->pdata->status_gpio)) {
		msm_host->polling.show = show_polling;
		msm_host->polling.store = store_polling;
		sysfs_attr_init(&msm_host->polling.attr);
		msm_host->polling.attr.name = "polling";
		msm_host->polling.attr.mode = 0644;
		ret = device_create_file(&pdev->dev, &msm_host->polling);
		if (ret)
			goto remove_max_bus_bw_file;
	}

	msm_host->auto_cmd21_attr.show = show_auto_cmd21;
	msm_host->auto_cmd21_attr.store = store_auto_cmd21;
	sysfs_attr_init(&msm_host->auto_cmd21_attr.attr);
	msm_host->auto_cmd21_attr.attr.name = "enable_auto_cmd21";
	msm_host->auto_cmd21_attr.attr.mode = 0644;
	ret = device_create_file(&pdev->dev, &msm_host->auto_cmd21_attr);
	if (ret) {
		pr_err("%s: %s: failed creating auto-cmd21 attr: %d\n",
		       mmc_hostname(host->mmc), __func__, ret);
		device_remove_file(&pdev->dev, &msm_host->auto_cmd21_attr);
	}
	if (sdhci_msm_is_bootdevice(&pdev->dev))
		mmc_flush_detect_work(host->mmc);

	/* Successful initialization */
	goto out;

remove_max_bus_bw_file:
	device_remove_file(&pdev->dev, &msm_host->msm_bus_vote.max_bus_bw);
remove_host:
	dead = (readl_relaxed(host->ioaddr + SDHCI_INT_STATUS) == 0xffffffff);
	pm_runtime_disable(&pdev->dev);
	sdhci_remove_host(host, dead);
vreg_deinit:
	sdhci_msm_vreg_init(&pdev->dev, msm_host->pdata, false);
bus_unregister:
	if (msm_host->msm_bus_vote.client_handle)
		sdhci_msm_bus_cancel_work_and_set_vote(host, 0);
	sdhci_msm_bus_unregister(msm_host);
sleep_clk_disable:
	if (!IS_ERR(msm_host->sleep_clk))
		clk_disable_unprepare(msm_host->sleep_clk);
ff_clk_disable:
	if (!IS_ERR(msm_host->ff_clk))
		clk_disable_unprepare(msm_host->ff_clk);
clk_disable:
	if (!IS_ERR(msm_host->clk))
		clk_disable_unprepare(msm_host->clk);
bus_aggr_clk_disable:
	if (!IS_ERR(msm_host->bus_aggr_clk))
		clk_disable_unprepare(msm_host->bus_aggr_clk);
pclk_disable:
	if (!IS_ERR(msm_host->pclk))
		clk_disable_unprepare(msm_host->pclk);
bus_clk_disable:
	if (!IS_ERR_OR_NULL(msm_host->bus_clk))
		clk_disable_unprepare(msm_host->bus_clk);
pltfm_free:
	sdhci_pltfm_free(pdev);
out_host_free:
	devm_kfree(&pdev->dev, msm_host);
out:
	pr_debug("%s: Exit %s\n", dev_name(&pdev->dev), __func__);
	return ret;
}

static int sdhci_msm_remove(struct platform_device *pdev)
{
	struct sdhci_host *host = platform_get_drvdata(pdev);
	struct sdhci_pltfm_host *pltfm_host = sdhci_priv(host);
	struct sdhci_msm_host *msm_host = pltfm_host->priv;
	struct sdhci_msm_pltfm_data *pdata = msm_host->pdata;
	int nr_groups = msm_host->pdata->pm_qos_data.cpu_group_map.nr_groups;
	int i;
	int dead = (readl_relaxed(host->ioaddr + SDHCI_INT_STATUS) ==
			0xffffffff);

	pr_debug("%s: %s Enter\n", dev_name(&pdev->dev), __func__);
	if (!gpio_is_valid(msm_host->pdata->status_gpio))
		device_remove_file(&pdev->dev, &msm_host->polling);

	device_remove_file(&pdev->dev, &msm_host->auto_cmd21_attr);
	device_remove_file(&pdev->dev, &msm_host->msm_bus_vote.max_bus_bw);
	pm_runtime_disable(&pdev->dev);

	if (msm_host->pm_qos_group_enable) {
		struct sdhci_msm_pm_qos_group *group;

		for (i = 0; i < nr_groups; i++)
			cancel_delayed_work_sync(
					&msm_host->pm_qos[i].unvote_work);

		device_remove_file(&msm_host->pdev->dev,
			&msm_host->pm_qos_group_enable_attr);
		device_remove_file(&msm_host->pdev->dev,
			&msm_host->pm_qos_group_status_attr);

		for (i = 0; i < nr_groups; i++) {
			group = &msm_host->pm_qos[i];
			pm_qos_remove_request(&group->req);
		}
	}

	if (msm_host->pm_qos_irq.enabled) {
		cancel_delayed_work_sync(&msm_host->pm_qos_irq.unvote_work);
		device_remove_file(&pdev->dev,
				&msm_host->pm_qos_irq.enable_attr);
		device_remove_file(&pdev->dev,
				&msm_host->pm_qos_irq.status_attr);
		pm_qos_remove_request(&msm_host->pm_qos_irq.req);
	}

	if (msm_host->pm_qos_wq)
		destroy_workqueue(msm_host->pm_qos_wq);

	sdhci_remove_host(host, dead);

	sdhci_msm_vreg_init(&pdev->dev, msm_host->pdata, false);

	sdhci_msm_setup_pins(pdata, true);
	sdhci_msm_setup_pins(pdata, false);

	if (msm_host->msm_bus_vote.client_handle) {
		sdhci_msm_bus_cancel_work_and_set_vote(host, 0);
		sdhci_msm_bus_unregister(msm_host);
	}

	sdhci_pltfm_free(pdev);

	return 0;
}

#ifdef CONFIG_PM
static int sdhci_msm_cfg_sdio_wakeup(struct sdhci_host *host, bool enable)
{
	struct sdhci_pltfm_host *pltfm_host = sdhci_priv(host);
	struct sdhci_msm_host *msm_host = pltfm_host->priv;
	unsigned long flags;
	int ret = 0;

	if (!(host->mmc->card && mmc_card_sdio(host->mmc->card) &&
	      sdhci_is_valid_gpio_wakeup_int(msm_host) &&
	      mmc_card_wake_sdio_irq(host->mmc))) {
		msm_host->sdio_pending_processing = false;
		return 1;
	}

	spin_lock_irqsave(&host->lock, flags);
	if (enable) {
		/* configure DAT1 gpio if applicable */
		if (sdhci_is_valid_gpio_wakeup_int(msm_host)) {
			msm_host->sdio_pending_processing = false;
			ret = enable_irq_wake(msm_host->pdata->sdiowakeup_irq);
			if (!ret)
				sdhci_msm_cfg_sdiowakeup_gpio_irq(host, true);
			goto out;
		} else {
			pr_err("%s: sdiowakeup_irq(%d) invalid\n",
					mmc_hostname(host->mmc), enable);
		}
	} else {
		if (sdhci_is_valid_gpio_wakeup_int(msm_host)) {
			ret = disable_irq_wake(msm_host->pdata->sdiowakeup_irq);
			sdhci_msm_cfg_sdiowakeup_gpio_irq(host, false);
			msm_host->sdio_pending_processing = false;
		} else {
			pr_err("%s: sdiowakeup_irq(%d)invalid\n",
					mmc_hostname(host->mmc), enable);

		}
	}
out:
	if (ret)
		pr_err("%s: %s: %sable wakeup: failed: %d gpio: %d\n",
		       mmc_hostname(host->mmc), __func__, enable ? "en" : "dis",
		       ret, msm_host->pdata->sdiowakeup_irq);
	spin_unlock_irqrestore(&host->lock, flags);
	return ret;
}


static int sdhci_msm_runtime_suspend(struct device *dev)
{
	struct sdhci_host *host = dev_get_drvdata(dev);
	struct sdhci_pltfm_host *pltfm_host = sdhci_priv(host);
	struct sdhci_msm_host *msm_host = pltfm_host->priv;
	ktime_t start = ktime_get();

	if (host->mmc->card && mmc_card_sdio(host->mmc->card))
		goto defer_disable_host_irq;

	sdhci_cfg_irq(host, false, true);

defer_disable_host_irq:
	disable_irq(msm_host->pwr_irq);

	/*
	 * Remove the vote immediately only if clocks are off in which
	 * case we might have queued work to remove vote but it may not
	 * be completed before runtime suspend or system suspend.
	 */
	if (!atomic_read(&msm_host->clks_on)) {
		if (msm_host->msm_bus_vote.client_handle)
			sdhci_msm_bus_cancel_work_and_set_vote(host, 0);
	}

	trace_sdhci_msm_runtime_suspend(mmc_hostname(host->mmc), 0,
			ktime_to_us(ktime_sub(ktime_get(), start)));
	return 0;
}

static int sdhci_msm_runtime_resume(struct device *dev)
{
	struct sdhci_host *host = dev_get_drvdata(dev);
	struct sdhci_pltfm_host *pltfm_host = sdhci_priv(host);
	struct sdhci_msm_host *msm_host = pltfm_host->priv;
	ktime_t start = ktime_get();

	if (host->mmc->card && mmc_card_sdio(host->mmc->card))
		goto defer_enable_host_irq;

	sdhci_cfg_irq(host, true, true);

defer_enable_host_irq:
	enable_irq(msm_host->pwr_irq);

	trace_sdhci_msm_runtime_resume(mmc_hostname(host->mmc), 0,
			ktime_to_us(ktime_sub(ktime_get(), start)));
	return 0;
}

static int sdhci_msm_suspend(struct device *dev)
{
	struct sdhci_host *host = dev_get_drvdata(dev);
	struct sdhci_pltfm_host *pltfm_host = sdhci_priv(host);
	struct sdhci_msm_host *msm_host = pltfm_host->priv;
	int ret = 0;
	int sdio_cfg = 0;
	ktime_t start = ktime_get();

	if (gpio_is_valid(msm_host->pdata->status_gpio) &&
			 (msm_host->mmc->slot.cd_irq >= 0))
		disable_irq(msm_host->mmc->slot.cd_irq);

	if (pm_runtime_suspended(dev)) {
		pr_debug("%s: %s: already runtime suspended\n",
		mmc_hostname(host->mmc), __func__);
		goto out;
	}
	ret = sdhci_msm_runtime_suspend(dev);
out:
	sdhci_msm_disable_controller_clock(host);
	if (host->mmc->card && mmc_card_sdio(host->mmc->card)) {
		sdio_cfg = sdhci_msm_cfg_sdio_wakeup(host, true);
		if (sdio_cfg)
			sdhci_cfg_irq(host, false, true);
	}

	trace_sdhci_msm_suspend(mmc_hostname(host->mmc), ret,
			ktime_to_us(ktime_sub(ktime_get(), start)));
	return ret;
}

static int sdhci_msm_resume(struct device *dev)
{
	struct sdhci_host *host = dev_get_drvdata(dev);
	struct sdhci_pltfm_host *pltfm_host = sdhci_priv(host);
	struct sdhci_msm_host *msm_host = pltfm_host->priv;
	int ret = 0;
	int sdio_cfg = 0;
	ktime_t start = ktime_get();

	if (gpio_is_valid(msm_host->pdata->status_gpio) &&
			 (msm_host->mmc->slot.cd_irq >= 0))
		enable_irq(msm_host->mmc->slot.cd_irq);

	if (pm_runtime_suspended(dev)) {
		pr_debug("%s: %s: runtime suspended, defer system resume\n",
		mmc_hostname(host->mmc), __func__);
		goto out;
	}

	ret = sdhci_msm_runtime_resume(dev);
out:
	if (host->mmc->card && mmc_card_sdio(host->mmc->card)) {
		sdio_cfg = sdhci_msm_cfg_sdio_wakeup(host, false);
		if (sdio_cfg)
			sdhci_cfg_irq(host, true, true);
	}

	trace_sdhci_msm_resume(mmc_hostname(host->mmc), ret,
			ktime_to_us(ktime_sub(ktime_get(), start)));
	return ret;
}

static int sdhci_msm_suspend_noirq(struct device *dev)
{
	struct sdhci_host *host = dev_get_drvdata(dev);
	struct sdhci_pltfm_host *pltfm_host = sdhci_priv(host);
	struct sdhci_msm_host *msm_host = pltfm_host->priv;
	int ret = 0;

	/*
	 * ksdioirqd may be running, hence retry
	 * suspend in case the clocks are ON
	 */
	if (atomic_read(&msm_host->clks_on)) {
		pr_warn("%s: %s: clock ON after suspend, aborting suspend\n",
			mmc_hostname(host->mmc), __func__);
		ret = -EAGAIN;
	}

	if (host->mmc->card && mmc_card_sdio(host->mmc->card))
		if (msm_host->sdio_pending_processing)
			ret = -EBUSY;

	return ret;
}

static int sdhci_msm_freeze(struct device *dev)
{
	struct sdhci_host *host = dev_get_drvdata(dev);
	struct mmc_host *mmc = host->mmc;
	struct sdhci_pltfm_host *pltfm_host = sdhci_priv(host);
	struct sdhci_msm_host *msm_host = pltfm_host->priv;

	if (gpio_is_valid(msm_host->pdata->status_gpio) &&
			(msm_host->mmc->slot.cd_irq >= 0))
		mmc_gpiod_free_cd_irq(mmc);
	return 0;
}

static int sdhci_msm_restore(struct device *dev)
{
	struct sdhci_host *host = dev_get_drvdata(dev);
	struct mmc_host *mmc = host->mmc;

	if (mmc->inlinecrypt_support)
		mmc->inlinecrypt_reset_needed = true;

	mmc_gpiod_restore_cd_irq(mmc);

	return 0;
}

static const struct dev_pm_ops sdhci_msm_pmops = {
	.suspend_late		= sdhci_msm_suspend,
	.resume_early		= sdhci_msm_resume,
	.runtime_suspend	= sdhci_msm_runtime_suspend,
	.runtime_resume		= sdhci_msm_runtime_resume,
	.suspend_noirq		= sdhci_msm_suspend_noirq,
	.freeze			= sdhci_msm_freeze,
	.restore		= sdhci_msm_restore,
	.thaw			= sdhci_msm_restore,
};

#define SDHCI_MSM_PMOPS (&sdhci_msm_pmops)

#else
#define SDHCI_MSM_PMOPS NULL
#endif
static const struct of_device_id sdhci_msm_dt_match[] = {
	{.compatible = "qcom,sdhci-msm"},
	{.compatible = "qcom,sdhci-msm-v5"},
	{},
};
MODULE_DEVICE_TABLE(of, sdhci_msm_dt_match);

static struct platform_driver sdhci_msm_driver = {
	.probe		= sdhci_msm_probe,
	.remove		= sdhci_msm_remove,
	.driver		= {
		.name	= "sdhci_msm",
		.owner	= THIS_MODULE,
		.probe_type = PROBE_PREFER_ASYNCHRONOUS,
		.of_match_table = sdhci_msm_dt_match,
		.pm	= SDHCI_MSM_PMOPS,
	},
};

module_platform_driver(sdhci_msm_driver);

MODULE_DESCRIPTION("Qualcomm Technologies, Inc. Secure Digital Host Controller Interface driver");
MODULE_LICENSE("GPL v2");<|MERGE_RESOLUTION|>--- conflicted
+++ resolved
@@ -1201,17 +1201,11 @@
 
 int sdhci_msm_execute_tuning(struct sdhci_host *host, u32 opcode)
 {
-<<<<<<< HEAD
 	unsigned long flags;
-	int tuning_seq_cnt = 3;
+	int tuning_seq_cnt = 10;
 	u8 phase, *data_buf, tuned_phases[NUM_TUNING_PHASES], tuned_phase_cnt;
 	const u32 *tuning_block_pattern = tuning_block_64;
 	int size = sizeof(tuning_block_64); /* Tuning pattern size in bytes */
-=======
-	struct sdhci_host *host = mmc_priv(mmc);
-	int tuning_seq_cnt = 10;
-	u8 phase, tuned_phases[16], tuned_phase_cnt = 0;
->>>>>>> 954b37d9
 	int rc;
 	struct mmc_host *mmc = host->mmc;
 	struct mmc_ios	ios = host->mmc->ios;
