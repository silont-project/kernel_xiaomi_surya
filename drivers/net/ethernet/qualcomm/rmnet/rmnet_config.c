/* Copyright (c) 2013-2019, The Linux Foundation. All rights reserved.
 *
 * This program is free software; you can redistribute it and/or modify
 * it under the terms of the GNU General Public License version 2 and
 * only version 2 as published by the Free Software Foundation.
 *
 * This program is distributed in the hope that it will be useful,
 * but WITHOUT ANY WARRANTY; without even the implied warranty of
 * MERCHANTABILITY or FITNESS FOR A PARTICULAR PURPOSE.  See the
 * GNU General Public License for more details.
 *
 * RMNET configuration engine
 *
 */

#include <net/sock.h>
#include <linux/module.h>
#include <linux/netlink.h>
#include <linux/netdevice.h>
#include "rmnet_config.h"
#include "rmnet_handlers.h"
#include "rmnet_vnd.h"
#include "rmnet_private.h"
#include "rmnet_map.h"
#include "rmnet_descriptor.h"
#include <soc/qcom/rmnet_qmi.h>
#include <soc/qcom/qmi_rmnet.h>

/* Locking scheme -
 * The shared resource which needs to be protected is realdev->rx_handler_data.
 * For the writer path, this is using rtnl_lock(). The writer paths are
 * rmnet_newlink(), rmnet_dellink() and rmnet_force_unassociate_device(). These
 * paths are already called with rtnl_lock() acquired in. There is also an
 * ASSERT_RTNL() to ensure that we are calling with rtnl acquired. For
 * dereference here, we will need to use rtnl_dereference(). Dev list writing
 * needs to happen with rtnl_lock() acquired for netdev_master_upper_dev_link().
 * For the reader path, the real_dev->rx_handler_data is called in the TX / RX
 * path. We only need rcu_read_lock() for these scenarios. In these cases,
 * the rcu_read_lock() is held in __dev_queue_xmit() and
 * netif_receive_skb_internal(), so readers need to use rcu_dereference_rtnl()
 * to get the relevant information. For dev list reading, we again acquire
 * rcu_read_lock() in rmnet_dellink() for netdev_master_upper_dev_get_rcu().
 * We also use unregister_netdevice_many() to free all rmnet devices in
 * rmnet_force_unassociate_device() so we dont lose the rtnl_lock() and free in
 * same context.
 */

/* Local Definitions and Declarations */

enum {
	IFLA_RMNET_DFC_QOS = __IFLA_RMNET_MAX,
	IFLA_RMNET_UL_AGG_PARAMS,
	__IFLA_RMNET_EXT_MAX,
};

static const struct nla_policy rmnet_policy[__IFLA_RMNET_EXT_MAX] = {
	[IFLA_RMNET_MUX_ID] = {
		.type = NLA_U16
	},
	[IFLA_RMNET_FLAGS] = {
		.len = sizeof(struct ifla_rmnet_flags)
	},
	[IFLA_RMNET_DFC_QOS] = {
		.len = sizeof(struct tcmsg)
	},
	[IFLA_RMNET_UL_AGG_PARAMS] = {
		.len = sizeof(struct rmnet_egress_agg_params)
	},
};

int rmnet_is_real_dev_registered(const struct net_device *real_dev)
{
	return rcu_access_pointer(real_dev->rx_handler) == rmnet_rx_handler;
}
EXPORT_SYMBOL(rmnet_is_real_dev_registered);

/* Needs rtnl lock */
static struct rmnet_port*
rmnet_get_port_rtnl(const struct net_device *real_dev)
{
	return rtnl_dereference(real_dev->rx_handler_data);
}

static int rmnet_unregister_real_device(struct net_device *real_dev,
					struct rmnet_port *port)
{
	if (port->nr_rmnet_devs)
		return -EINVAL;

	netdev_rx_handler_unregister(real_dev);

	rmnet_map_cmd_exit(port);
	rmnet_map_tx_aggregate_exit(port);

	rmnet_descriptor_deinit(port);

<<<<<<< HEAD
	netdev_rx_handler_unregister(real_dev);

=======
>>>>>>> ff6cd211
	kfree(port);

	/* release reference on real_dev */
	dev_put(real_dev);

	netdev_dbg(real_dev, "Removed from rmnet\n");
	return 0;
}

static int rmnet_register_real_device(struct net_device *real_dev)
{
	struct rmnet_port *port;
	int rc, entry;

	ASSERT_RTNL();

	if (rmnet_is_real_dev_registered(real_dev))
		return 0;

	port = kzalloc(sizeof(*port), GFP_ATOMIC);
	if (!port)
		return -ENOMEM;

	port->dev = real_dev;
	rc = netdev_rx_handler_register(real_dev, rmnet_rx_handler, port);
	if (rc) {
		kfree(port);
		return -EBUSY;
	}
	/* hold on to real dev for MAP data */
	dev_hold(real_dev);

	for (entry = 0; entry < RMNET_MAX_LOGICAL_EP; entry++)
		INIT_HLIST_HEAD(&port->muxed_ep[entry]);

	rc = rmnet_descriptor_init(port);
	if (rc) {
		rmnet_descriptor_deinit(port);
		return rc;
	}

	rmnet_map_tx_aggregate_init(port);
	rmnet_map_cmd_init(port);

	netdev_dbg(real_dev, "registered with rmnet\n");
	return 0;
}

static void rmnet_unregister_bridge(struct net_device *dev,
				    struct rmnet_port *port)
{
	struct rmnet_port *bridge_port;
	struct net_device *bridge_dev;

	if (port->rmnet_mode != RMNET_EPMODE_BRIDGE)
		return;

	/* bridge slave handling */
	if (!port->nr_rmnet_devs) {
		bridge_dev = port->bridge_ep;

		bridge_port = rmnet_get_port_rtnl(bridge_dev);
		bridge_port->bridge_ep = NULL;
		bridge_port->rmnet_mode = RMNET_EPMODE_VND;
	} else {
		bridge_dev = port->bridge_ep;

		bridge_port = rmnet_get_port_rtnl(bridge_dev);
		rmnet_unregister_real_device(bridge_dev, bridge_port);
	}
}

static int rmnet_newlink(struct net *src_net, struct net_device *dev,
			 struct nlattr *tb[], struct nlattr *data[],
			 struct netlink_ext_ack *extack)
{
	u32 data_format = RMNET_FLAGS_INGRESS_DEAGGREGATION;
	struct net_device *real_dev;
	int mode = RMNET_EPMODE_VND;
	struct rmnet_endpoint *ep;
	struct rmnet_port *port;
	int err = 0;
	u16 mux_id;

	real_dev = __dev_get_by_index(src_net, nla_get_u32(tb[IFLA_LINK]));
	if (!real_dev || !dev)
		return -ENODEV;

	if (!data[IFLA_RMNET_MUX_ID])
		return -EINVAL;

	ep = kzalloc(sizeof(*ep), GFP_ATOMIC);
	if (!ep)
		return -ENOMEM;

	mux_id = nla_get_u16(data[IFLA_RMNET_MUX_ID]);

	err = rmnet_register_real_device(real_dev);
	if (err)
		goto err0;

	port = rmnet_get_port_rtnl(real_dev);
	err = rmnet_vnd_newlink(mux_id, dev, port, real_dev, ep);
	if (err)
		goto err1;

	port->rmnet_mode = mode;

	hlist_add_head_rcu(&ep->hlnode, &port->muxed_ep[mux_id]);

	if (data[IFLA_RMNET_FLAGS]) {
		struct ifla_rmnet_flags *flags;

		flags = nla_data(data[IFLA_RMNET_FLAGS]);
		data_format = flags->flags & flags->mask;
	}

	netdev_dbg(dev, "data format [0x%08X]\n", data_format);
	port->data_format = data_format;

	if (data[IFLA_RMNET_UL_AGG_PARAMS]) {
		void *agg_params;
		unsigned long irq_flags;

		agg_params = nla_data(data[IFLA_RMNET_UL_AGG_PARAMS]);
		spin_lock_irqsave(&port->agg_lock, irq_flags);
		memcpy(&port->egress_agg_params, agg_params,
		       sizeof(port->egress_agg_params));
		spin_unlock_irqrestore(&port->agg_lock, irq_flags);
	}

	return 0;

err1:
	rmnet_unregister_real_device(real_dev, port);
err0:
	kfree(ep);
	return err;
}

static void rmnet_dellink(struct net_device *dev, struct list_head *head)
{
	struct rmnet_priv *priv = netdev_priv(dev);
	struct net_device *real_dev;
	struct rmnet_endpoint *ep;
	struct rmnet_port *port;
	u8 mux_id;

	real_dev = priv->real_dev;

	if (!real_dev || !rmnet_is_real_dev_registered(real_dev))
		return;

	port = rmnet_get_port_rtnl(real_dev);

	mux_id = rmnet_vnd_get_mux(dev);

	ep = rmnet_get_endpoint(port, mux_id);
	if (ep) {
		hlist_del_init_rcu(&ep->hlnode);
		rmnet_unregister_bridge(dev, port);
		rmnet_vnd_dellink(mux_id, port, ep);
		synchronize_rcu();
		kfree(ep);
	}

	if (!port->nr_rmnet_devs)
		qmi_rmnet_qmi_exit(port->qmi_info, port);

	unregister_netdevice(dev);

	rmnet_unregister_real_device(real_dev, port);
}

static void rmnet_force_unassociate_device(struct net_device *dev)
{
	struct net_device *real_dev = dev;
	struct hlist_node *tmp_ep;
	struct rmnet_endpoint *ep;
	struct rmnet_port *port;
	unsigned long bkt_ep;
	LIST_HEAD(list);

	if (!rmnet_is_real_dev_registered(real_dev))
		return;

	ASSERT_RTNL();

	port = rmnet_get_port_rtnl(dev);
	qmi_rmnet_qmi_exit(port->qmi_info, port);

	rmnet_unregister_bridge(dev, port);

	hash_for_each_safe(port->muxed_ep, bkt_ep, tmp_ep, ep, hlnode) {
		unregister_netdevice_queue(ep->egress_dev, &list);
		rmnet_vnd_dellink(ep->mux_id, port, ep);

		hlist_del_init_rcu(&ep->hlnode);
		synchronize_rcu();
		kfree(ep);
	}
	/* Unregistering devices in context before freeing port.
	 * If this API becomes non-context their order should switch.
	 */
	unregister_netdevice_many(&list);

	rmnet_unregister_real_device(real_dev, port);
}

static int rmnet_config_notify_cb(struct notifier_block *nb,
				  unsigned long event, void *data)
{
	struct net_device *dev = netdev_notifier_info_to_dev(data);

	if (!dev)
		return NOTIFY_DONE;

	switch (event) {
	case NETDEV_UNREGISTER:
		netdev_dbg(dev, "Kernel unregister\n");
		rmnet_force_unassociate_device(dev);
		break;

	default:
		break;
	}

	return NOTIFY_DONE;
}

static struct notifier_block rmnet_dev_notifier __read_mostly = {
	.notifier_call = rmnet_config_notify_cb,
};

static int rmnet_rtnl_validate(struct nlattr *tb[], struct nlattr *data[],
			       struct netlink_ext_ack *extack)
{
	struct rmnet_egress_agg_params *agg_params;
	u16 mux_id;

	if (!data) {
		return -EINVAL;
	} else {
		if (data[IFLA_RMNET_MUX_ID]) {
			mux_id = nla_get_u16(data[IFLA_RMNET_MUX_ID]);
			if (mux_id > (RMNET_MAX_LOGICAL_EP - 1))
				return -ERANGE;
		}

		if (data[IFLA_RMNET_UL_AGG_PARAMS]) {
			agg_params = nla_data(data[IFLA_RMNET_UL_AGG_PARAMS]);
			if (agg_params->agg_time < 3000000)
				return -EINVAL;
		}
	}

	return 0;
}

static int rmnet_changelink(struct net_device *dev, struct nlattr *tb[],
			    struct nlattr *data[],
			    struct netlink_ext_ack *extack)
{
	struct rmnet_priv *priv = netdev_priv(dev);
	struct net_device *real_dev;
	struct rmnet_endpoint *ep;
	struct rmnet_port *port;
	u16 mux_id;

	real_dev = __dev_get_by_index(dev_net(dev),
				      nla_get_u32(tb[IFLA_LINK]));

	if (!real_dev || !dev || !rmnet_is_real_dev_registered(real_dev))
		return -ENODEV;

	port = rmnet_get_port_rtnl(real_dev);

	if (data[IFLA_RMNET_MUX_ID]) {
		mux_id = nla_get_u16(data[IFLA_RMNET_MUX_ID]);
		ep = rmnet_get_endpoint(port, priv->mux_id);
		if (!ep)
			return -ENODEV;

		hlist_del_init_rcu(&ep->hlnode);
		hlist_add_head_rcu(&ep->hlnode, &port->muxed_ep[mux_id]);

		ep->mux_id = mux_id;
		priv->mux_id = mux_id;
	}

	if (data[IFLA_RMNET_FLAGS]) {
		struct ifla_rmnet_flags *flags;

		flags = nla_data(data[IFLA_RMNET_FLAGS]);
		port->data_format = flags->flags & flags->mask;
	}

	if (data[IFLA_RMNET_DFC_QOS]) {
		struct tcmsg *tcm;

		tcm = nla_data(data[IFLA_RMNET_DFC_QOS]);
		qmi_rmnet_change_link(dev, port, tcm);
	}

	if (data[IFLA_RMNET_UL_AGG_PARAMS]) {
		struct rmnet_egress_agg_params *agg_params;

		agg_params = nla_data(data[IFLA_RMNET_UL_AGG_PARAMS]);
		rmnet_map_update_ul_agg_config(port, agg_params->agg_size,
					       agg_params->agg_count,
					       agg_params->agg_features,
					       agg_params->agg_time);
	}

	return 0;
}

static size_t rmnet_get_size(const struct net_device *dev)
{
	return
		/* IFLA_RMNET_MUX_ID */
		nla_total_size(2) +
		/* IFLA_RMNET_FLAGS */
		nla_total_size(sizeof(struct ifla_rmnet_flags)) +
		/* IFLA_RMNET_DFC_QOS */
		nla_total_size(sizeof(struct tcmsg)) +
		/* IFLA_RMNET_UL_AGG_PARAMS */
		nla_total_size(sizeof(struct rmnet_egress_agg_params));
}

static int rmnet_fill_info(struct sk_buff *skb, const struct net_device *dev)
{
	struct rmnet_priv *priv = netdev_priv(dev);
	struct net_device *real_dev;
	struct ifla_rmnet_flags f;
	struct rmnet_port *port = NULL;

	real_dev = priv->real_dev;

	if (nla_put_u16(skb, IFLA_RMNET_MUX_ID, priv->mux_id))
		goto nla_put_failure;

	if (rmnet_is_real_dev_registered(real_dev)) {
		port = rmnet_get_port_rtnl(real_dev);
		f.flags = port->data_format;
	} else {
		f.flags = 0;
	}

	f.mask  = ~0;

	if (nla_put(skb, IFLA_RMNET_FLAGS, sizeof(f), &f))
		goto nla_put_failure;

	if (port) {
		if (nla_put(skb, IFLA_RMNET_UL_AGG_PARAMS,
			    sizeof(port->egress_agg_params),
			    &port->egress_agg_params))
			goto nla_put_failure;
	}

	return 0;

nla_put_failure:
	return -EMSGSIZE;
}

struct rtnl_link_ops rmnet_link_ops __read_mostly = {
	.kind		= "rmnet",
	.maxtype	= __IFLA_RMNET_EXT_MAX,
	.priv_size	= sizeof(struct rmnet_priv),
	.setup		= rmnet_vnd_setup,
	.validate	= rmnet_rtnl_validate,
	.newlink	= rmnet_newlink,
	.dellink	= rmnet_dellink,
	.get_size	= rmnet_get_size,
	.changelink     = rmnet_changelink,
	.policy		= rmnet_policy,
	.fill_info	= rmnet_fill_info,
};

/* Needs either rcu_read_lock() or rtnl lock */
struct rmnet_port *rmnet_get_port(struct net_device *real_dev)
{
	if (rmnet_is_real_dev_registered(real_dev))
		return rcu_dereference_rtnl(real_dev->rx_handler_data);
	else
		return NULL;
}
EXPORT_SYMBOL(rmnet_get_port);

struct rmnet_endpoint *rmnet_get_endpoint(struct rmnet_port *port, u8 mux_id)
{
	struct rmnet_endpoint *ep;

	hlist_for_each_entry_rcu(ep, &port->muxed_ep[mux_id], hlnode) {
		if (ep->mux_id == mux_id)
			return ep;
	}

	return NULL;
}
EXPORT_SYMBOL(rmnet_get_endpoint);

int rmnet_add_bridge(struct net_device *rmnet_dev,
		     struct net_device *slave_dev)
{
	struct rmnet_priv *priv = netdev_priv(rmnet_dev);
	struct net_device *real_dev = priv->real_dev;
	struct rmnet_port *port, *slave_port;
	int err;

	port = rmnet_get_port(real_dev);

	/* If there is more than one rmnet dev attached, its probably being
	 * used for muxing. Skip the briding in that case
	 */
	if (port->nr_rmnet_devs > 1)
		return -EINVAL;

	if (rmnet_is_real_dev_registered(slave_dev))
		return -EBUSY;

	err = rmnet_register_real_device(slave_dev);
	if (err)
		return -EBUSY;

	slave_port = rmnet_get_port(slave_dev);
	slave_port->rmnet_mode = RMNET_EPMODE_BRIDGE;
	slave_port->bridge_ep = real_dev;

	port->rmnet_mode = RMNET_EPMODE_BRIDGE;
	port->bridge_ep = slave_dev;

	netdev_dbg(slave_dev, "registered with rmnet as slave\n");
	return 0;
}

int rmnet_del_bridge(struct net_device *rmnet_dev,
		     struct net_device *slave_dev)
{
	struct rmnet_priv *priv = netdev_priv(rmnet_dev);
	struct net_device *real_dev = priv->real_dev;
	struct rmnet_port *port, *slave_port;

	port = rmnet_get_port(real_dev);
	port->rmnet_mode = RMNET_EPMODE_VND;
	port->bridge_ep = NULL;

	slave_port = rmnet_get_port(slave_dev);
	rmnet_unregister_real_device(slave_dev, slave_port);

	netdev_dbg(slave_dev, "removed from rmnet as slave\n");
	return 0;
}

#ifdef CONFIG_QCOM_QMI_RMNET
void *rmnet_get_qmi_pt(void *port)
{
	if (port)
		return ((struct rmnet_port *)port)->qmi_info;

	return NULL;
}
EXPORT_SYMBOL(rmnet_get_qmi_pt);

void *rmnet_get_qos_pt(struct net_device *dev)
{
	if (dev)
		return rcu_dereference(
			((struct rmnet_priv *)netdev_priv(dev))->qos_info);

	return NULL;
}
EXPORT_SYMBOL(rmnet_get_qos_pt);

void *rmnet_get_rmnet_port(struct net_device *dev)
{
	struct rmnet_priv *priv;

	if (dev) {
		priv = netdev_priv(dev);
		return (void *)rmnet_get_port(priv->real_dev);
	}

	return NULL;
}
EXPORT_SYMBOL(rmnet_get_rmnet_port);

struct net_device *rmnet_get_rmnet_dev(void *port, u8 mux_id)
{
	struct rmnet_endpoint *ep;

	if (port) {
		ep = rmnet_get_endpoint((struct rmnet_port *)port, mux_id);
		if (ep)
			return ep->egress_dev;
	}

	return NULL;
}
EXPORT_SYMBOL(rmnet_get_rmnet_dev);

void rmnet_reset_qmi_pt(void *port)
{
	if (port)
		((struct rmnet_port *)port)->qmi_info = NULL;
}
EXPORT_SYMBOL(rmnet_reset_qmi_pt);

void rmnet_init_qmi_pt(void *port, void *qmi)
{
	if (port)
		((struct rmnet_port *)port)->qmi_info = qmi;
}
EXPORT_SYMBOL(rmnet_init_qmi_pt);

void rmnet_get_packets(void *port, u64 *rx, u64 *tx)
{
	struct rmnet_priv *priv;
	struct rmnet_pcpu_stats *ps;
	unsigned int cpu, start;

	struct rmnet_endpoint *ep;
	unsigned long bkt;

	if (!port || !tx || !rx)
		return;

	*tx = 0;
	*rx = 0;
	rcu_read_lock();
	hash_for_each(((struct rmnet_port *)port)->muxed_ep, bkt, ep, hlnode) {
		priv = netdev_priv(ep->egress_dev);
		for_each_possible_cpu(cpu) {
			ps = per_cpu_ptr(priv->pcpu_stats, cpu);
			do {
				start = u64_stats_fetch_begin_irq(&ps->syncp);
				*tx += ps->stats.tx_pkts;
				*rx += ps->stats.rx_pkts;
			} while (u64_stats_fetch_retry_irq(&ps->syncp, start));
		}
	}
	rcu_read_unlock();
}
EXPORT_SYMBOL(rmnet_get_packets);

void  rmnet_set_powersave_format(void *port)
{
	if (!port)
		return;
	((struct rmnet_port *)port)->data_format |= RMNET_INGRESS_FORMAT_PS;
}
EXPORT_SYMBOL(rmnet_set_powersave_format);

void  rmnet_clear_powersave_format(void *port)
{
	if (!port)
		return;
	((struct rmnet_port *)port)->data_format &= ~RMNET_INGRESS_FORMAT_PS;
}
EXPORT_SYMBOL(rmnet_clear_powersave_format);

void rmnet_enable_all_flows(void *port)
{
	struct rmnet_endpoint *ep;
	unsigned long bkt;

	if (unlikely(!port))
		return;

	rcu_read_lock();
	hash_for_each_rcu(((struct rmnet_port *)port)->muxed_ep,
			  bkt, ep, hlnode) {
		qmi_rmnet_enable_all_flows(ep->egress_dev);
	}
	rcu_read_unlock();
}
EXPORT_SYMBOL(rmnet_enable_all_flows);

bool rmnet_all_flows_enabled(void *port)
{
	struct rmnet_endpoint *ep;
	unsigned long bkt;
	bool ret = true;

	if (unlikely(!port))
		return true;

	rcu_read_lock();
	hash_for_each_rcu(((struct rmnet_port *)port)->muxed_ep,
			  bkt, ep, hlnode) {
		if (!qmi_rmnet_all_flows_enabled(ep->egress_dev)) {
			ret = false;
			goto out;
		}
	}
out:
	rcu_read_unlock();

	return ret;
}
EXPORT_SYMBOL(rmnet_all_flows_enabled);

int rmnet_get_powersave_notif(void *port)
{
	if (!port)
		return 0;
	return ((struct rmnet_port *)port)->data_format & RMNET_FORMAT_PS_NOTIF;
}
EXPORT_SYMBOL(rmnet_get_powersave_notif);

struct net_device *rmnet_get_real_dev(void *port)
{
	if (port)
		return ((struct rmnet_port *)port)->dev;

	return NULL;
}
EXPORT_SYMBOL(rmnet_get_real_dev);

#endif

/* Startup/Shutdown */

static int __init rmnet_init(void)
{
	int rc;

	rc = register_netdevice_notifier(&rmnet_dev_notifier);
	if (rc != 0)
		return rc;

	rc = rtnl_link_register(&rmnet_link_ops);
	if (rc != 0) {
		unregister_netdevice_notifier(&rmnet_dev_notifier);
		return rc;
	}
	return rc;
}

static void __exit rmnet_exit(void)
{
	unregister_netdevice_notifier(&rmnet_dev_notifier);
	rtnl_link_unregister(&rmnet_link_ops);
}

module_init(rmnet_init)
module_exit(rmnet_exit)
MODULE_LICENSE("GPL v2");<|MERGE_RESOLUTION|>--- conflicted
+++ resolved
@@ -94,11 +94,6 @@
 
 	rmnet_descriptor_deinit(port);
 
-<<<<<<< HEAD
-	netdev_rx_handler_unregister(real_dev);
-
-=======
->>>>>>> ff6cd211
 	kfree(port);
 
 	/* release reference on real_dev */
