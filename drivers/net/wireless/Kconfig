#
# Wireless LAN device configuration
#

menuconfig WLAN
	bool "Wireless LAN"
	depends on !S390
	depends on NET
	select WIRELESS
	default y
	---help---
	  This section contains all the pre 802.11 and 802.11 wireless
	  device drivers. For a complete list of drivers and documentation
	  on them refer to the wireless wiki:

	  http://wireless.kernel.org/en/users/Drivers

if WLAN

config WIRELESS_WDS
	bool "mac80211-based legacy WDS support" if EXPERT
	help
	  This option enables the deprecated WDS support, the newer
	  mac80211-based 4-addr AP/client support supersedes it with
	  a much better feature set (HT, VHT, ...)

	  We plan to remove this option and code, so if you find
	  that you have to enable it, please let us know on the
	  linux-wireless@vger.kernel.org mailing list, so we can
	  help you migrate to 4-addr AP/client (or, if it's really
	  necessary, give up on our plan of removing it).

source "drivers/net/wireless/admtek/Kconfig"
source "drivers/net/wireless/ath/Kconfig"
source "drivers/net/wireless/atmel/Kconfig"
source "drivers/net/wireless/broadcom/Kconfig"
source "drivers/net/wireless/cisco/Kconfig"
source "drivers/net/wireless/intel/Kconfig"
source "drivers/net/wireless/intersil/Kconfig"
source "drivers/net/wireless/marvell/Kconfig"
source "drivers/net/wireless/mediatek/Kconfig"
source "drivers/net/wireless/ralink/Kconfig"
source "drivers/net/wireless/realtek/Kconfig"
source "drivers/net/wireless/rsi/Kconfig"
source "drivers/net/wireless/st/Kconfig"
source "drivers/net/wireless/ti/Kconfig"
source "drivers/net/wireless/zydas/Kconfig"
source "drivers/net/wireless/quantenna/Kconfig"

config PCMCIA_RAYCS
	tristate "Aviator/Raytheon 2.4GHz wireless support"
	depends on PCMCIA
	select WIRELESS_EXT
	select WEXT_SPY
	select WEXT_PRIV
	---help---
	  Say Y here if you intend to attach an Aviator/Raytheon PCMCIA
	  (PC-card) wireless Ethernet networking card to your computer.
	  Please read the file <file:Documentation/networking/ray_cs.txt> for
	  details.

	  To compile this driver as a module, choose M here: the module will be
	  called ray_cs.  If unsure, say N.

config PCMCIA_WL3501
	tristate "Planet WL3501 PCMCIA cards"
	depends on CFG80211 && PCMCIA
	select WIRELESS_EXT
	select WEXT_SPY
	help
	  A driver for WL3501 PCMCIA 802.11 wireless cards made by Planet.
	  It has basic support for Linux wireless extensions and initial
	  micro support for ethtool.

config MAC80211_HWSIM
	tristate "Simulated radio testing tool for mac80211"
	depends on MAC80211
	---help---
	  This driver is a developer testing tool that can be used to test
	  IEEE 802.11 networking stack (mac80211) functionality. This is not
	  needed for normal wireless LAN usage and is only for testing. See
	  Documentation/networking/mac80211_hwsim for more information on how
	  to use this tool.

	  To compile this driver as a module, choose M here: the module will be
	  called mac80211_hwsim.  If unsure, say N.

config USB_NET_RNDIS_WLAN
	tristate "Wireless RNDIS USB support"
	depends on USB
	depends on CFG80211
	select USB_NET_DRIVERS
	select USB_USBNET
	select USB_NET_CDCETHER
	select USB_NET_RNDIS_HOST
	---help---
	  This is a driver for wireless RNDIS devices.
	  These are USB based adapters found in devices such as:

	  Buffalo WLI-U2-KG125S
	  U.S. Robotics USR5421
	  Belkin F5D7051
	  Linksys WUSB54GSv2
	  Linksys WUSB54GSC
	  Asus WL169gE
	  Eminent EM4045
	  BT Voyager 1055
	  Linksys WUSB54GSv1
	  U.S. Robotics USR5420
	  BUFFALO WLI-USB-G54

	  All of these devices are based on Broadcom 4320 chip which is the
	  only wireless RNDIS chip known to date.

	  If you choose to build a module, it'll be called rndis_wlan.

<<<<<<< HEAD
config WCNSS_MEM_PRE_ALLOC
       tristate "WCNSS pre-alloc memory support"
       ---help---
         Pre-allocate memory for the WLAN driver module.
	 This feature enable cld wlan driver to use pre allocated memory
	 for it's internal usage and release it to back to pre allocated pool.
	 This memory is allocated at the cold boot time.

config CLD_LL_CORE
	tristate "QTI core WLAN driver for QCA6174 chipset"
	select NL80211_TESTMODE
	select WEXT_CORE
	select WEXT_PRIV
	select WEXT_SPY
	select WIRELESS_EXT
	---help---
	  This section contains the necessary modules needed to enable the
	  core WLAN driver for QTI QCA6174 chipset.
	  Select Y to compile the driver in order to have WLAN functionality
	  support.

source "drivers/net/wireless/cnss2/Kconfig"
source "drivers/net/wireless/cnss_utils/Kconfig"
source "drivers/net/wireless/cnss_genl/Kconfig"
=======
config VIRT_WIFI
	tristate "Wifi wrapper for ethernet drivers"
	depends on CFG80211
	---help---
	  This option adds support for ethernet connections to appear as if they
	  are wifi connections through a special rtnetlink device.
>>>>>>> fab7352c

endif # WLAN<|MERGE_RESOLUTION|>--- conflicted
+++ resolved
@@ -114,7 +114,6 @@
 
 	  If you choose to build a module, it'll be called rndis_wlan.
 
-<<<<<<< HEAD
 config WCNSS_MEM_PRE_ALLOC
        tristate "WCNSS pre-alloc memory support"
        ---help---
@@ -139,13 +138,12 @@
 source "drivers/net/wireless/cnss2/Kconfig"
 source "drivers/net/wireless/cnss_utils/Kconfig"
 source "drivers/net/wireless/cnss_genl/Kconfig"
-=======
+
 config VIRT_WIFI
 	tristate "Wifi wrapper for ethernet drivers"
 	depends on CFG80211
 	---help---
 	  This option adds support for ethernet connections to appear as if they
 	  are wifi connections through a special rtnetlink device.
->>>>>>> fab7352c
 
 endif # WLAN