--- conflicted
+++ resolved
@@ -677,14 +677,11 @@
 	INIT_LIST_HEAD(&eth_dev->rx_channels);
 	INIT_LIST_HEAD(&eth_dev->tx_channels);
 
-<<<<<<< HEAD
-=======
 	init_timer(&eth_dev->start_timer);
 
 	eth_dev->start_timer.function = ipa_eth_dev_start_timer_cb;
 	eth_dev->start_timer.data = (unsigned long)eth_dev;
 
->>>>>>> 06b6c7ac
 	eth_dev->init = eth_dev->start = !ipa_eth_noauto;
 
 	rc = ipa_eth_net_open_device(eth_dev);
@@ -1085,8 +1082,6 @@
 	.notifier_call  = ipa_eth_panic_notifier,
 };
 
-<<<<<<< HEAD
-=======
 static int ipa_eth_pm_notifier_cb(struct notifier_block *nb,
 	unsigned long pm_event, void *unused)
 {
@@ -1105,14 +1100,10 @@
 	.notifier_call = ipa_eth_pm_notifier_cb,
 };
 
->>>>>>> 06b6c7ac
 int ipa_eth_init(void)
 {
 	int rc;
 	unsigned int wq_flags = WQ_UNBOUND | WQ_MEM_RECLAIM;
-
-	(void) atomic_notifier_chain_register(
-			&panic_notifier_list, &ipa_eth_panic_nb);
 
 	(void) atomic_notifier_chain_register(
 			&panic_notifier_list, &ipa_eth_panic_nb);
