/* Copyright (c) 2019 The Linux Foundation. All rights reserved.
 *
 * This program is free software; you can redistribute it and/or modify
 * it under the terms of the GNU General Public License version 2 and
 * only version 2 as published by the Free Software Foundation.
 *
 * This program is distributed in the hope that it will be useful,
 * but WITHOUT ANY WARRANTY; without even the implied warranty of
 * MERCHANTABILITY or FITNESS FOR A PARTICULAR PURPOSE.  See the
 * GNU General Public License for more details.
 */

#include <linux/dma-mapping.h>
#include <linux/list.h>
#include <linux/slab.h>
#include <linux/device.h>
#include <linux/module.h>
#include <linux/mhi.h>
#include <linux/msm_gsi.h>
#include <linux/delay.h>
#include <linux/log2.h>
#include "../ipa_common_i.h"
#include "ipa_i.h"

#define IPA_MPM_DRV_NAME "ipa_mpm"

#define IPA_MPM_DBG(fmt, args...) \
	do { \
		pr_debug(IPA_MPM_DRV_NAME " %s:%d " fmt, \
			__func__, __LINE__, ## args); \
		IPA_IPC_LOGGING(ipa_get_ipc_logbuf(), \
			IPA_MPM_DRV_NAME " %s:%d " fmt, ## args); \
		IPA_IPC_LOGGING(ipa_get_ipc_logbuf_low(), \
			IPA_MPM_DRV_NAME " %s:%d " fmt, ## args); \
	} while (0)

#define IPA_MPM_DBG_LOW(fmt, args...) \
	do { \
		pr_debug(IPA_MPM_DRV_NAME " %s:%d " fmt, \
			__func__, __LINE__, ## args); \
		IPA_IPC_LOGGING(ipa_get_ipc_logbuf_low(), \
			IPA_MPM_DRV_NAME " %s:%d " fmt, ## args); \
	} while (0)


#define IPA_MPM_ERR(fmt, args...) \
	do { \
		pr_err(IPA_MPM_DRV_NAME " %s:%d " fmt, \
			__func__, __LINE__, ## args); \
		IPA_IPC_LOGGING(ipa_get_ipc_logbuf(), \
				IPA_MPM_DRV_NAME " %s:%d " fmt, ## args); \
		IPA_IPC_LOGGING(ipa_get_ipc_logbuf_low(), \
				IPA_MPM_DRV_NAME " %s:%d " fmt, ## args); \
	} while (0)


#define IPA_MPM_FUNC_ENTRY() \
	IPA_MPM_DBG("ENTRY\n")
#define IPA_MPM_FUNC_EXIT() \
	IPA_MPM_DBG("EXIT\n")

#define IPA_MPM_MAX_MHIP_CHAN 3

#define IPA_MPM_NUM_RING_DESC 0x400
#define IPA_MPM_RING_LEN (IPA_MPM_NUM_RING_DESC - 10)

#define IPA_MPM_MHI_HOST_UL_CHANNEL 4
#define IPA_MPM_MHI_HOST_DL_CHANNEL  5
#define TETH_AGGR_TIME_LIMIT 10000 /* 10ms */
#define TETH_AGGR_BYTE_LIMIT 24
#define TETH_AGGR_DL_BYTE_LIMIT 16
#define TRE_BUFF_SIZE 32768
#define IPA_HOLB_TMR_EN 0x1
#define IPA_HOLB_TMR_DIS 0x0
#define RNDIS_IPA_DFLT_RT_HDL 0
#define IPA_POLL_FOR_EMPTINESS_NUM 50
#define IPA_POLL_FOR_EMPTINESS_SLEEP_USEC 20
#define IPA_CHANNEL_STOP_IN_PROC_TO_MSEC 5
#define IPA_CHANNEL_STOP_IN_PROC_SLEEP_USEC 200
#define IPA_MHIP_HOLB_TMO 500 /* 500ms this should be less than tag timeout */

enum mhip_re_type {
	MHIP_RE_XFER = 0x2,
	MHIP_RE_NOP = 0x4,
};

enum ipa_mpm_mhi_ch_id_type {
	IPA_MPM_MHIP_CH_ID_0,
	IPA_MPM_MHIP_CH_ID_1,
	IPA_MPM_MHIP_CH_ID_2,
	IPA_MPM_MHIP_CH_ID_MAX,
};

enum ipa_mpm_dma_data_direction {
	DMA_HIPA_BIDIRECTIONAL = 0,
	DMA_TO_HIPA = 1,
	DMA_FROM_HIPA = 2,
	DMA_HIPA_NONE = 3,
};

enum ipa_mpm_ipa_teth_client_type {
	IPA_MPM_MHIP_USB,
	IPA_MPM_MHIP_WIFI,
};

enum ipa_mpm_mhip_client_type {
	IPA_MPM_MHIP_INIT,
	/* USB RMNET CLIENT */
	IPA_MPM_MHIP_USB_RMNET,
	/* USB RNDIS / WIFI CLIENT */
	IPA_MPM_MHIP_TETH,
	/* USB DPL CLIENT */
	IPA_MPM_MHIP_USB_DPL,
	IPA_MPM_MHIP_NONE,
};

enum ipa_mpm_clk_vote_type {
	CLK_ON,
	CLK_OFF,
};

enum mhip_status_type {
	MHIP_STATUS_SUCCESS,
	MHIP_STATUS_NO_OP,
	MHIP_STATUS_FAIL,
	MHIP_STATUS_BAD_STATE,
	MHIP_STATUS_EP_NOT_FOUND,
	MHIP_STATUS_EP_NOT_READY,
};

enum mhip_smmu_domain_type {
	MHIP_SMMU_DOMAIN_IPA,
	MHIP_SMMU_DOMAIN_PCIE,
	MHIP_SMMU_DOMAIN_NONE,
};

enum ipa_mpm_start_stop_type {
	MPM_MHIP_STOP,
	MPM_MHIP_START,
};
/* each pair of UL/DL channels are defined below */
static const struct mhi_device_id mhi_driver_match_table[] = {
	{ .chan = "IP_HW_MHIP_0" }, /* for rndis/Wifi teth pipes */
	{ .chan = "IP_HW_MHIP_1" }, /* for MHIP rmnet */
	{ .chan = "IP_HW_ADPL" }, /* ADPL/ODL DL pipe */
};

static const char *ipa_mpm_mhip_chan_str[IPA_MPM_MHIP_CH_ID_MAX] = {
	__stringify(IPA_MPM_MHIP_TETH),
	__stringify(IPA_MPM_MHIP_USB_RMNET),
	__stringify(IPA_MPM_MHIP_USB_DPL),
};
/*
 * MHI PRIME GSI Descriptor format that Host IPA uses.
 */
struct __packed mhi_p_desc {
	uint64_t buffer_ptr;
	uint16_t buff_len;
	uint16_t resvd1;
	uint16_t chain : 1;
	uint16_t resvd4 : 7;
	uint16_t ieob : 1;
	uint16_t ieot : 1;
	uint16_t bei : 1;
	uint16_t sct : 1;
	uint16_t resvd3 : 4;
	uint8_t re_type;
	uint8_t resvd2;
};

/*
 * MHI PRIME Channel Context and Event Context Array
 * Information that is sent to Device IPA.
 */
struct ipa_mpm_channel_context_type {
	u32 chstate : 8;
	u32 reserved1 : 24;
	u32 chtype;
	u32 erindex;
	u64 rbase;
	u64 rlen;
	u64 reserved2;
	u64 reserved3;
} __packed;

struct ipa_mpm_event_context_type {
	u32 reserved1 : 8;
	u32 update_rp_modc : 8;
	u32 update_rp_intmodt : 16;
	u32 ertype;
	u32 update_rp_addr;
	u64 rbase;
	u64 rlen;
	u32 buff_size : 16;
	u32 reserved2 : 16;
	u32 reserved3;
	u64 reserved4;
} __packed;

struct ipa_mpm_pipes_info_type {
	enum ipa_client_type ipa_client;
	struct ipa_ep_cfg ep_cfg;
};

struct ipa_mpm_channel_type {
	struct ipa_mpm_pipes_info_type dl_cons;
	struct ipa_mpm_pipes_info_type ul_prod;
	enum ipa_mpm_mhip_client_type mhip_client;
};

static struct ipa_mpm_channel_type ipa_mpm_pipes[IPA_MPM_MHIP_CH_ID_MAX];

/* For configuring IPA_CLIENT_MHI_PRIME_TETH_CONS */
static struct ipa_ep_cfg mhip_dl_teth_ep_cfg = {
	.mode = {
		.mode = IPA_BASIC,
		.dst = IPA_CLIENT_MHI_PRIME_TETH_CONS,
	},
	.hdr = {
		.hdr_len = 4,
		.hdr_ofst_metadata_valid = 1,
		.hdr_ofst_metadata = 1,
		.hdr_ofst_pkt_size_valid = 1,
		.hdr_ofst_pkt_size = 2,
	},
	.hdr_ext = {
		.hdr_total_len_or_pad_valid = true,
		.hdr_payload_len_inc_padding = true,
	},
	.aggr = {
		.aggr_en = IPA_ENABLE_DEAGGR,
		.aggr = IPA_QCMAP,
		.aggr_byte_limit = TETH_AGGR_DL_BYTE_LIMIT,
		.aggr_time_limit = TETH_AGGR_TIME_LIMIT,
	},
};

static struct ipa_ep_cfg mhip_ul_teth_ep_cfg = {
	.mode = {
		.mode = IPA_BASIC,
		.dst = IPA_CLIENT_MHI_PRIME_TETH_PROD,
	},
	.hdr = {
		.hdr_len = 4,
		.hdr_ofst_metadata_valid = 1,
		.hdr_ofst_metadata = 0,
		.hdr_ofst_pkt_size_valid = 1,
		.hdr_ofst_pkt_size = 2,
	},
	.hdr_ext = {
		.hdr_total_len_or_pad_valid = true,
		.hdr_payload_len_inc_padding = true,
	},
	.aggr = {
		.aggr_en = IPA_ENABLE_AGGR,
		.aggr = IPA_QCMAP,
		.aggr_byte_limit = TETH_AGGR_BYTE_LIMIT,
		.aggr_time_limit = TETH_AGGR_TIME_LIMIT,
	},

};

/* WARNING!! Temporary for rndis intgration only */


/* For configuring IPA_CLIENT_MHIP_RMNET_PROD */
static struct ipa_ep_cfg mhip_dl_rmnet_ep_cfg = {
	.mode = {
		.mode = IPA_DMA,
		.dst = IPA_CLIENT_USB_CONS,
	},
};

/* For configuring IPA_CLIENT_MHIP_RMNET_CONS */
static struct ipa_ep_cfg mhip_ul_rmnet_ep_cfg = {
	.mode = {
		.mode = IPA_DMA,
		.dst = IPA_CLIENT_USB_CONS,
	},
};

/* For configuring IPA_CLIENT_MHIP_DPL_PROD using USB*/
static struct ipa_ep_cfg mhip_dl_dpl_ep_cfg = {
	.mode = {
		.mode = IPA_DMA,
		.dst = IPA_CLIENT_USB_DPL_CONS,
	},
};


struct ipa_mpm_iova_addr {
	dma_addr_t base;
	unsigned int size;
};

struct ipa_mpm_dev_info {
	struct platform_device *pdev;
	struct device *dev;
	bool ipa_smmu_enabled;
	bool pcie_smmu_enabled;
	struct ipa_mpm_iova_addr ctrl;
	struct ipa_mpm_iova_addr data;
	u32 chdb_base;
	u32 erdb_base;
	bool is_cache_coherent;
};

struct ipa_mpm_event_props {
	u16 id;
	phys_addr_t device_db;
	struct ipa_mpm_event_context_type ev_ctx;
};

struct ipa_mpm_channel_props {
	u16 id;
	phys_addr_t device_db;
	struct ipa_mpm_channel_context_type ch_ctx;
};

enum ipa_mpm_gsi_state {
	GSI_ERR,
	GSI_INIT,
	GSI_ALLOCATED,
	GSI_STARTED,
	GSI_STOPPED,
};

struct ipa_mpm_channel {
	struct ipa_mpm_channel_props chan_props;
	struct ipa_mpm_event_props evt_props;
	enum ipa_mpm_gsi_state gsi_state;
	dma_addr_t db_host_iova;
	dma_addr_t db_device_iova;
};

enum ipa_mpm_teth_state {
	IPA_MPM_TETH_INIT = 0,
	IPA_MPM_TETH_INPROGRESS,
	IPA_MPM_TETH_CONNECTED,
};

enum ipa_mpm_mhip_chan {
	IPA_MPM_MHIP_CHAN_UL,
	IPA_MPM_MHIP_CHAN_DL,
	IPA_MPM_MHIP_CHAN_BOTH,
};

struct ipa_mpm_clk_cnt_type {
	atomic_t pcie_clk_cnt;
	atomic_t ipa_clk_cnt;
};

struct producer_rings {
	struct mhi_p_desc *tr_va;
	struct mhi_p_desc *er_va;
	void *tre_buff_va[IPA_MPM_RING_LEN];
	dma_addr_t tr_pa;
	dma_addr_t er_pa;
	dma_addr_t tre_buff_iova[IPA_MPM_RING_LEN];
	/*
	 * The iova generated for AP CB,
	 * used only for dma_map_single to flush the cache.
	 */
	dma_addr_t ap_iova_er;
	dma_addr_t ap_iova_tr;
	dma_addr_t ap_iova_buff[IPA_MPM_RING_LEN];
};

struct ipa_mpm_mhi_driver {
	struct mhi_device *mhi_dev;
	struct producer_rings ul_prod_ring;
	struct producer_rings dl_prod_ring;
	struct ipa_mpm_channel ul_prod;
	struct ipa_mpm_channel dl_cons;
	enum ipa_mpm_mhip_client_type mhip_client;
	enum ipa_mpm_teth_state teth_state;
	bool init_complete;
	/* General MPM mutex to protect concurrent update of MPM GSI states */
	struct mutex mutex;
	/*
	 * Mutex to protect mhi_dev update/ access, for concurrency such as
	 * 5G SSR and USB disconnect/connect.
	 */
	struct mutex mhi_mutex;
	bool in_lpm;
	struct ipa_mpm_clk_cnt_type clk_cnt;
};

struct ipa_mpm_context {
	struct ipa_mpm_dev_info dev_info;
	struct ipa_mpm_mhi_driver md[IPA_MPM_MAX_MHIP_CHAN];
	struct mutex mutex;
	atomic_t probe_cnt;
	atomic_t pcie_clk_total_cnt;
	atomic_t ipa_clk_total_cnt;
	atomic_t adpl_over_usb_available;
	struct device *parent_pdev;
	struct ipa_smmu_cb_ctx carved_smmu_cb;
	struct device *mhi_parent_dev;
};

#define IPA_MPM_DESC_SIZE (sizeof(struct mhi_p_desc))
#define IPA_MPM_RING_TOTAL_SIZE (IPA_MPM_RING_LEN * IPA_MPM_DESC_SIZE)
/* WA: Make the IPA_MPM_PAGE_SIZE from 16k (next power of ring size) to
 * 32k. This is to make sure IOMMU map happens for the same size
 * for all TR/ER and doorbells.
 */
#define IPA_MPM_PAGE_SIZE TRE_BUFF_SIZE


static struct ipa_mpm_context *ipa_mpm_ctx;
static struct platform_device *m_pdev;
static int ipa_mpm_mhi_probe_cb(struct mhi_device *,
	const struct mhi_device_id *);
static void ipa_mpm_mhi_remove_cb(struct mhi_device *);
static void ipa_mpm_mhi_status_cb(struct mhi_device *, enum MHI_CB);
static void ipa_mpm_change_teth_state(int probe_id,
	enum ipa_mpm_teth_state ip_state);
static void ipa_mpm_change_gsi_state(int probe_id,
	enum ipa_mpm_mhip_chan mhip_chan,
	enum ipa_mpm_gsi_state next_state);
static int ipa_mpm_probe(struct platform_device *pdev);
static int ipa_mpm_vote_unvote_pcie_clk(enum ipa_mpm_clk_vote_type vote,
	int probe_id);
static void ipa_mpm_vote_unvote_ipa_clk(enum ipa_mpm_clk_vote_type vote,
	int probe_id);
static enum mhip_status_type ipa_mpm_start_stop_mhip_chan(
	enum ipa_mpm_mhip_chan mhip_chan,
	int probe_id,
	enum ipa_mpm_start_stop_type start_stop);
static int ipa_mpm_start_mhip_holb_tmo(u32 clnt_hdl);

static struct mhi_driver mhi_driver = {
	.id_table = mhi_driver_match_table,
	.probe = ipa_mpm_mhi_probe_cb,
	.remove = ipa_mpm_mhi_remove_cb,
	.status_cb = ipa_mpm_mhi_status_cb,
	.driver = {
		.name = IPA_MPM_DRV_NAME,
		.owner = THIS_MODULE,
	},
};

static void ipa_mpm_ipa3_delayed_probe(struct work_struct *work)
{
	(void)ipa_mpm_probe(m_pdev);
}

static DECLARE_WORK(ipa_mpm_ipa3_scheduled_probe, ipa_mpm_ipa3_delayed_probe);

static void ipa_mpm_ipa3_ready_cb(void *user_data)
{
	struct platform_device *pdev = (struct platform_device *)(user_data);

	m_pdev = pdev;

	IPA_MPM_DBG("IPA ready callback has been triggered\n");

	schedule_work(&ipa_mpm_ipa3_scheduled_probe);
}

static void ipa_mpm_gsi_evt_ring_err_cb(struct gsi_evt_err_notify *err_data)
{
	IPA_MPM_ERR("GSI EVT RING ERROR, not expected..\n");
	ipa_assert();
}

static void ipa_mpm_gsi_chan_err_cb(struct gsi_chan_err_notify *err_data)
{
	IPA_MPM_ERR("GSI CHAN ERROR, not expected..\n");
	ipa_assert();
}

static int ipa_mpm_set_dma_mode(enum ipa_client_type src_pipe,
	enum ipa_client_type dst_pipe, bool reset)
{
	int result = 0;
	struct ipa_ep_cfg ep_cfg = { { 0 } };

	IPA_MPM_FUNC_ENTRY();
	IPA_MPM_DBG("DMA from %d to %d reset=%d\n", src_pipe, dst_pipe, reset);

	/* Reset to basic if reset = 1, otherwise set to DMA */
	if (reset)
		ep_cfg.mode.mode = IPA_BASIC;
	else
		ep_cfg.mode.mode = IPA_DMA;
	ep_cfg.mode.dst = dst_pipe;
	ep_cfg.seq.set_dynamic = true;

	result = ipa_cfg_ep(ipa_get_ep_mapping(src_pipe), &ep_cfg);
	IPA_MPM_FUNC_EXIT();

	return result;
}

static int ipa_mpm_start_mhip_holb_tmo(u32 clnt_hdl)
{
	struct ipa_ep_cfg_holb holb_cfg;

	memset(&holb_cfg, 0, sizeof(holb_cfg));
	holb_cfg.en = IPA_HOLB_TMR_EN;
	/* 500 ms timer, which is less than tag timeout */
	holb_cfg.tmr_val = IPA_MHIP_HOLB_TMO;
	return ipa3_cfg_ep_holb(clnt_hdl, &holb_cfg);
}

/**
 * ipa_mpm_smmu_map() - SMMU maps ring and the buffer pointer.
 * @va_addr: virtual address that needs to be mapped
 * @sz: size of the address to be mapped
 * @dir: ipa_mpm_dma_data_direction
 * @ap_cb_iova: iova for AP context bank
 *
 * This function SMMU maps both ring and the buffer pointer.
 * The ring pointers will be aligned to ring size and
 * the buffer pointers should be aligned to buffer size.
 *
 * Returns: iova of the mapped address
 */
static dma_addr_t ipa_mpm_smmu_map(void *va_addr,
	int sz,
	int dir,
	dma_addr_t *ap_cb_iova)
{
	struct iommu_domain *ipa_smmu_domain, *pcie_smmu_domain;
	phys_addr_t phys_addr;
	dma_addr_t iova;
	int smmu_enabled;
	unsigned long iova_p;
	phys_addr_t pa_p;
	u32 size_p;
	int prot = IOMMU_READ | IOMMU_WRITE;
	struct ipa_smmu_cb_ctx *cb = &ipa_mpm_ctx->carved_smmu_cb;
	unsigned long carved_iova = roundup(cb->next_addr, IPA_MPM_PAGE_SIZE);
	int ret = 0;

	/* check cache coherent */
	if (ipa_mpm_ctx->dev_info.is_cache_coherent)  {
		IPA_MPM_DBG_LOW(" enable cache coherent\n");
		prot |= IOMMU_CACHE;
	}

	if (carved_iova >= cb->va_end) {
		IPA_MPM_ERR("running out of carved_iova %x\n", carved_iova);
		ipa_assert();
	}
	/*
	 * Both Host IPA and PCIE SMMU should be enabled or disabled
	 * for proceed.
	 * If SMMU Enabled => iova == pa
	 * If SMMU Disabled => iova == iommu mapped iova
	 * dma_map_single ensures cache is flushed and the memory is not
	 * touched again until dma_unmap_single() is called
	 */
	smmu_enabled = (ipa_mpm_ctx->dev_info.ipa_smmu_enabled &&
		ipa_mpm_ctx->dev_info.pcie_smmu_enabled) ? 1 : 0;

	if (smmu_enabled) {
		/* Map the phys addr to both PCIE and IPA AP CB
		 * from the carved out common iova range.
		 */
		ipa_smmu_domain = ipa3_get_smmu_domain();

		if (!ipa_smmu_domain) {
			IPA_MPM_ERR("invalid IPA smmu domain\n");
			ipa_assert();
		}

		if (!ipa_mpm_ctx->mhi_parent_dev) {
			IPA_MPM_ERR("invalid PCIE SMMU domain\n");
			ipa_assert();
		}

		phys_addr = virt_to_phys((void *) va_addr);
		IPA_SMMU_ROUND_TO_PAGE(carved_iova, phys_addr, sz,
					iova_p, pa_p, size_p);

		/* Flush the cache with dma_map_single for IPA AP CB */
		*ap_cb_iova = dma_map_single(ipa3_ctx->pdev, va_addr,
						IPA_MPM_RING_TOTAL_SIZE, dir);
		ret = ipa3_iommu_map(ipa_smmu_domain, iova_p,
					pa_p, size_p, prot);
		if (ret) {
			IPA_MPM_ERR("IPA IOMMU returned failure, ret = %d\n",
					ret);
			ipa_assert();
		}

		pcie_smmu_domain = iommu_get_domain_for_dev(
			ipa_mpm_ctx->mhi_parent_dev);
		if (!pcie_smmu_domain) {
			IPA_MPM_ERR("invalid pcie smmu domain\n");
			ipa_assert();
		}
		ret = iommu_map(pcie_smmu_domain, iova_p, pa_p, size_p, prot);

		if (ret) {
			IPA_MPM_ERR("PCIe IOMMU returned failure, ret = %d\n",
				ret);
			ipa_assert();
		}

		iova = iova_p;
		cb->next_addr = iova_p + size_p;
	} else {
		iova = dma_map_single(ipa3_ctx->pdev, va_addr,
					IPA_MPM_RING_TOTAL_SIZE, dir);
		*ap_cb_iova = iova;
	}
	return iova;
}

/**
 * ipa_mpm_smmu_unmap() - SMMU unmaps ring and the buffer pointer.
 * @va_addr: virtual address that needs to be mapped
 * @sz: size of the address to be mapped
 * @dir: ipa_mpm_dma_data_direction
 * @ap_cb_iova: iova for AP context bank
 *
 * This function SMMU unmaps both ring and the buffer pointer.
 * The ring pointers will be aligned to ring size and
 * the buffer pointers should be aligned to buffer size.
 *
 * Return: none
 */
static void ipa_mpm_smmu_unmap(dma_addr_t carved_iova, int sz, int dir,
	dma_addr_t ap_cb_iova)
{
	unsigned long iova_p;
	unsigned long pa_p;
	u32 size_p = 0;
	struct iommu_domain *ipa_smmu_domain, *pcie_smmu_domain;
	struct ipa_smmu_cb_ctx *cb = &ipa_mpm_ctx->carved_smmu_cb;
	int smmu_enabled = (ipa_mpm_ctx->dev_info.ipa_smmu_enabled &&
		ipa_mpm_ctx->dev_info.pcie_smmu_enabled) ? 1 : 0;

	if (carved_iova <= 0) {
		IPA_MPM_ERR("carved_iova is zero/negative\n");
		WARN_ON(1);
		return;
	}

	if (smmu_enabled) {
		ipa_smmu_domain = ipa3_get_smmu_domain();
		if (!ipa_smmu_domain) {
			IPA_MPM_ERR("invalid IPA smmu domain\n");
			ipa_assert();
		}

		if (!ipa_mpm_ctx->mhi_parent_dev) {
			IPA_MPM_ERR("invalid PCIE SMMU domain\n");
			ipa_assert();
		}

		IPA_SMMU_ROUND_TO_PAGE(carved_iova, carved_iova, sz,
			iova_p, pa_p, size_p);
		pcie_smmu_domain = iommu_get_domain_for_dev(
			ipa_mpm_ctx->mhi_parent_dev);
		if (pcie_smmu_domain) {
			iommu_unmap(pcie_smmu_domain, iova_p, size_p);
		} else {
			IPA_MPM_ERR("invalid PCIE SMMU domain\n");
			ipa_assert();
		}
		iommu_unmap(ipa_smmu_domain, iova_p, size_p);

		cb->next_addr -= size_p;
		dma_unmap_single(ipa3_ctx->pdev, ap_cb_iova,
			IPA_MPM_RING_TOTAL_SIZE, dir);
	} else {
		dma_unmap_single(ipa3_ctx->pdev, ap_cb_iova,
			IPA_MPM_RING_TOTAL_SIZE, dir);
	}
}

static u32 ipa_mpm_smmu_map_doorbell(enum mhip_smmu_domain_type smmu_domain,
	u32 pa_addr)
{
	/*
	 * Doorbells are already in PA, map these to
	 * PCIE/IPA doman if SMMUs are enabled.
	 */
	struct iommu_domain *ipa_smmu_domain, *pcie_smmu_domain;
	int smmu_enabled;
	unsigned long iova_p;
	phys_addr_t pa_p;
	u32 size_p;
	int ret = 0;
	int prot = IOMMU_READ | IOMMU_WRITE;
	struct ipa_smmu_cb_ctx *cb = &ipa_mpm_ctx->carved_smmu_cb;
	unsigned long carved_iova = roundup(cb->next_addr, IPA_MPM_PAGE_SIZE);
	u32 iova = 0;
	u64 offset = 0;

	/* check cache coherent */
	if (ipa_mpm_ctx->dev_info.is_cache_coherent)  {
		IPA_MPM_DBG(" enable cache coherent\n");
		prot |= IOMMU_CACHE;
	}

	if (carved_iova >= cb->va_end) {
		IPA_MPM_ERR("running out of carved_iova %lx\n", carved_iova);
		ipa_assert();
	}

	smmu_enabled = (ipa_mpm_ctx->dev_info.ipa_smmu_enabled &&
		ipa_mpm_ctx->dev_info.pcie_smmu_enabled) ? 1 : 0;

	if (smmu_enabled) {
		IPA_SMMU_ROUND_TO_PAGE(carved_iova, pa_addr, IPA_MPM_PAGE_SIZE,
					iova_p, pa_p, size_p);
		if (smmu_domain == MHIP_SMMU_DOMAIN_IPA) {
			ipa_smmu_domain = ipa3_get_smmu_domain();
			if (!ipa_smmu_domain) {
				IPA_MPM_ERR("invalid IPA smmu domain\n");
				ipa_assert();
			}
			ret = ipa3_iommu_map(ipa_smmu_domain,
				iova_p, pa_p, size_p, prot);
			if (ret) {
				IPA_MPM_ERR("IPA doorbell mapping failed\n");
				ipa_assert();
			}
			offset = pa_addr - pa_p;
		} else if (smmu_domain == MHIP_SMMU_DOMAIN_PCIE) {
			pcie_smmu_domain = iommu_get_domain_for_dev(
				ipa_mpm_ctx->mhi_parent_dev);
			if (!pcie_smmu_domain) {
				IPA_MPM_ERR("invalid IPA smmu domain\n");
				ipa_assert();
			}
			ret = iommu_map(pcie_smmu_domain,
					iova_p, pa_p, size_p, prot);
			if (ret) {
				IPA_MPM_ERR("PCIe doorbell mapping failed\n");
				ipa_assert();
			}
			offset = pa_addr - pa_p;
		}
		iova = iova_p + offset;
		cb->next_addr = iova_p + IPA_MPM_PAGE_SIZE;
	} else {
		iova = pa_addr;
	}
	return iova;
}

static void ipa_mpm_smmu_unmap_doorbell(enum mhip_smmu_domain_type smmu_domain,
	dma_addr_t iova)
{
	/*
	 * Doorbells are already in PA, map these to
	 * PCIE/IPA doman if SMMUs are enabled.
	 */
	struct iommu_domain *ipa_smmu_domain, *pcie_smmu_domain;
	int smmu_enabled;
	unsigned long iova_p;
	phys_addr_t pa_p;
	u32 size_p;
	struct ipa_smmu_cb_ctx *cb = &ipa_mpm_ctx->carved_smmu_cb;

	smmu_enabled = (ipa_mpm_ctx->dev_info.ipa_smmu_enabled &&
		ipa_mpm_ctx->dev_info.pcie_smmu_enabled) ? 1 : 0;

	if (smmu_enabled) {
		IPA_SMMU_ROUND_TO_PAGE(iova, iova, IPA_MPM_PAGE_SIZE,
					iova_p, pa_p, size_p);
		if (smmu_domain == MHIP_SMMU_DOMAIN_IPA) {
			ipa_smmu_domain = ipa3_get_smmu_domain();
			if (ipa_smmu_domain) {
				iommu_unmap(ipa_smmu_domain, iova_p, size_p);
			} else {
				IPA_MPM_ERR("invalid IPA smmu domain\n");
				ipa_assert();
			}
		} else if (smmu_domain == MHIP_SMMU_DOMAIN_PCIE) {
			pcie_smmu_domain = iommu_get_domain_for_dev(
				ipa_mpm_ctx->mhi_parent_dev);
			if (pcie_smmu_domain) {
				iommu_unmap(pcie_smmu_domain, iova_p, size_p);
			} else {
				IPA_MPM_ERR("invalid PCIE smmu domain\n");
				ipa_assert();
			}
			cb->next_addr -=  IPA_MPM_PAGE_SIZE;
		}
	}
}
static int get_idx_from_id(const struct mhi_device_id *id)
{
	return (id - mhi_driver_match_table);
}

static void get_ipa3_client(int id,
	enum ipa_client_type *ul_prod,
	enum ipa_client_type *dl_cons)
{
	IPA_MPM_FUNC_ENTRY();

	if (id >= IPA_MPM_MHIP_CH_ID_MAX) {
		*ul_prod = IPA_CLIENT_MAX;
		*dl_cons = IPA_CLIENT_MAX;
	} else {
		*ul_prod = ipa_mpm_pipes[id].ul_prod.ipa_client;
		*dl_cons = ipa_mpm_pipes[id].dl_cons.ipa_client;
	}
	IPA_MPM_FUNC_EXIT();
}

static int ipa_mpm_connect_mhip_gsi_pipe(enum ipa_client_type mhip_client,
	int mhi_idx, struct ipa_req_chan_out_params *out_params)
{
	int ipa_ep_idx;
	int res;
	struct mhi_p_desc *ev_ring;
	struct mhi_p_desc *tr_ring;
	int tr_ring_sz, ev_ring_sz;
	dma_addr_t ev_ring_iova, tr_ring_iova;
	dma_addr_t ap_cb_iova;
	dma_addr_t ap_cb_er_iova;
	struct ipa_request_gsi_channel_params gsi_params;
	int dir;
	int i;
	void *buff;
	int result;
	int k;
	struct ipa3_ep_context *ep;

	if (mhip_client == IPA_CLIENT_MAX)
		goto fail_gen;

	if ((mhi_idx < IPA_MPM_MHIP_CH_ID_0) ||
		(mhi_idx >= IPA_MPM_MHIP_CH_ID_MAX))
		goto fail_gen;

	ipa_ep_idx = ipa3_get_ep_mapping(mhip_client);
	if (ipa_ep_idx == IPA_EP_NOT_ALLOCATED) {
		IPA_MPM_ERR("fail to find channel EP.\n");
		goto fail_gen;
	}
	ep = &ipa3_ctx->ep[ipa_ep_idx];
	if (ep->valid == 1) {
		IPAERR("EP %d already allocated.\n", ipa_ep_idx);
		return 0;
	}

	IPA_MPM_DBG("connecting client %d (ep: %d)\n", mhip_client, ipa_ep_idx);

	IPA_MPM_FUNC_ENTRY();

	ev_ring_sz = IPA_MPM_RING_TOTAL_SIZE;
	ev_ring = kzalloc(ev_ring_sz, GFP_KERNEL);
	if (!ev_ring)
		goto fail_evt_alloc;

	tr_ring_sz = IPA_MPM_RING_TOTAL_SIZE;
	tr_ring = kzalloc(tr_ring_sz, GFP_KERNEL);
	if (!tr_ring)
		goto fail_tr_alloc;

	tr_ring[0].re_type = MHIP_RE_NOP;

	dir = IPA_CLIENT_IS_PROD(mhip_client) ?
		DMA_TO_HIPA : DMA_FROM_HIPA;

	/* allocate transfer ring elements */
	for (i = 1, k = 1; i < IPA_MPM_RING_LEN; i++, k++) {
		buff = kzalloc(TRE_BUFF_SIZE, GFP_KERNEL);

		if (!buff)
			goto fail_buff_alloc;

		tr_ring[i].buffer_ptr =
			ipa_mpm_smmu_map(buff, TRE_BUFF_SIZE, dir,
				&ap_cb_iova);
		if (!tr_ring[i].buffer_ptr)
			goto fail_smmu_map_ring;

		if (IPA_CLIENT_IS_PROD(mhip_client)) {
			ipa_mpm_ctx->md[mhi_idx].dl_prod_ring.tre_buff_va[k] =
							buff;
			ipa_mpm_ctx->md[mhi_idx].dl_prod_ring.tre_buff_iova[k] =
							tr_ring[i].buffer_ptr;
		} else {
			ipa_mpm_ctx->md[mhi_idx].ul_prod_ring.tre_buff_va[k] =
							buff;
			ipa_mpm_ctx->md[mhi_idx].ul_prod_ring.tre_buff_iova[k] =
							tr_ring[i].buffer_ptr;
		}


		tr_ring[i].buff_len = TRE_BUFF_SIZE;
		tr_ring[i].chain = 0;
		tr_ring[i].ieob = 0;
		tr_ring[i].ieot = 0;
		tr_ring[i].bei = 0;
		tr_ring[i].sct = 0;
		tr_ring[i].re_type = MHIP_RE_XFER;

		if (IPA_CLIENT_IS_PROD(mhip_client))
			ipa_mpm_ctx->md[mhi_idx].dl_prod_ring.ap_iova_buff[k] =
				ap_cb_iova;
		else
			ipa_mpm_ctx->md[mhi_idx].ul_prod_ring.ap_iova_buff[k] =
				ap_cb_iova;
	}

	tr_ring_iova = ipa_mpm_smmu_map(tr_ring, IPA_MPM_PAGE_SIZE, dir,
		&ap_cb_iova);
	if (!tr_ring_iova)
		goto fail_smmu_map_ring;

	ev_ring_iova = ipa_mpm_smmu_map(ev_ring, IPA_MPM_PAGE_SIZE, dir,
		&ap_cb_er_iova);
	if (!ev_ring_iova)
		goto fail_smmu_map_ring;

	/* Store Producer channel rings */
	if (IPA_CLIENT_IS_PROD(mhip_client)) {
		/* Device UL */
		ipa_mpm_ctx->md[mhi_idx].dl_prod_ring.er_va = ev_ring;
		ipa_mpm_ctx->md[mhi_idx].dl_prod_ring.tr_va = tr_ring;
		ipa_mpm_ctx->md[mhi_idx].dl_prod_ring.er_pa = ev_ring_iova;
		ipa_mpm_ctx->md[mhi_idx].dl_prod_ring.tr_pa = tr_ring_iova;
		ipa_mpm_ctx->md[mhi_idx].dl_prod_ring.ap_iova_tr =
			ap_cb_iova;
		ipa_mpm_ctx->md[mhi_idx].dl_prod_ring.ap_iova_er =
			ap_cb_er_iova;
	} else {
		/* Host UL */
		ipa_mpm_ctx->md[mhi_idx].ul_prod_ring.er_va = ev_ring;
		ipa_mpm_ctx->md[mhi_idx].ul_prod_ring.tr_va = tr_ring;
		ipa_mpm_ctx->md[mhi_idx].ul_prod_ring.er_pa = ev_ring_iova;
		ipa_mpm_ctx->md[mhi_idx].ul_prod_ring.tr_pa = tr_ring_iova;
		ipa_mpm_ctx->md[mhi_idx].ul_prod_ring.ap_iova_tr =
			ap_cb_iova;
		ipa_mpm_ctx->md[mhi_idx].ul_prod_ring.ap_iova_er =
			ap_cb_er_iova;
	}

	memset(&gsi_params, 0, sizeof(struct ipa_request_gsi_channel_params));

	if (IPA_CLIENT_IS_PROD(mhip_client))
		gsi_params.ipa_ep_cfg =
		ipa_mpm_pipes[mhi_idx].dl_cons.ep_cfg;
	else
		gsi_params.ipa_ep_cfg =
		ipa_mpm_pipes[mhi_idx].ul_prod.ep_cfg;

	gsi_params.client = mhip_client;
	gsi_params.skip_ep_cfg = false;

	/*
	 * RP update address = Device channel DB address
	 * CLIENT_PROD -> Host DL
	 * CLIENT_CONS -> Host UL
	 */
	if (IPA_CLIENT_IS_PROD(mhip_client)) {
		gsi_params.evt_ring_params.rp_update_addr =
			ipa_mpm_smmu_map_doorbell(
			MHIP_SMMU_DOMAIN_IPA,
			ipa_mpm_ctx->md[mhi_idx].dl_cons.chan_props.device_db);
		if (gsi_params.evt_ring_params.rp_update_addr == 0)
			goto fail_smmu_map_db;

		ipa_mpm_ctx->md[mhi_idx].dl_cons.db_host_iova =
			gsi_params.evt_ring_params.rp_update_addr;

		gsi_params.evt_ring_params.ring_base_addr =
			ipa_mpm_ctx->md[mhi_idx].dl_prod_ring.tr_pa;
		gsi_params.chan_params.ring_base_addr =
			ipa_mpm_ctx->md[mhi_idx].dl_prod_ring.er_pa;
	} else {
		gsi_params.evt_ring_params.rp_update_addr =
			ipa_mpm_smmu_map_doorbell(
			MHIP_SMMU_DOMAIN_IPA,
			ipa_mpm_ctx->md[mhi_idx].ul_prod.chan_props.device_db);
		if (gsi_params.evt_ring_params.rp_update_addr == 0)
			goto fail_smmu_map_db;
		ipa_mpm_ctx->md[mhi_idx].ul_prod.db_host_iova =
			gsi_params.evt_ring_params.rp_update_addr;
		gsi_params.evt_ring_params.ring_base_addr =
			ipa_mpm_ctx->md[mhi_idx].ul_prod_ring.er_pa;
		gsi_params.chan_params.ring_base_addr =
			ipa_mpm_ctx->md[mhi_idx].ul_prod_ring.tr_pa;
	}

	/* Fill Event ring params */
	gsi_params.evt_ring_params.intf = GSI_EVT_CHTYPE_MHIP_EV;
	gsi_params.evt_ring_params.intr = GSI_INTR_MSI;
	gsi_params.evt_ring_params.re_size = GSI_EVT_RING_RE_SIZE_16B;
	gsi_params.evt_ring_params.ring_len =
		(IPA_MPM_RING_LEN) * GSI_EVT_RING_RE_SIZE_16B;
	gsi_params.evt_ring_params.ring_base_vaddr = NULL;
	gsi_params.evt_ring_params.int_modt = 0;
	gsi_params.evt_ring_params.int_modc = 0;
	gsi_params.evt_ring_params.intvec = 0;
	gsi_params.evt_ring_params.msi_addr = 0;
	gsi_params.evt_ring_params.exclusive = true;
	gsi_params.evt_ring_params.err_cb = ipa_mpm_gsi_evt_ring_err_cb;
	gsi_params.evt_ring_params.user_data = NULL;

	/* Evt Scratch Params */
	/* Disable the Moderation for ringing doorbells */
	gsi_params.evt_scratch.mhip.rp_mod_threshold = 1;
	gsi_params.evt_scratch.mhip.rp_mod_timer = 0;
	gsi_params.evt_scratch.mhip.rp_mod_counter = 0;
	gsi_params.evt_scratch.mhip.rp_mod_timer_id = 0;
	gsi_params.evt_scratch.mhip.rp_mod_timer_running = 0;
	gsi_params.evt_scratch.mhip.fixed_buffer_sz = TRE_BUFF_SIZE;

	if (IPA_CLIENT_IS_PROD(mhip_client))
		gsi_params.evt_scratch.mhip.rp_mod_threshold = 4;

	/* Channel Params */
	gsi_params.chan_params.prot = GSI_CHAN_PROT_MHIP;
	gsi_params.chan_params.dir = IPA_CLIENT_IS_PROD(mhip_client) ?
		GSI_CHAN_DIR_TO_GSI : GSI_CHAN_DIR_FROM_GSI;
	/* chan_id is set in ipa3_request_gsi_channel() */
	gsi_params.chan_params.re_size = GSI_CHAN_RE_SIZE_16B;
	gsi_params.chan_params.ring_len =
		(IPA_MPM_RING_LEN) * GSI_EVT_RING_RE_SIZE_16B;
	gsi_params.chan_params.ring_base_vaddr = NULL;
	gsi_params.chan_params.use_db_eng = GSI_CHAN_DIRECT_MODE;
	gsi_params.chan_params.max_prefetch = GSI_ONE_PREFETCH_SEG;
	gsi_params.chan_params.low_weight = 1;
	gsi_params.chan_params.xfer_cb = NULL;
	gsi_params.chan_params.err_cb = ipa_mpm_gsi_chan_err_cb;
	gsi_params.chan_params.chan_user_data = NULL;

	/* Channel scratch */
	gsi_params.chan_scratch.mhip.assert_bit_40 = 0;
	gsi_params.chan_scratch.mhip.host_channel = 1;

	res = ipa3_request_gsi_channel(&gsi_params, out_params);
	if (res) {
		IPA_MPM_ERR("failed to allocate GSI channel res=%d\n", res);
		goto fail_alloc_channel;
	}

	if (IPA_CLIENT_IS_CONS(mhip_client)) {
		/*
		 * Enable HOLB timer one time after bootup/SSR.
		 * The HOLB timeout drops the packets on MHIP if
		 * there is a stall on MHIP TX pipe greater than
		 * configured timeout.
		 */
		result = ipa_mpm_start_mhip_holb_tmo(ipa_ep_idx);
		if (result) {
			IPA_MPM_ERR("HOLB config failed for %d, fail = %d\n",
				ipa_ep_idx, result);
			goto fail_alloc_channel;
		}
	}

	if (IPA_CLIENT_IS_PROD(mhip_client))
		ipa_mpm_change_gsi_state(mhi_idx,
			IPA_MPM_MHIP_CHAN_DL,
			GSI_ALLOCATED);
	else
		ipa_mpm_change_gsi_state(mhi_idx,
			IPA_MPM_MHIP_CHAN_UL,
			GSI_ALLOCATED);
	result = ipa3_start_gsi_channel(ipa_ep_idx);
	if (result) {
		IPA_MPM_ERR("start MHIP channel %d failed\n", mhip_client);
		if (IPA_CLIENT_IS_PROD(mhip_client))
			ipa_mpm_change_gsi_state(mhi_idx,
				IPA_MPM_MHIP_CHAN_DL, GSI_ERR);
		else
			ipa_mpm_change_gsi_state(mhi_idx,
				IPA_MPM_MHIP_CHAN_UL, GSI_ERR);
		goto fail_start_channel;
	}
	if (IPA_CLIENT_IS_PROD(mhip_client))
		ipa_mpm_change_gsi_state(mhi_idx,
			IPA_MPM_MHIP_CHAN_DL, GSI_STARTED);
	else
		ipa_mpm_change_gsi_state(mhi_idx,
			IPA_MPM_MHIP_CHAN_UL, GSI_STARTED);

	/* Fill in the Device Context params */
	if (IPA_CLIENT_IS_PROD(mhip_client)) {
		/* This is the DL channel :: Device -> Host */
		ipa_mpm_ctx->md[mhi_idx].dl_cons.evt_props.ev_ctx.rbase =
			ipa_mpm_ctx->md[mhi_idx].dl_prod_ring.er_pa;
		ipa_mpm_ctx->md[mhi_idx].dl_cons.chan_props.ch_ctx.rbase =
			ipa_mpm_ctx->md[mhi_idx].dl_prod_ring.tr_pa;
	} else {
		ipa_mpm_ctx->md[mhi_idx].ul_prod.evt_props.ev_ctx.rbase =
			ipa_mpm_ctx->md[mhi_idx].ul_prod_ring.tr_pa;
		ipa_mpm_ctx->md[mhi_idx].ul_prod.chan_props.ch_ctx.rbase =
			ipa_mpm_ctx->md[mhi_idx].ul_prod_ring.er_pa;
	}

	IPA_MPM_FUNC_EXIT();

	return 0;

fail_start_channel:
	ipa3_disable_data_path(ipa_ep_idx);
	ipa3_stop_gsi_channel(ipa_ep_idx);
fail_alloc_channel:
	ipa3_release_gsi_channel(ipa_ep_idx);
fail_smmu_map_db:
fail_smmu_map_ring:
fail_tr_alloc:
fail_evt_alloc:
fail_buff_alloc:
	ipa_assert();
fail_gen:
	return -EFAULT;
}

static void ipa_mpm_clean_mhip_chan(int mhi_idx,
	enum ipa_client_type mhip_client)
{
	int dir;
	int i;
	int ipa_ep_idx;
	int result;

	IPA_MPM_FUNC_ENTRY();

	if (mhip_client == IPA_CLIENT_MAX)
		return;

	if ((mhi_idx < IPA_MPM_MHIP_CH_ID_0) ||
		(mhi_idx >= IPA_MPM_MHIP_CH_ID_MAX))
		return;

	dir = IPA_CLIENT_IS_PROD(mhip_client) ?
		DMA_TO_HIPA : DMA_FROM_HIPA;

	ipa_ep_idx = ipa3_get_ep_mapping(mhip_client);
	if (ipa_ep_idx == IPA_EP_NOT_ALLOCATED) {
		IPA_MPM_ERR("fail to find channel EP.\n");
		return;
	}

	/* For the uplink channels, enable HOLB. */
	if (IPA_CLIENT_IS_CONS(mhip_client))
		ipa3_disable_data_path(ipa_ep_idx);

	/* Release channel */
	result = ipa3_stop_gsi_channel(ipa_ep_idx);
	if (result) {
		IPA_MPM_ERR("Stop channel for MHIP_Client =  %d failed\n",
					mhip_client);
		goto fail_chan;
	}
	result = ipa3_reset_gsi_channel(ipa_ep_idx);
	if (result) {
		IPA_MPM_ERR("Reset channel for MHIP_Client =  %d failed\n",
					mhip_client);
		goto fail_chan;
	}
	result = ipa3_reset_gsi_event_ring(ipa_ep_idx);
	if (result) {
		IPA_MPM_ERR("Reset ev ring for MHIP_Client =  %d failed\n",
					mhip_client);
		goto fail_chan;
	}
	result = ipa3_release_gsi_channel(ipa_ep_idx);
	if (result) {
		IPA_MPM_ERR("Release tr ring for MHIP_Client =  %d failed\n",
					mhip_client);
		if (IPA_CLIENT_IS_PROD(mhip_client))
			ipa_mpm_change_gsi_state(mhi_idx,
				IPA_MPM_MHIP_CHAN_DL, GSI_ERR);
		else
			ipa_mpm_change_gsi_state(mhi_idx,
				IPA_MPM_MHIP_CHAN_UL, GSI_ERR);
		goto fail_chan;
	}

	if (IPA_CLIENT_IS_PROD(mhip_client))
		ipa_mpm_change_gsi_state(mhi_idx,
					IPA_MPM_MHIP_CHAN_DL, GSI_INIT);
	else
		ipa_mpm_change_gsi_state(mhi_idx,
					IPA_MPM_MHIP_CHAN_UL, GSI_INIT);

	memset(&ipa3_ctx->ep[ipa_ep_idx], 0, sizeof(struct ipa3_ep_context));

	/* Unmap Doorbells */
	if (IPA_CLIENT_IS_PROD(mhip_client)) {
		ipa_mpm_smmu_unmap_doorbell(MHIP_SMMU_DOMAIN_PCIE,
			ipa_mpm_ctx->md[mhi_idx].dl_cons.db_device_iova);

		ipa_mpm_smmu_unmap_doorbell(MHIP_SMMU_DOMAIN_IPA,
			ipa_mpm_ctx->md[mhi_idx].dl_cons.db_host_iova);

		ipa_mpm_ctx->md[mhi_idx].dl_cons.db_host_iova = 0;
		ipa_mpm_ctx->md[mhi_idx].dl_cons.db_device_iova = 0;

	} else {
		ipa_mpm_smmu_unmap_doorbell(MHIP_SMMU_DOMAIN_PCIE,
			ipa_mpm_ctx->md[mhi_idx].ul_prod.db_device_iova);

		ipa_mpm_smmu_unmap_doorbell(MHIP_SMMU_DOMAIN_IPA,
			ipa_mpm_ctx->md[mhi_idx].ul_prod.db_host_iova);

		ipa_mpm_ctx->md[mhi_idx].ul_prod.db_host_iova = 0;
		ipa_mpm_ctx->md[mhi_idx].ul_prod.db_device_iova = 0;
	}

	/* deallocate/Unmap transfer ring buffers */
	for (i = 1; i < IPA_MPM_RING_LEN; i++) {
		if (IPA_CLIENT_IS_PROD(mhip_client)) {
			ipa_mpm_smmu_unmap(
			(dma_addr_t)
			ipa_mpm_ctx->md[mhi_idx].dl_prod_ring.tre_buff_iova[i],
			TRE_BUFF_SIZE, dir,
			ipa_mpm_ctx->md[mhi_idx].dl_prod_ring.ap_iova_buff[i]);
			ipa_mpm_ctx->md[mhi_idx].dl_prod_ring.tre_buff_iova[i]
								= 0;
			kfree(
			ipa_mpm_ctx->md[mhi_idx].dl_prod_ring.tre_buff_va[i]);
			ipa_mpm_ctx->md[mhi_idx].dl_prod_ring.tre_buff_va[i]
								= NULL;
			ipa_mpm_ctx->md[mhi_idx].dl_prod_ring.ap_iova_buff[i]
								= 0;
			ipa_mpm_ctx->md[mhi_idx].dl_prod_ring.tre_buff_iova[i]
								= 0;
		} else {
			ipa_mpm_smmu_unmap(
			(dma_addr_t)
			ipa_mpm_ctx->md[mhi_idx].ul_prod_ring.tre_buff_iova[i],
			TRE_BUFF_SIZE, dir,
			ipa_mpm_ctx->md[mhi_idx].ul_prod_ring.ap_iova_buff[i]
			);
			ipa_mpm_ctx->md[mhi_idx].ul_prod_ring.tre_buff_iova[i]
								= 0;
			kfree(
			ipa_mpm_ctx->md[mhi_idx].ul_prod_ring.tre_buff_va[i]);
			ipa_mpm_ctx->md[mhi_idx].ul_prod_ring.tre_buff_va[i]
								= NULL;
			ipa_mpm_ctx->md[mhi_idx].ul_prod_ring.ap_iova_buff[i]
								= 0;
			ipa_mpm_ctx->md[mhi_idx].ul_prod_ring.tre_buff_iova[i]
								= 0;
		}
	}

	/* deallocate/Unmap rings */
	if (IPA_CLIENT_IS_PROD(mhip_client)) {
		ipa_mpm_smmu_unmap(
			ipa_mpm_ctx->md[mhi_idx].dl_prod_ring.er_pa,
			IPA_MPM_PAGE_SIZE, dir,
			ipa_mpm_ctx->md[mhi_idx].dl_prod_ring.ap_iova_er);

		ipa_mpm_smmu_unmap(
			ipa_mpm_ctx->md[mhi_idx].dl_prod_ring.tr_pa,
			IPA_MPM_PAGE_SIZE, dir,
			ipa_mpm_ctx->md[mhi_idx].dl_prod_ring.ap_iova_tr);

		kfree(ipa_mpm_ctx->md[mhi_idx].dl_prod_ring.er_va);
		kfree(ipa_mpm_ctx->md[mhi_idx].dl_prod_ring.tr_va);

		ipa_mpm_ctx->md[mhi_idx].dl_prod_ring.er_va = NULL;
		ipa_mpm_ctx->md[mhi_idx].dl_prod_ring.tr_va = NULL;
		ipa_mpm_ctx->md[mhi_idx].dl_prod_ring.ap_iova_tr = 0;
		ipa_mpm_ctx->md[mhi_idx].dl_prod_ring.ap_iova_er = 0;


	} else {
		ipa_mpm_smmu_unmap(
			ipa_mpm_ctx->md[mhi_idx].ul_prod_ring.tr_pa,
			IPA_MPM_PAGE_SIZE, dir,
			ipa_mpm_ctx->md[mhi_idx].dl_prod_ring.ap_iova_tr);
		ipa_mpm_smmu_unmap(
			ipa_mpm_ctx->md[mhi_idx].ul_prod_ring.er_pa,
			IPA_MPM_PAGE_SIZE, dir,
			ipa_mpm_ctx->md[mhi_idx].ul_prod_ring.ap_iova_er);

		ipa_mpm_ctx->md[mhi_idx].ul_prod_ring.tr_pa = 0;
		ipa_mpm_ctx->md[mhi_idx].ul_prod_ring.er_pa = 0;

		kfree(ipa_mpm_ctx->md[mhi_idx].ul_prod_ring.er_va);
		kfree(ipa_mpm_ctx->md[mhi_idx].ul_prod_ring.tr_va);

		ipa_mpm_ctx->md[mhi_idx].ul_prod_ring.er_va = NULL;
		ipa_mpm_ctx->md[mhi_idx].ul_prod_ring.tr_va = NULL;
		ipa_mpm_ctx->md[mhi_idx].ul_prod_ring.ap_iova_er = 0;
		ipa_mpm_ctx->md[mhi_idx].ul_prod_ring.ap_iova_tr = 0;
	}

	IPA_MPM_FUNC_EXIT();
	return;
fail_chan:
	ipa_assert();
}

/* round addresses for closest page per SMMU requirements */
static inline void ipa_mpm_smmu_round_to_page(uint64_t iova, uint64_t pa,
	uint64_t size, unsigned long *iova_p, phys_addr_t *pa_p, u32 *size_p)
{
	*iova_p = rounddown(iova, PAGE_SIZE);
	*pa_p = rounddown(pa, PAGE_SIZE);
	*size_p = roundup(size + pa - *pa_p, PAGE_SIZE);
}


static int __ipa_mpm_configure_mhi_device(struct ipa_mpm_channel *ch,
	int mhi_idx, int dir)
{
	struct mhi_buf ch_config[2];
	int ret;

	IPA_MPM_FUNC_ENTRY();

	if (ch == NULL) {
		IPA_MPM_ERR("ch config is NULL\n");
		return -EINVAL;
	}

	/* Populate CCA */
	ch_config[0].buf = &ch->chan_props.ch_ctx;
	ch_config[0].len = sizeof(ch->chan_props.ch_ctx);
	ch_config[0].name = "CCA";

	/* populate ECA */
	ch_config[1].buf = &ch->evt_props.ev_ctx;
	ch_config[1].len = sizeof(ch->evt_props.ev_ctx);
	ch_config[1].name = "ECA";

	IPA_MPM_DBG("Configuring MHI PRIME device for mhi_idx %d\n", mhi_idx);

	ret = mhi_device_configure(ipa_mpm_ctx->md[mhi_idx].mhi_dev, dir,
			ch_config, 2);
	if (ret) {
		IPA_MPM_ERR("mhi_device_configure failed\n");
		return -EINVAL;
	}
	IPA_MPM_FUNC_EXIT();
	return 0;
}

static void ipa_mpm_mhip_shutdown(int mhip_idx)
{
	enum ipa_client_type ul_prod_chan, dl_cons_chan;

	IPA_MPM_FUNC_ENTRY();

	get_ipa3_client(mhip_idx, &ul_prod_chan, &dl_cons_chan);

	if (mhip_idx != IPA_MPM_MHIP_CH_ID_2)
		/* For DPL, stop only DL channel */
		ipa_mpm_clean_mhip_chan(mhip_idx, ul_prod_chan);

	ipa_mpm_clean_mhip_chan(mhip_idx, dl_cons_chan);

	if (!ipa_mpm_ctx->md[mhip_idx].in_lpm) {
		ipa_mpm_vote_unvote_ipa_clk(CLK_OFF, mhip_idx);
		/* while in modem shutdown scenarios such as SSR, no explicit
		 * PCIe vote is needed.
		 */
		ipa_mpm_ctx->md[mhip_idx].in_lpm = true;
	}
	mutex_lock(&ipa_mpm_ctx->md[mhip_idx].mhi_mutex);
	ipa_mpm_ctx->md[mhip_idx].mhi_dev = NULL;
	mutex_unlock(&ipa_mpm_ctx->md[mhip_idx].mhi_mutex);
	IPA_MPM_FUNC_EXIT();
}

/*
 * Turning on/OFF PCIE Clock is done once for all clients.
 * Always vote for Probe_ID 0 as a standard.
 */
static int ipa_mpm_vote_unvote_pcie_clk(enum ipa_mpm_clk_vote_type vote,
	int probe_id)
{
	int result = 0;

	if (probe_id >= IPA_MPM_MHIP_CH_ID_MAX) {
		IPA_MPM_ERR("probe_id not found\n");
		return -EINVAL;
	}

	if (vote > CLK_OFF) {
		IPA_MPM_ERR("Invalid vote\n");
		return -EINVAL;
	}

	mutex_lock(&ipa_mpm_ctx->md[probe_id].mhi_mutex);
	if (ipa_mpm_ctx->md[probe_id].mhi_dev == NULL) {
		IPA_MPM_ERR("MHI not initialized yet\n");
		mutex_unlock(&ipa_mpm_ctx->md[probe_id].mhi_mutex);
		return 0;
	}

	if (!ipa_mpm_ctx->md[probe_id].init_complete) {
		/*
		 * SSR might be in progress, dont have to vote/unvote for
		 * IPA clocks as it will be taken care in remove_cb/subsequent
		 * probe.
		 */
		IPA_MPM_DBG("SSR in progress, return\n");
		mutex_unlock(&ipa_mpm_ctx->md[probe_id].mhi_mutex);
		return 0;
	}
	mutex_unlock(&ipa_mpm_ctx->md[probe_id].mhi_mutex);

	IPA_MPM_ERR("PCIe clock vote/unvote = %d probe_id = %d clk_cnt = %d\n",
		vote, probe_id,
		atomic_read(&ipa_mpm_ctx->md[probe_id].clk_cnt.pcie_clk_cnt));

	if (vote == CLK_ON) {
		result = mhi_device_get_sync(
			ipa_mpm_ctx->md[probe_id].mhi_dev, MHI_VOTE_BUS);
		if (result) {
			IPA_MPM_ERR("mhi_sync_get failed for probe_id %d\n",
				result, probe_id);
			return result;
		}

		IPA_MPM_DBG("probe_id %d PCIE clock now ON\n", probe_id);
		atomic_inc(&ipa_mpm_ctx->md[probe_id].clk_cnt.pcie_clk_cnt);
		atomic_inc(&ipa_mpm_ctx->pcie_clk_total_cnt);
	} else {
		if ((atomic_read(
			&ipa_mpm_ctx->md[probe_id].clk_cnt.pcie_clk_cnt)
								== 0)) {
			IPA_MPM_DBG("probe_id %d PCIE clock already devoted\n",
				probe_id);
			WARN_ON(1);
			return 0;
		}
		mhi_device_put(ipa_mpm_ctx->md[probe_id].mhi_dev, MHI_VOTE_BUS);
		IPA_MPM_DBG("probe_id %d PCIE clock off\n", probe_id);
		atomic_dec(&ipa_mpm_ctx->md[probe_id].clk_cnt.pcie_clk_cnt);
		atomic_dec(&ipa_mpm_ctx->pcie_clk_total_cnt);
	}
	return result;
}

/*
 * Turning on/OFF IPA Clock is done only once- for all clients
 */
static void ipa_mpm_vote_unvote_ipa_clk(enum ipa_mpm_clk_vote_type vote,
	int probe_id)
{
	if (vote > CLK_OFF)
		return;

	IPA_MPM_ERR("IPA clock vote/unvote = %d probe_id = %d clk_cnt = %d\n",
		vote, probe_id,
		atomic_read(&ipa_mpm_ctx->md[probe_id].clk_cnt.ipa_clk_cnt));

	if (vote == CLK_ON) {
		IPA_ACTIVE_CLIENTS_INC_SPECIAL(ipa_mpm_mhip_chan_str[probe_id]);
		IPA_MPM_DBG("IPA clock now ON for probe_id %d\n", probe_id);
		atomic_inc(&ipa_mpm_ctx->md[probe_id].clk_cnt.ipa_clk_cnt);
		atomic_inc(&ipa_mpm_ctx->ipa_clk_total_cnt);
	} else {
		if ((atomic_read
			(&ipa_mpm_ctx->md[probe_id].clk_cnt.ipa_clk_cnt)
								== 0)) {
			IPA_MPM_DBG("probe_id %d IPA clock count < 0\n",
				probe_id);
			WARN_ON(1);
			return;
		}
		IPA_ACTIVE_CLIENTS_DEC_SPECIAL(ipa_mpm_mhip_chan_str[probe_id]);
		IPA_MPM_DBG("probe_id %d IPA clock off\n", probe_id);
		atomic_dec(&ipa_mpm_ctx->md[probe_id].clk_cnt.ipa_clk_cnt);
		atomic_dec(&ipa_mpm_ctx->ipa_clk_total_cnt);
	}
}

static enum mhip_status_type ipa_mpm_start_stop_mhip_chan(
	enum ipa_mpm_mhip_chan mhip_chan,
	int probe_id,
	enum ipa_mpm_start_stop_type start_stop)
{
	int ipa_ep_idx;
	struct ipa3_ep_context *ep;
	bool is_start;
	enum ipa_client_type ul_chan, dl_chan;
	u32 source_pipe_bitmask = 0;
	enum gsi_status gsi_res = GSI_STATUS_SUCCESS;
	int result;

	IPA_MPM_FUNC_ENTRY();

	if (mhip_chan > IPA_MPM_MHIP_CHAN_BOTH) {
		IPA_MPM_ERR("MHI not initialized yet\n");
		return MHIP_STATUS_FAIL;
	}

	if (probe_id >= IPA_MPM_MHIP_CH_ID_MAX) {
		IPA_MPM_ERR("MHI not initialized yet\n");
		return MHIP_STATUS_FAIL;
	}

	get_ipa3_client(probe_id, &ul_chan, &dl_chan);

	if (mhip_chan == IPA_MPM_MHIP_CHAN_UL) {
		ipa_ep_idx = ipa3_get_ep_mapping(ul_chan);
	} else if (mhip_chan == IPA_MPM_MHIP_CHAN_DL) {
		ipa_ep_idx = ipa3_get_ep_mapping(dl_chan);
	} else if (mhip_chan == IPA_MPM_MHIP_CHAN_BOTH) {
		ipa_ep_idx = ipa3_get_ep_mapping(ul_chan);
		ipa_ep_idx = ipa3_get_ep_mapping(dl_chan);
	}

	if (ipa_ep_idx == IPA_EP_NOT_ALLOCATED) {
		IPA_MPM_ERR("fail to get EP# for idx %d\n", ipa_ep_idx);
		return MHIP_STATUS_EP_NOT_FOUND;
	}

	mutex_lock(&ipa_mpm_ctx->md[probe_id].mutex);
	if (!ipa_mpm_ctx->md[probe_id].init_complete) {
		IPA_MPM_ERR("MHIP probe %d not initialized\n", probe_id);
		mutex_unlock(&ipa_mpm_ctx->md[probe_id].mutex);
		return MHIP_STATUS_EP_NOT_READY;
	}
	mutex_unlock(&ipa_mpm_ctx->md[probe_id].mutex);

	ep = &ipa3_ctx->ep[ipa_ep_idx];

	if (mhip_chan == IPA_MPM_MHIP_CHAN_UL) {
		IPA_MPM_DBG("current GSI state = %d, action = %d\n",
			ipa_mpm_ctx->md[probe_id].ul_prod.gsi_state,
			start_stop);
		if (ipa_mpm_ctx->md[probe_id].ul_prod.gsi_state <
			GSI_ALLOCATED) {
			IPA_MPM_ERR("GSI chan is not allocated yet\n");
			return MHIP_STATUS_EP_NOT_READY;
		}
	} else if (mhip_chan == IPA_MPM_MHIP_CHAN_DL) {
		IPA_MPM_DBG("current GSI state = %d, action = %d\n",
			ipa_mpm_ctx->md[probe_id].dl_cons.gsi_state,
			start_stop);
		if (ipa_mpm_ctx->md[probe_id].dl_cons.gsi_state <
			GSI_ALLOCATED) {
			IPA_MPM_ERR("GSI chan is not allocated yet\n");
			return MHIP_STATUS_EP_NOT_READY;
		}
	}

	is_start = (start_stop == MPM_MHIP_START) ? true : false;

	if (is_start) {
		if (mhip_chan == IPA_MPM_MHIP_CHAN_UL) {
			if (ipa_mpm_ctx->md[probe_id].ul_prod.gsi_state ==
				GSI_STARTED) {
				IPA_MPM_ERR("GSI chan is already started\n");
				return MHIP_STATUS_NO_OP;
			}
		}

		if (mhip_chan == IPA_MPM_MHIP_CHAN_DL) {
			if (ipa_mpm_ctx->md[probe_id].dl_cons.gsi_state ==
				GSI_STARTED) {
				IPA_MPM_ERR("GSI chan is already started\n");
				return MHIP_STATUS_NO_OP;
			}
		}
		/* Start GSI channel */
		gsi_res = ipa3_start_gsi_channel(ipa_ep_idx);
		if (gsi_res != GSI_STATUS_SUCCESS) {
			IPA_MPM_ERR("Error starting channel: err = %d\n",
					gsi_res);
			goto gsi_chan_fail;
		} else {
			ipa_mpm_change_gsi_state(probe_id, mhip_chan,
					GSI_STARTED);
		}
	} else {
		if (mhip_chan == IPA_MPM_MHIP_CHAN_UL) {
			if (ipa_mpm_ctx->md[probe_id].ul_prod.gsi_state ==
				GSI_STOPPED) {
				IPA_MPM_ERR("GSI chan is already stopped\n");
				return MHIP_STATUS_NO_OP;
			} else if (ipa_mpm_ctx->md[probe_id].ul_prod.gsi_state
				!= GSI_STARTED) {
				IPA_MPM_ERR("GSI chan isn't already started\n");
				return MHIP_STATUS_NO_OP;
			}
		}

		if (mhip_chan == IPA_MPM_MHIP_CHAN_DL) {
			if (ipa_mpm_ctx->md[probe_id].dl_cons.gsi_state ==
				GSI_STOPPED) {
				IPA_MPM_ERR("GSI chan is already stopped\n");
				return MHIP_STATUS_NO_OP;
			} else if (ipa_mpm_ctx->md[probe_id].dl_cons.gsi_state
				!= GSI_STARTED) {
				IPA_MPM_ERR("GSI chan isn't already started\n");
				return MHIP_STATUS_NO_OP;
			}
		}

		if (mhip_chan == IPA_MPM_MHIP_CHAN_UL) {
			source_pipe_bitmask = 1 <<
				ipa3_get_ep_mapping(ep->client);
			/* First Stop UL GSI channel before unvote PCIe clock */
			result = ipa3_stop_gsi_channel(ipa_ep_idx);

			if (result) {
				IPA_MPM_ERR("UL chan stop failed\n");
				goto gsi_chan_fail;
			} else {
				ipa_mpm_change_gsi_state(probe_id, mhip_chan,
							GSI_STOPPED);
			}
		}

		if (mhip_chan == IPA_MPM_MHIP_CHAN_DL) {
			result = ipa3_stop_gsi_channel(ipa_ep_idx);
			if (result) {
				IPA_MPM_ERR("Fail to stop DL channel\n");
				goto gsi_chan_fail;
			} else {
				ipa_mpm_change_gsi_state(probe_id, mhip_chan,
							GSI_STOPPED);
			}
		}
	}
	IPA_MPM_FUNC_EXIT();

	return MHIP_STATUS_SUCCESS;
gsi_chan_fail:
	ipa3_disable_data_path(ipa_ep_idx);
	ipa_mpm_change_gsi_state(probe_id, mhip_chan, GSI_ERR);
	ipa_assert();
	return MHIP_STATUS_FAIL;
}

int ipa_mpm_notify_wan_state(struct wan_ioctl_notify_wan_state *state)
{
	int probe_id = IPA_MPM_MHIP_CH_ID_MAX;
	int i;
	static enum mhip_status_type status;
	int ret = 0;
	enum ipa_mpm_mhip_client_type mhip_client = IPA_MPM_MHIP_TETH;

	if (!state)
		return -EPERM;

	if (!ipa3_is_mhip_offload_enabled())
		return -EPERM;

	for (i = 0; i < IPA_MPM_MHIP_CH_ID_MAX; i++) {
		if (ipa_mpm_pipes[i].mhip_client == mhip_client) {
			probe_id = i;
			break;
		}
	}

	if (probe_id == IPA_MPM_MHIP_CH_ID_MAX) {
		IPA_MPM_ERR("Unknown probe_id\n");
		return -EPERM;
	}

	IPA_MPM_DBG("WAN backhaul available for probe_id = %d\n", probe_id);

	if (state->up) {
		/* Start UL MHIP channel for offloading tethering connection */
		ret = ipa_mpm_vote_unvote_pcie_clk(CLK_ON, probe_id);
		if (ret) {
			IPA_MPM_ERR("Error cloking on PCIe clk, err = %d\n",
				ret);
			return ret;
		}
		status = ipa_mpm_start_stop_mhip_chan(
				IPA_MPM_MHIP_CHAN_UL, probe_id, MPM_MHIP_START);
		switch (status) {
		case MHIP_STATUS_SUCCESS:
			ipa_mpm_ctx->md[probe_id].teth_state =
						IPA_MPM_TETH_CONNECTED;
			break;
		case MHIP_STATUS_EP_NOT_READY:
		case MHIP_STATUS_NO_OP:
			IPA_MPM_DBG("UL chan already start, status = %d\n",
					status);
			ret = ipa_mpm_vote_unvote_pcie_clk(CLK_OFF, probe_id);
			return ret;
		case MHIP_STATUS_FAIL:
		case MHIP_STATUS_BAD_STATE:
		case MHIP_STATUS_EP_NOT_FOUND:
			IPA_MPM_ERR("UL chan start err =%d\n", status);
			ret = ipa_mpm_vote_unvote_pcie_clk(CLK_OFF, probe_id);
			ipa_assert();
			return -EFAULT;
		default:
			IPA_MPM_ERR("Err not found\n");
			ipa_mpm_vote_unvote_pcie_clk(CLK_OFF, probe_id);
			ret = -EFAULT;
			break;
		}
		ipa_mpm_ctx->md[probe_id].mhip_client = mhip_client;
	} else {
		status = ipa_mpm_start_stop_mhip_chan(
					IPA_MPM_MHIP_CHAN_UL, probe_id,
					MPM_MHIP_STOP);
		switch (status) {
		case MHIP_STATUS_SUCCESS:
			ipa_mpm_change_teth_state(probe_id, IPA_MPM_TETH_INIT);
			break;
		case MHIP_STATUS_NO_OP:
		case MHIP_STATUS_EP_NOT_READY:
			IPA_MPM_DBG("UL chan already stop, status = %d\n",
					status);
			break;
		case MHIP_STATUS_FAIL:
		case MHIP_STATUS_BAD_STATE:
		case MHIP_STATUS_EP_NOT_FOUND:
			IPA_MPM_ERR("UL chan cant be stopped err =%d\n",
				status);
			ipa_assert();
			return -EFAULT;
		default:
			IPA_MPM_ERR("Err not found\n");
			return -EFAULT;
		}
		/* Stop UL MHIP channel for offloading tethering connection */
		ret = ipa_mpm_vote_unvote_pcie_clk(CLK_OFF, probe_id);

		if (ret) {
			IPA_MPM_ERR("Error cloking on PCIe clk, err = %d\n",
				ret);
			return ret;
		}
		ipa_mpm_ctx->md[probe_id].mhip_client = IPA_MPM_MHIP_NONE;
	}
	return ret;
}

static void ipa_mpm_change_gsi_state(int probe_id,
	enum ipa_mpm_mhip_chan mhip_chan,
	enum ipa_mpm_gsi_state next_state)
{

	if (probe_id >= IPA_MPM_MHIP_CH_ID_MAX)
		return;

	if (mhip_chan == IPA_MPM_MHIP_CHAN_UL) {
		mutex_lock(&ipa_mpm_ctx->md[probe_id].mutex);
		ipa_mpm_ctx->md[probe_id].ul_prod.gsi_state = next_state;
		IPA_MPM_DBG("GSI next_state = %d\n",
			ipa_mpm_ctx->md[probe_id].ul_prod.gsi_state);
		 mutex_unlock(&ipa_mpm_ctx->md[probe_id].mutex);
	}

	if (mhip_chan == IPA_MPM_MHIP_CHAN_DL) {
		mutex_lock(&ipa_mpm_ctx->md[probe_id].mutex);
		ipa_mpm_ctx->md[probe_id].dl_cons.gsi_state = next_state;
		IPA_MPM_DBG("GSI next_state = %d\n",
			ipa_mpm_ctx->md[probe_id].dl_cons.gsi_state);
		 mutex_unlock(&ipa_mpm_ctx->md[probe_id].mutex);
	}
}

static void ipa_mpm_change_teth_state(int probe_id,
	enum ipa_mpm_teth_state next_state)
{
	enum ipa_mpm_teth_state curr_state;

	if (probe_id >= IPA_MPM_MHIP_CH_ID_MAX) {
		IPA_MPM_ERR("Unknown probe_id\n");
		return;
	}

	curr_state = ipa_mpm_ctx->md[probe_id].teth_state;

	IPA_MPM_DBG("curr_state = %d, ip_state = %d mhip_s\n",
		curr_state, next_state);

	switch (curr_state) {
	case IPA_MPM_TETH_INIT:
		if (next_state == IPA_MPM_TETH_CONNECTED)
			next_state = IPA_MPM_TETH_INPROGRESS;
		break;
	case IPA_MPM_TETH_INPROGRESS:
		break;
	case IPA_MPM_TETH_CONNECTED:
		break;
	default:
		IPA_MPM_ERR("No change in state\n");
		break;
	}

	ipa_mpm_ctx->md[probe_id].teth_state = next_state;
	IPA_MPM_DBG("next_state = %d\n", next_state);
}

static void ipa_mpm_read_channel(enum ipa_client_type chan)
{
	struct gsi_chan_info chan_info;
	int ipa_ep_idx;
	struct ipa3_ep_context *ep;
	int res;

	ipa_ep_idx = ipa3_get_ep_mapping(chan);

	if (ipa_ep_idx == IPA_EP_NOT_ALLOCATED) {
		IPAERR("failed to get idx");
		return;
	}

	ep = &ipa3_ctx->ep[ipa_ep_idx];

	IPA_MPM_ERR("Reading channel for chan %d, ep = %d, gsi_chan_hdl = %d\n",
		chan, ep, ep->gsi_chan_hdl);

	res = ipa3_get_gsi_chan_info(&chan_info, ep->gsi_chan_hdl);
	if (res)
		IPA_MPM_ERR("Reading of channel failed for ep %d\n", ep);
}

/* ipa_mpm_mhi_probe_cb is received for each MHI'/MHI channel
 * Currently we have 4 MHI channels.
 */
static int ipa_mpm_mhi_probe_cb(struct mhi_device *mhi_dev,
	const struct mhi_device_id *mhi_id)
{
	struct ipa_mpm_channel *ch;
	int ret;
	enum ipa_client_type ul_prod, dl_cons;
	int probe_id;
	struct ipa_req_chan_out_params ul_out_params, dl_out_params;
	void __iomem  *db_addr;
	int ipa_ep_idx;
	struct ipa3_ep_context *ep;
	u32 evt_ring_db_addr_low, evt_ring_db_addr_high;
	u32 wp_addr;
	int pipe_idx;

	IPA_MPM_FUNC_ENTRY();

	if (ipa_mpm_ctx == NULL) {
		IPA_MPM_ERR("ipa_mpm_ctx is NULL not expected, returning..\n");
		return -ENOMEM;
	}

	probe_id = get_idx_from_id(mhi_id);

	if (probe_id >= IPA_MPM_MHIP_CH_ID_MAX) {
		IPA_MPM_ERR("chan=%s is not supported for now\n", mhi_id);
		return -EPERM;
	}

	if (ipa_mpm_ctx->md[probe_id].init_complete) {
		IPA_MPM_ERR("Probe initialization already done, returning\n");
		return 0;
	}

	IPA_MPM_DBG("Received probe for id=%d\n", probe_id);

	get_ipa3_client(probe_id, &ul_prod, &dl_cons);

	/* Vote for IPA clock for first time in initialization seq.
	 * IPA clock will be devoted when MHI enters LPM
	 * PCIe clock will be voted / devoted with every channel probe
	 * we receive.
	 * ul_prod = Host -> Device
	 * dl_cons = Device -> Host
	 */
	ipa_mpm_ctx->md[probe_id].mhi_dev = mhi_dev;
	ipa_mpm_ctx->mhi_parent_dev =
		ipa_mpm_ctx->md[probe_id].mhi_dev->dev.parent;

	ipa_mpm_vote_unvote_pcie_clk(CLK_ON, probe_id);
	ipa_mpm_vote_unvote_ipa_clk(CLK_ON, probe_id);
	ipa_mpm_ctx->md[probe_id].in_lpm = false;
	IPA_MPM_DBG("ul chan = %d, dl_chan = %d\n", ul_prod, dl_cons);

	/*
	 * Set up MHI' pipes for Device IPA filling in
	 * Channel Context and Event Context.
	 * These params will be sent to Device side.
	 * UL CHAN = HOST -> Device
	 * DL CHAN = Device -> HOST
	 * per channel a TRE and EV is allocated.
	 * for a UL channel -
	 * IPA HOST PROD TRE -> IPA DEVICE CONS EV
	 * IPA HOST PROD EV ->  IPA DEVICE CONS TRE
	 * for a DL channel -
	 * IPA Device PROD TRE -> IPA HOST CONS EV
	 * IPA Device PROD EV ->  IPA HOST CONS TRE
	 */
	if (ul_prod != IPA_CLIENT_MAX) {
		/* store UL properties */
		ch = &ipa_mpm_ctx->md[probe_id].ul_prod;
		/* Store Channel properties */
		ch->chan_props.id = mhi_dev->ul_chan_id;
		ch->chan_props.device_db =
			ipa_mpm_ctx->dev_info.chdb_base +
			ch->chan_props.id * 8;
		/* Fill Channel Conext to be sent to Device side */
		ch->chan_props.ch_ctx.chtype =
			IPA_MPM_MHI_HOST_UL_CHANNEL;
		ch->chan_props.ch_ctx.erindex =
			mhi_dev->ul_event_id;
		ch->chan_props.ch_ctx.rlen = (IPA_MPM_RING_LEN) *
			GSI_EVT_RING_RE_SIZE_16B;
		/* Store Event properties */
		ch->evt_props.ev_ctx.update_rp_modc = 0;
		ch->evt_props.ev_ctx.update_rp_intmodt = 0;
		ch->evt_props.ev_ctx.ertype = 1;
		ch->evt_props.ev_ctx.rlen = (IPA_MPM_RING_LEN) *
			GSI_EVT_RING_RE_SIZE_16B;
		ch->evt_props.ev_ctx.buff_size = TRE_BUFF_SIZE;
		ch->evt_props.device_db =
			ipa_mpm_ctx->dev_info.erdb_base +
			ch->chan_props.ch_ctx.erindex * 8;
	}

	if (dl_cons != IPA_CLIENT_MAX) {
		/* store DL channel properties */
		ch = &ipa_mpm_ctx->md[probe_id].dl_cons;
		/* Store Channel properties */
		ch->chan_props.id = mhi_dev->dl_chan_id;
		ch->chan_props.device_db =
			ipa_mpm_ctx->dev_info.chdb_base +
			ch->chan_props.id * 8;
		/* Fill Channel Conext to be be sent to Dev side */
		ch->chan_props.ch_ctx.chstate = 1;
		ch->chan_props.ch_ctx.chtype =
			IPA_MPM_MHI_HOST_DL_CHANNEL;
		ch->chan_props.ch_ctx.erindex = mhi_dev->dl_event_id;
		ch->chan_props.ch_ctx.rlen = (IPA_MPM_RING_LEN) *
			GSI_EVT_RING_RE_SIZE_16B;
		/* Store Event properties */
		ch->evt_props.ev_ctx.update_rp_modc = 0;
		ch->evt_props.ev_ctx.update_rp_intmodt = 0;
		ch->evt_props.ev_ctx.ertype = 1;
		ch->evt_props.ev_ctx.rlen = (IPA_MPM_RING_LEN) *
			GSI_EVT_RING_RE_SIZE_16B;
		ch->evt_props.ev_ctx.buff_size = TRE_BUFF_SIZE;
		ch->evt_props.device_db =
			ipa_mpm_ctx->dev_info.erdb_base +
			ch->chan_props.ch_ctx.erindex * 8;
	}
	/* connect Host GSI pipes with MHI' protocol */
	if (ul_prod != IPA_CLIENT_MAX)  {
		ret = ipa_mpm_connect_mhip_gsi_pipe(ul_prod,
			probe_id, &ul_out_params);
		if (ret) {
			IPA_MPM_ERR("failed connecting MPM client %d\n",
					ul_prod);
			goto fail_gsi_setup;
		}
	}

	if (dl_cons != IPA_CLIENT_MAX) {
		ret = ipa_mpm_connect_mhip_gsi_pipe(dl_cons,
			probe_id, &dl_out_params);
		if (ret) {
			IPA_MPM_ERR("connecting MPM client = %d failed\n",
				dl_cons);
			goto fail_gsi_setup;
		}
	}

	if (ul_prod != IPA_CLIENT_MAX) {
		ch = &ipa_mpm_ctx->md[probe_id].ul_prod;
		ch->evt_props.ev_ctx.update_rp_addr =
			ipa_mpm_smmu_map_doorbell(
				MHIP_SMMU_DOMAIN_PCIE,
				ul_out_params.db_reg_phs_addr_lsb);
		if (ch->evt_props.ev_ctx.update_rp_addr == 0)
			ipa_assert();
		ipa_mpm_ctx->md[probe_id].ul_prod.db_device_iova =
			ch->evt_props.ev_ctx.update_rp_addr;

		ret = __ipa_mpm_configure_mhi_device(
				ch, probe_id, DMA_TO_HIPA);
		if (ret) {
			IPA_MPM_ERR("configure_mhi_dev fail %d\n",
					ret);
			goto fail_smmu;
		}
	}

	if (dl_cons != IPA_CLIENT_MAX) {
		ch = &ipa_mpm_ctx->md[probe_id].dl_cons;
		ch->evt_props.ev_ctx.update_rp_addr =
			ipa_mpm_smmu_map_doorbell(
					MHIP_SMMU_DOMAIN_PCIE,
					dl_out_params.db_reg_phs_addr_lsb);

		if (ch->evt_props.ev_ctx.update_rp_addr == 0)
			ipa_assert();

		ipa_mpm_ctx->md[probe_id].dl_cons.db_device_iova =
			ch->evt_props.ev_ctx.update_rp_addr;

		ret = __ipa_mpm_configure_mhi_device(ch, probe_id,
					DMA_FROM_HIPA);
		if (ret) {
			IPA_MPM_ERR("mpm_config_mhi_dev failed %d\n", ret);
			goto fail_smmu;
		}
	}

	ret = mhi_prepare_for_transfer(ipa_mpm_ctx->md[probe_id].mhi_dev);
	if (ret) {
		IPA_MPM_ERR("mhi_prepare_for_transfer failed %d\n", ret);
		WARN_ON(1);
		/*
		 * WA to handle prepare_for_tx failures.
		 * Though prepare for transfer fails, indicate success
		 * to MHI driver. remove_cb will be called eventually when
		 * Device side comes from where pending cleanup happens.
		 */
		mutex_lock(&ipa_mpm_ctx->md[probe_id].mutex);
		atomic_inc(&ipa_mpm_ctx->probe_cnt);
		ipa_mpm_ctx->md[probe_id].init_complete = false;
		mutex_unlock(&ipa_mpm_ctx->md[probe_id].mutex);
		IPA_MPM_FUNC_EXIT();
		return 0;
	}

	/*
	 * Ring initial channel db - Host Side UL and Device side DL channel.
	 * To ring doorbell, write "WP" into doorbell register.
	 * This WP should be set to 1 element less than ring max.
	 */

	/* Ring UL PRODUCER TRANSFER RING (HOST IPA -> DEVICE IPA) Doorbell */
	if (ul_prod != IPA_CLIENT_MAX) {
		IPA_MPM_DBG("Host UL TR PA DB = 0X%0x\n",
			ul_out_params.db_reg_phs_addr_lsb);

		db_addr = ioremap(
			(phys_addr_t)(ul_out_params.db_reg_phs_addr_lsb), 4);

		wp_addr = ipa_mpm_ctx->md[probe_id].ul_prod_ring.tr_pa +
			((IPA_MPM_RING_LEN - 1) * GSI_CHAN_RE_SIZE_16B);

		iowrite32(wp_addr, db_addr);

		IPA_MPM_DBG("Host UL TR  DB = 0X%0x, wp_addr = 0X%0x",
			db_addr, wp_addr);

		iounmap(db_addr);
		ipa_mpm_read_channel(ul_prod);
	}

	/* Ring UL PRODUCER EVENT RING (HOST IPA -> DEVICE IPA) Doorbell
	 * Ring the event DB to a value outside the
	 * ring range such that rp and wp never meet.
	 */
	if (ul_prod != IPA_CLIENT_MAX) {
		ipa_ep_idx = ipa3_get_ep_mapping(ul_prod);

		if (ipa_ep_idx == IPA_EP_NOT_ALLOCATED) {
			IPA_MPM_ERR("fail to alloc EP.\n");
			goto fail_start_channel;
		}
		ep = &ipa3_ctx->ep[ipa_ep_idx];

		IPA_MPM_DBG("for ep_idx %d , gsi_evt_ring_hdl = %d\n",
			ipa_ep_idx, ep->gsi_evt_ring_hdl);
		gsi_query_evt_ring_db_addr(ep->gsi_evt_ring_hdl,
			&evt_ring_db_addr_low, &evt_ring_db_addr_high);

		IPA_MPM_DBG("Host UL ER PA DB = 0X%0x\n",
			evt_ring_db_addr_low);

		db_addr = ioremap((phys_addr_t)(evt_ring_db_addr_low), 4);

		wp_addr = ipa_mpm_ctx->md[probe_id].ul_prod_ring.er_pa +
			((IPA_MPM_RING_LEN + 1) * GSI_EVT_RING_RE_SIZE_16B);
		IPA_MPM_DBG("Host UL ER  DB = 0X%0x, wp_addr = 0X%0x",
			db_addr, wp_addr);

		iowrite32(wp_addr, db_addr);
		iounmap(db_addr);
	}

	/* Ring DEVICE IPA DL CONSUMER Event Doorbell */
	if (ul_prod != IPA_CLIENT_MAX) {
		db_addr = ioremap((phys_addr_t)
			(ipa_mpm_ctx->md[probe_id].ul_prod.evt_props.device_db),
			4);

		wp_addr = ipa_mpm_ctx->md[probe_id].ul_prod_ring.tr_pa +
			((IPA_MPM_RING_LEN + 1) * GSI_EVT_RING_RE_SIZE_16B);

		iowrite32(wp_addr, db_addr);
		iounmap(db_addr);
	}

	/* Ring DL PRODUCER (DEVICE IPA -> HOST IPA) Doorbell */
	if (dl_cons != IPA_CLIENT_MAX) {
		db_addr = ioremap((phys_addr_t)
		(ipa_mpm_ctx->md[probe_id].dl_cons.chan_props.device_db),
		4);

		wp_addr = ipa_mpm_ctx->md[probe_id].dl_prod_ring.tr_pa +
			((IPA_MPM_RING_LEN - 1) * GSI_CHAN_RE_SIZE_16B);

		IPA_MPM_DBG("Device DL TR  DB = 0X%0X, wp_addr = 0X%0x",
			db_addr, wp_addr);

		iowrite32(wp_addr, db_addr);

		iounmap(db_addr);
	}

	/*
	 * Ring event ring DB on Device side.
	 * ipa_mpm should ring the event DB to a value outside the
	 * ring range such that rp and wp never meet.
	 */
	if (dl_cons != IPA_CLIENT_MAX) {
		db_addr =
		ioremap(
		(phys_addr_t)
		(ipa_mpm_ctx->md[probe_id].dl_cons.evt_props.device_db),
		4);

		wp_addr = ipa_mpm_ctx->md[probe_id].dl_prod_ring.er_pa +
			((IPA_MPM_RING_LEN + 1) * GSI_EVT_RING_RE_SIZE_16B);

		iowrite32(wp_addr, db_addr);
		IPA_MPM_DBG("Device  UL ER  DB = 0X%0X,wp_addr = 0X%0x",
			db_addr, wp_addr);
		iounmap(db_addr);
	}

	/* Ring DL EVENT RING CONSUMER (DEVICE IPA CONSUMER) Doorbell */
	if (dl_cons != IPA_CLIENT_MAX) {
		ipa_ep_idx = ipa3_get_ep_mapping(dl_cons);

		if (ipa_ep_idx == IPA_EP_NOT_ALLOCATED) {
			IPA_MPM_ERR("fail to alloc EP.\n");
			goto fail_start_channel;
		}
		ep = &ipa3_ctx->ep[ipa_ep_idx];

		gsi_query_evt_ring_db_addr(ep->gsi_evt_ring_hdl,
			&evt_ring_db_addr_low, &evt_ring_db_addr_high);
		IPA_MPM_DBG("Host DL ER PA DB = 0X%0x\n",
				evt_ring_db_addr_low);
		db_addr = ioremap((phys_addr_t)(evt_ring_db_addr_low), 4);

		wp_addr = ipa_mpm_ctx->md[probe_id].dl_prod_ring.tr_pa +
			((IPA_MPM_RING_LEN + 1) * GSI_EVT_RING_RE_SIZE_16B);
		iowrite32(wp_addr, db_addr);
		IPA_MPM_DBG("Host  DL ER  DB = 0X%0X, wp_addr = 0X%0x",
			db_addr, wp_addr);
		iounmap(db_addr);
	}

	/* Check if TETH connection is in progress.
	 * If teth isn't started by now, then Stop UL channel.
	 */
	switch (ipa_mpm_ctx->md[probe_id].teth_state) {
	case IPA_MPM_TETH_INIT:
		if (ul_prod != IPA_CLIENT_MAX) {
			/* No teth started yet, disable UL channel */
			ipa_mpm_start_stop_mhip_chan(IPA_MPM_MHIP_CHAN_UL,
						probe_id, MPM_MHIP_STOP);
		}
		ipa_mpm_vote_unvote_pcie_clk(CLK_OFF, probe_id);
		break;
	case IPA_MPM_TETH_INPROGRESS:
	case IPA_MPM_TETH_CONNECTED:
		IPA_MPM_DBG("UL channel is already started, continue\n");
		ipa_mpm_change_teth_state(probe_id, IPA_MPM_TETH_CONNECTED);


		if (probe_id == IPA_MPM_MHIP_CH_ID_1) {
			/* Lift the delay for rmnet USB prod pipe */
			pipe_idx = ipa3_get_ep_mapping(IPA_CLIENT_USB_PROD);
			ipa3_xdci_ep_delay_rm(pipe_idx);
		}
		break;
	default:
		IPA_MPM_DBG("No op for UL channel, in teth state = %d",
			ipa_mpm_ctx->md[probe_id].teth_state);
		break;
	}

	atomic_inc(&ipa_mpm_ctx->probe_cnt);
	/* Check if ODL pipe is connected to MHIP DPL pipe before probe */
	if (probe_id == IPA_MPM_MHIP_CH_ID_2 &&
		ipa3_is_odl_connected()) {
		IPA_MPM_ERR("setting DPL DMA to ODL\n");
		ret = ipa_mpm_set_dma_mode(IPA_CLIENT_MHI_PRIME_DPL_PROD,
			IPA_CLIENT_USB_DPL_CONS, false);
	}
	mutex_lock(&ipa_mpm_ctx->md[probe_id].mutex);
	ipa_mpm_ctx->md[probe_id].init_complete = true;
<<<<<<< HEAD
	mutex_unlock(&ipa_mpm_ctx->md[probe_id].mutex);
=======

	/* Check if ODL pipe is connected to MHIP DPL pipe before probe */
	if (probe_id == IPA_MPM_MHIP_CH_ID_2 &&
		ipa3_is_odl_connected()) {
		IPA_MPM_ERR("setting DPL DMA to ODL\n");
		ret = ipa_mpm_set_dma_mode(IPA_CLIENT_MHI_PRIME_DPL_PROD,
			IPA_CLIENT_USB_DPL_CONS, false);
	}

>>>>>>> a7395d96
	IPA_MPM_FUNC_EXIT();
	return 0;

fail_gsi_setup:
fail_start_channel:
fail_smmu:
	if (ipa_mpm_ctx->dev_info.ipa_smmu_enabled)
		IPA_MPM_DBG("SMMU failed\n");
	ipa_mpm_vote_unvote_pcie_clk(CLK_OFF, probe_id);
	ipa_mpm_vote_unvote_ipa_clk(CLK_OFF, probe_id);
	ipa_assert();
	return ret;
}

static void ipa_mpm_init_mhip_channel_info(void)
{
	/* IPA_MPM_MHIP_CH_ID_0 => MHIP TETH PIPES  */
	ipa_mpm_pipes[IPA_MPM_MHIP_CH_ID_0].dl_cons.ipa_client =
		IPA_CLIENT_MHI_PRIME_TETH_PROD;
	ipa_mpm_pipes[IPA_MPM_MHIP_CH_ID_0].dl_cons.ep_cfg =
		mhip_dl_teth_ep_cfg;
	ipa_mpm_pipes[IPA_MPM_MHIP_CH_ID_0].ul_prod.ipa_client =
		IPA_CLIENT_MHI_PRIME_TETH_CONS;
	ipa_mpm_pipes[IPA_MPM_MHIP_CH_ID_0].ul_prod.ep_cfg =
		mhip_ul_teth_ep_cfg;
	ipa_mpm_pipes[IPA_MPM_MHIP_CH_ID_0].mhip_client =
		IPA_MPM_MHIP_TETH;

	/* IPA_MPM_MHIP_CH_ID_1 => MHIP RMNET PIPES */
	ipa_mpm_pipes[IPA_MPM_MHIP_CH_ID_1].dl_cons.ipa_client =
		IPA_CLIENT_MHI_PRIME_RMNET_PROD;
	ipa_mpm_pipes[IPA_MPM_MHIP_CH_ID_1].dl_cons.ep_cfg =
		mhip_dl_rmnet_ep_cfg;
	ipa_mpm_pipes[IPA_MPM_MHIP_CH_ID_1].ul_prod.ipa_client =
		IPA_CLIENT_MHI_PRIME_RMNET_CONS;
	ipa_mpm_pipes[IPA_MPM_MHIP_CH_ID_1].ul_prod.ep_cfg =
		mhip_ul_rmnet_ep_cfg;
	ipa_mpm_pipes[IPA_MPM_MHIP_CH_ID_1].mhip_client =
		IPA_MPM_MHIP_USB_RMNET;

	/* IPA_MPM_MHIP_CH_ID_2 => MHIP ADPL PIPE */
	ipa_mpm_pipes[IPA_MPM_MHIP_CH_ID_2].dl_cons.ipa_client =
		IPA_CLIENT_MHI_PRIME_DPL_PROD;
	ipa_mpm_pipes[IPA_MPM_MHIP_CH_ID_2].dl_cons.ep_cfg =
		mhip_dl_dpl_ep_cfg;
	ipa_mpm_pipes[IPA_MPM_MHIP_CH_ID_2].ul_prod.ipa_client =
		IPA_CLIENT_MAX;
	ipa_mpm_pipes[IPA_MPM_MHIP_CH_ID_2].mhip_client =
		IPA_MPM_MHIP_USB_DPL;
}

static void ipa_mpm_mhi_remove_cb(struct mhi_device *mhi_dev)
{
	int mhip_idx;

	IPA_MPM_FUNC_ENTRY();

	for (mhip_idx = 0; mhip_idx < IPA_MPM_MHIP_CH_ID_MAX; mhip_idx++) {
		if (mhi_dev == ipa_mpm_ctx->md[mhip_idx].mhi_dev)
			break;
	}
	if (mhip_idx >= IPA_MPM_MHIP_CH_ID_MAX) {
		IPA_MPM_DBG("remove_cb for mhip_idx = %d not probed before\n",
			mhip_idx);
		return;
	}

	IPA_MPM_DBG("remove_cb for mhip_idx = %d", mhip_idx);

	mutex_lock(&ipa_mpm_ctx->md[mhip_idx].mhi_mutex);
	ipa_mpm_ctx->md[mhip_idx].init_complete = false;
	mutex_unlock(&ipa_mpm_ctx->md[mhip_idx].mhi_mutex);

	ipa_mpm_mhip_shutdown(mhip_idx);

	atomic_dec(&ipa_mpm_ctx->probe_cnt);

	if (atomic_read(&ipa_mpm_ctx->probe_cnt) == 0) {
		/* Last probe done, reset Everything here */
		ipa_mpm_ctx->mhi_parent_dev = NULL;
		ipa_mpm_ctx->carved_smmu_cb.next_addr =
			ipa_mpm_ctx->carved_smmu_cb.va_start;
		atomic_set(&ipa_mpm_ctx->pcie_clk_total_cnt, 0);
		for (mhip_idx = 0;
			mhip_idx < IPA_MPM_MHIP_CH_ID_MAX; mhip_idx++) {
			atomic_set(
				&ipa_mpm_ctx->md[mhip_idx].clk_cnt.pcie_clk_cnt,
				0);
		}
	}

	IPA_MPM_FUNC_EXIT();
}

static void ipa_mpm_mhi_status_cb(struct mhi_device *mhi_dev,
				enum MHI_CB mhi_cb)
{
	int mhip_idx;
	enum mhip_status_type status;

	IPA_MPM_DBG("%d\n", mhi_cb);

	for (mhip_idx = 0; mhip_idx < IPA_MPM_MHIP_CH_ID_MAX; mhip_idx++) {
		if (mhi_dev == ipa_mpm_ctx->md[mhip_idx].mhi_dev)
			break;
	}
	if (mhip_idx >= IPA_MPM_MHIP_CH_ID_MAX) {
		IPA_MPM_DBG("ignoring secondary callbacks\n");
		return;
	}

	mutex_lock(&ipa_mpm_ctx->md[mhip_idx].mhi_mutex);
	if (!ipa_mpm_ctx->md[mhip_idx].init_complete) {
		/*
		 * SSR might be in progress, dont have to vote/unvote for
		 * IPA clocks as it will be taken care in remove_cb/subsequent
		 * probe.
		 */
		IPA_MPM_DBG("SSR in progress, return\n");
		mutex_unlock(&ipa_mpm_ctx->md[mhip_idx].mhi_mutex);
		return;
	}
	mutex_unlock(&ipa_mpm_ctx->md[mhip_idx].mhi_mutex);

	switch (mhi_cb) {
	case MHI_CB_IDLE:
		break;
	case MHI_CB_LPM_ENTER:
		if (!ipa_mpm_ctx->md[mhip_idx].in_lpm) {
			status = ipa_mpm_start_stop_mhip_chan(
				IPA_MPM_MHIP_CHAN_DL,
				mhip_idx, MPM_MHIP_STOP);
			IPA_MPM_DBG("status = %d\n", status);
			ipa_mpm_vote_unvote_ipa_clk(CLK_OFF, mhip_idx);
			ipa_mpm_ctx->md[mhip_idx].in_lpm = true;
		} else {
			IPA_MPM_DBG("Already in lpm\n");
		}
		break;
	case MHI_CB_LPM_EXIT:
		if (ipa_mpm_ctx->md[mhip_idx].in_lpm) {
			ipa_mpm_vote_unvote_ipa_clk(CLK_ON, mhip_idx);
			status = ipa_mpm_start_stop_mhip_chan(
				IPA_MPM_MHIP_CHAN_DL,
				mhip_idx, MPM_MHIP_START);
			IPA_MPM_DBG("status = %d\n", status);
			ipa_mpm_ctx->md[mhip_idx].in_lpm = false;
		} else {
			IPA_MPM_DBG("Already out of lpm\n");
		}
		break;
	default:
		IPA_MPM_ERR("unexpected event %d\n", mhi_cb);
		break;
	}
<<<<<<< HEAD
=======
	mutex_unlock(&ipa_mpm_ctx->md[mhip_idx].lpm_mutex);
>>>>>>> a7395d96
}

static void ipa_mpm_mhip_map_prot(enum ipa_usb_teth_prot prot,
	enum ipa_mpm_mhip_client_type *mhip_client)
{
	switch (prot) {
	case IPA_USB_RNDIS:
		*mhip_client = IPA_MPM_MHIP_TETH;
		break;
	case IPA_USB_RMNET:
		*mhip_client = IPA_MPM_MHIP_USB_RMNET;
		break;
	case IPA_USB_DIAG:
		*mhip_client = IPA_MPM_MHIP_USB_DPL;
		break;
	default:
		*mhip_client = IPA_MPM_MHIP_NONE;
		break;
	}
	IPA_MPM_DBG("Mapped xdci prot %d -> MHIP prot %d\n", prot,
		*mhip_client);
}

int ipa_mpm_mhip_xdci_pipe_enable(enum ipa_usb_teth_prot xdci_teth_prot)
{
	int probe_id = IPA_MPM_MHIP_CH_ID_MAX;
	int i;
	enum ipa_mpm_mhip_client_type mhip_client;
	enum mhip_status_type status;
	int ret = 0;
	int pipe_idx;

	if (ipa_mpm_ctx == NULL) {
		IPA_MPM_ERR("MPM not platform probed yet, returning ..\n");
		return 0;
	}

	ipa_mpm_mhip_map_prot(xdci_teth_prot, &mhip_client);

	for (i = 0; i < IPA_MPM_MHIP_CH_ID_MAX; i++) {
		if (ipa_mpm_pipes[i].mhip_client == mhip_client) {
			probe_id = i;
			break;
		}
	}

	if (probe_id == IPA_MPM_MHIP_CH_ID_MAX) {
		IPA_MPM_ERR("Unknown probe_id\n");
		return 0;
	}

	IPA_MPM_DBG("Connect xdci prot %d -> mhip_client = %d probe_id = %d\n",
			xdci_teth_prot, mhip_client, probe_id);

	ipa_mpm_ctx->md[probe_id].mhip_client = mhip_client;

	ret = ipa_mpm_vote_unvote_pcie_clk(CLK_ON, probe_id);
	if (ret) {
		IPA_MPM_ERR("Error cloking on PCIe clk, err = %d\n", ret);
		return ret;
	}

	switch (mhip_client) {
	case IPA_MPM_MHIP_USB_RMNET:
		ipa_mpm_set_dma_mode(IPA_CLIENT_USB_PROD,
			IPA_CLIENT_MHI_PRIME_RMNET_CONS, false);
		break;
	case IPA_MPM_MHIP_USB_DPL:
		IPA_MPM_DBG("connecting DPL prot %d\n", mhip_client);
		ipa_mpm_change_teth_state(probe_id, IPA_MPM_TETH_CONNECTED);
		atomic_set(&ipa_mpm_ctx->adpl_over_usb_available, 1);
		return 0;
	default:
		IPA_MPM_DBG("mhip_client = %d not processed\n", mhip_client);
		ret = ipa_mpm_vote_unvote_pcie_clk(CLK_OFF, probe_id);
		if (ret) {
			IPA_MPM_ERR("Error unvoting on PCIe clk, err = %d\n",
					ret);
			return ret;
		}
		return 0;
	}

	if (mhip_client != IPA_MPM_MHIP_USB_DPL)
		/* Start UL MHIP channel for offloading teth connection */
		status = ipa_mpm_start_stop_mhip_chan(IPA_MPM_MHIP_CHAN_UL,
							probe_id,
							MPM_MHIP_START);
	switch (status) {
	case MHIP_STATUS_SUCCESS:
	case MHIP_STATUS_NO_OP:
		ipa_mpm_change_teth_state(probe_id, IPA_MPM_TETH_CONNECTED);

		pipe_idx = ipa3_get_ep_mapping(IPA_CLIENT_USB_PROD);

		/* Lift the delay for rmnet USB prod pipe */
		ipa3_xdci_ep_delay_rm(pipe_idx);
		if (status == MHIP_STATUS_NO_OP) {
			/* Channels already have been started,
			 * we can devote for pcie clocks
			 */
			ipa_mpm_vote_unvote_pcie_clk(CLK_OFF, probe_id);
		}
		break;
	case MHIP_STATUS_EP_NOT_READY:
		ipa_mpm_vote_unvote_pcie_clk(CLK_OFF, probe_id);
		ipa_mpm_change_teth_state(probe_id, IPA_MPM_TETH_INPROGRESS);
		break;
	case MHIP_STATUS_FAIL:
	case MHIP_STATUS_BAD_STATE:
	case MHIP_STATUS_EP_NOT_FOUND:
		IPA_MPM_ERR("UL chan cant be started err =%d\n", status);
		ipa_mpm_vote_unvote_pcie_clk(CLK_OFF, probe_id);
		ret = -EFAULT;
		break;
	default:
		ipa_mpm_vote_unvote_pcie_clk(CLK_OFF, probe_id);
		IPA_MPM_ERR("Err not found\n");
		break;
	}
	return ret;
}

int ipa_mpm_mhip_xdci_pipe_disable(enum ipa_usb_teth_prot xdci_teth_prot)
{
	int probe_id = IPA_MPM_MHIP_CH_ID_MAX;
	int i;
	enum ipa_mpm_mhip_client_type mhip_client;
	enum mhip_status_type status;
	int ret = 0;

	if (ipa_mpm_ctx == NULL) {
		IPA_MPM_ERR("MPM not platform probed, returning ..\n");
		return 0;
	}

	ipa_mpm_mhip_map_prot(xdci_teth_prot, &mhip_client);

	for (i = 0; i < IPA_MPM_MHIP_CH_ID_MAX; i++) {
		if (ipa_mpm_pipes[i].mhip_client == mhip_client) {
			probe_id = i;
			break;
		}
	}

	if (probe_id == IPA_MPM_MHIP_CH_ID_MAX) {
		IPA_MPM_ERR("Invalid probe_id\n");
		return 0;
	}

	IPA_MPM_ERR("xdci disconnect prot %d mhip_client = %d probe_id = %d\n",
			xdci_teth_prot, mhip_client, probe_id);

	switch (mhip_client) {
	case IPA_MPM_MHIP_USB_RMNET:
		ret = ipa_mpm_set_dma_mode(IPA_CLIENT_USB_PROD,
			IPA_CLIENT_APPS_LAN_CONS, true);
		if (ret) {
			IPA_MPM_ERR("failed to reset dma mode\n");
			return ret;
		}
		break;
	case IPA_MPM_MHIP_TETH:
		IPA_MPM_DBG("Rndis Disconnect, wait for wan_state ioctl\n");
		return 0;
	case IPA_MPM_MHIP_USB_DPL:
		IPA_MPM_DBG("Teth Disconnecting for DPL\n");

		/* change teth state only if ODL is disconnected */
		if (!ipa3_is_odl_connected()) {
			ipa_mpm_change_teth_state(probe_id, IPA_MPM_TETH_INIT);
			ipa_mpm_ctx->md[probe_id].mhip_client =
				IPA_MPM_MHIP_NONE;
		}
		ret = ipa_mpm_vote_unvote_pcie_clk(CLK_OFF, probe_id);
		if (ret)
			IPA_MPM_ERR("Error clking off PCIe clk err%d\n", ret);
		atomic_set(&ipa_mpm_ctx->adpl_over_usb_available, 0);
		return ret;
	default:
		IPA_MPM_ERR("mhip_client = %d not supported\n", mhip_client);
		return 0;
	}

	status = ipa_mpm_start_stop_mhip_chan(IPA_MPM_MHIP_CHAN_UL,
		probe_id, MPM_MHIP_STOP);

	switch (status) {
	case MHIP_STATUS_SUCCESS:
	case MHIP_STATUS_NO_OP:
	case MHIP_STATUS_EP_NOT_READY:
		ipa_mpm_change_teth_state(probe_id, IPA_MPM_TETH_INIT);
		break;
	case MHIP_STATUS_FAIL:
	case MHIP_STATUS_BAD_STATE:
	case MHIP_STATUS_EP_NOT_FOUND:
		IPA_MPM_ERR("UL chan cant be started err =%d\n", status);
		ipa_mpm_vote_unvote_pcie_clk(CLK_OFF, probe_id);
		return -EFAULT;
		break;
	default:
		IPA_MPM_ERR("Err not found\n");
		break;
	}

	ret = ipa_mpm_vote_unvote_pcie_clk(CLK_OFF, probe_id);

	if (ret) {
		IPA_MPM_ERR("Error cloking off PCIe clk, err = %d\n", ret);
		return ret;
	}

	ipa_mpm_ctx->md[probe_id].mhip_client = IPA_MPM_MHIP_NONE;

	return ret;
}

static int ipa_mpm_populate_smmu_info(struct platform_device *pdev)
{
	struct ipa_smmu_in_params smmu_in;
	struct ipa_smmu_out_params smmu_out;
	u32 carved_iova_ap_mapping[2];
	struct ipa_smmu_cb_ctx *cb;
	struct ipa_smmu_cb_ctx *ap_cb = ipa3_get_smmu_ctx(IPA_SMMU_CB_AP);
	int ret = 0;

	if (ipa_mpm_ctx->carved_smmu_cb.valid) {
		IPA_MPM_DBG("SMMU Context allocated, returning ..\n");
		return ret;
	}

	cb = &ipa_mpm_ctx->carved_smmu_cb;

	/* get IPA SMMU enabled status */
	smmu_in.smmu_client = IPA_SMMU_AP_CLIENT;
	if (ipa_get_smmu_params(&smmu_in, &smmu_out))
		ipa_mpm_ctx->dev_info.ipa_smmu_enabled = false;
	else
		ipa_mpm_ctx->dev_info.ipa_smmu_enabled =
		smmu_out.smmu_enable;

	/* get cache_coherent enable or not */
	ipa_mpm_ctx->dev_info.is_cache_coherent = ap_cb->is_cache_coherent;
	if (of_property_read_u32_array(pdev->dev.of_node, "qcom,iova-mapping",
		carved_iova_ap_mapping, 2)) {
		IPA_MPM_ERR("failed to read of_node %s\n",
			"qcom,mpm-iova-mapping");
		return -EINVAL;
	}
	ipa_mpm_ctx->dev_info.pcie_smmu_enabled = true;

	if (ipa_mpm_ctx->dev_info.ipa_smmu_enabled !=
		ipa_mpm_ctx->dev_info.pcie_smmu_enabled) {
		IPA_MPM_DBG("PCIE/IPA SMMU config mismatch\n");
		return -EINVAL;
	}

	cb->va_start = carved_iova_ap_mapping[0];
	cb->va_size = carved_iova_ap_mapping[1];
	cb->va_end = cb->va_start + cb->va_size;

	if (cb->va_end >= ap_cb->va_start) {
		IPA_MPM_ERR("MPM iommu and AP overlap addr 0x%lx\n",
				cb->va_start);
		ipa_assert();
		return -EFAULT;
	}

	cb->dev = ipa_mpm_ctx->dev_info.dev;
	cb->valid = true;
	cb->next_addr = cb->va_start;

	if (dma_set_mask_and_coherent(ipa_mpm_ctx->dev_info.dev,
		DMA_BIT_MASK(64))) {
		IPA_MPM_ERR("setting DMA mask to 64 failed.\n");
		return -EINVAL;
	}

	return ret;
}

static int ipa_mpm_probe(struct platform_device *pdev)
{
	int ret = 0;
	int i = 0;
	int idx = 0;

	IPA_MPM_FUNC_ENTRY();

	if (ipa_mpm_ctx) {
		IPA_MPM_DBG("MPM is already probed, returning\n");
		return 0;
	}

	ret = ipa_register_ipa_ready_cb(ipa_mpm_ipa3_ready_cb, (void *)pdev);
	/*
	 * If we received -EEXIST, IPA has initialized. So we need
	 * to continue the probing process.
	 */
	if (!ret) {
		IPA_MPM_DBG("IPA not ready yet, registering callback\n");
		return ret;
	}
	IPA_MPM_DBG("IPA is ready, continue with probe\n");

	ipa_mpm_ctx = kzalloc(sizeof(*ipa_mpm_ctx), GFP_KERNEL);

	if (!ipa_mpm_ctx)
		return -ENOMEM;

	for (i = 0; i < IPA_MPM_MHIP_CH_ID_MAX; i++) {
		mutex_init(&ipa_mpm_ctx->md[i].mutex);
		mutex_init(&ipa_mpm_ctx->md[i].mhi_mutex);
	}

	ipa_mpm_ctx->dev_info.pdev = pdev;
	ipa_mpm_ctx->dev_info.dev = &pdev->dev;

	ipa_mpm_init_mhip_channel_info();

	if (of_property_read_u32(pdev->dev.of_node, "qcom,mhi-chdb-base",
		&ipa_mpm_ctx->dev_info.chdb_base)) {
		IPA_MPM_ERR("failed to read qcom,mhi-chdb-base\n");
		goto fail_probe;
	}
	IPA_MPM_DBG("chdb-base=0x%x\n", ipa_mpm_ctx->dev_info.chdb_base);

	if (of_property_read_u32(pdev->dev.of_node, "qcom,mhi-erdb-base",
		&ipa_mpm_ctx->dev_info.erdb_base)) {
		IPA_MPM_ERR("failed to read qcom,mhi-erdb-base\n");
		goto fail_probe;
	}
	IPA_MPM_DBG("erdb-base=0x%x\n", ipa_mpm_ctx->dev_info.erdb_base);

	ret = ipa_mpm_populate_smmu_info(pdev);

	if (ret) {
		IPA_MPM_DBG("SMMU Config failed\n");
		goto fail_probe;
	}

	atomic_set(&ipa_mpm_ctx->ipa_clk_total_cnt, 0);
	atomic_set(&ipa_mpm_ctx->pcie_clk_total_cnt, 0);

	for (idx = 0; idx < IPA_MPM_MHIP_CH_ID_MAX; idx++) {
		ipa_mpm_ctx->md[idx].ul_prod.gsi_state = GSI_INIT;
		ipa_mpm_ctx->md[idx].dl_cons.gsi_state = GSI_INIT;
		atomic_set(&ipa_mpm_ctx->md[idx].clk_cnt.ipa_clk_cnt, 0);
		atomic_set(&ipa_mpm_ctx->md[idx].clk_cnt.pcie_clk_cnt, 0);
	}

	ret = mhi_driver_register(&mhi_driver);
	if (ret) {
		IPA_MPM_ERR("mhi_driver_register failed %d\n", ret);
		goto fail_probe;
	}
	IPA_MPM_FUNC_EXIT();
	return 0;

fail_probe:
	kfree(ipa_mpm_ctx);
	ipa_mpm_ctx = NULL;
	return -EFAULT;
}

static int ipa_mpm_remove(struct platform_device *pdev)
{
	IPA_MPM_FUNC_ENTRY();

	mhi_driver_unregister(&mhi_driver);
	IPA_MPM_FUNC_EXIT();
	return 0;
}

static const struct of_device_id ipa_mpm_dt_match[] = {
	{ .compatible = "qcom,ipa-mpm" },
	{},
};
MODULE_DEVICE_TABLE(of, ipa_mpm_dt_match);

static struct platform_driver ipa_ipa_mpm_driver = {
	.driver = {
		.name = "ipa_mpm",
		.of_match_table = ipa_mpm_dt_match,
	},
	.probe = ipa_mpm_probe,
	.remove = ipa_mpm_remove,
};

/**
 * ipa_mpm_init() - Registers ipa_mpm as a platform device for a APQ
 *
 * This function is called after bootup for APQ device.
 * ipa_mpm will register itself as a platform device, and probe
 * function will get called.
 *
 * Return: None
 */
static int __init ipa_mpm_init(void)
{
	IPA_MPM_DBG("register ipa_mpm platform device\n");
	return platform_driver_register(&ipa_ipa_mpm_driver);
}

/**
 * ipa3_is_mhip_offload_enabled() - check if IPA MPM module was initialized
 * successfully. If it is initialized, MHIP is enabled for teth
 *
 * Return value: 1 for yes; 0 for no
 */
int ipa3_is_mhip_offload_enabled(void)
{
	if (ipa_mpm_ctx == NULL)
		return 0;
	else
		return 1;
}

int ipa_mpm_panic_handler(char *buf, int size)
{
	int i;
	int cnt = 0;

	cnt = scnprintf(buf, size,
			"\n---- MHIP Active Clients Table ----\n");
	cnt += scnprintf(buf + cnt, size - cnt,
			"Total PCIe active clients count: %d\n",
			atomic_read(&ipa_mpm_ctx->pcie_clk_total_cnt));
	cnt += scnprintf(buf + cnt, size - cnt,
			"Total IPA active clients count: %d\n",
			atomic_read(&ipa_mpm_ctx->ipa_clk_total_cnt));

	for (i = 0; i < IPA_MPM_MHIP_CH_ID_MAX; i++) {
		cnt += scnprintf(buf + cnt, size - cnt,
			"client id: %d ipa vote cnt: %d pcie vote cnt\n", i,
			atomic_read(&ipa_mpm_ctx->md[i].clk_cnt.ipa_clk_cnt),
			atomic_read(&ipa_mpm_ctx->md[i].clk_cnt.pcie_clk_cnt));
	}
	return cnt;
}

/**
 * ipa3_get_mhip_gsi_stats() - Query MHIP gsi stats from uc
 * @stats:	[inout] stats blob from client populated by driver
 *
 * Returns:	0 on success, negative on failure
 *
 * @note Cannot be called from atomic context
 *
 */
int ipa3_get_mhip_gsi_stats(struct ipa3_uc_dbg_ring_stats *stats)
{
	int i;

	if (!ipa3_ctx->mhip_ctx.dbg_stats.uc_dbg_stats_mmio) {
		IPAERR("bad parms NULL mhip_gsi_stats_mmio\n");
		return -EINVAL;
	}
	IPA_ACTIVE_CLIENTS_INC_SIMPLE();
	for (i = 0; i < MAX_MHIP_CHANNELS; i++) {
		stats->ring[i].ringFull = ioread32(
			ipa3_ctx->mhip_ctx.dbg_stats.uc_dbg_stats_mmio
			+ i * IPA3_UC_DEBUG_STATS_OFF +
			IPA3_UC_DEBUG_STATS_RINGFULL_OFF);
		stats->ring[i].ringEmpty = ioread32(
			ipa3_ctx->mhip_ctx.dbg_stats.uc_dbg_stats_mmio
			+ i * IPA3_UC_DEBUG_STATS_OFF +
			IPA3_UC_DEBUG_STATS_RINGEMPTY_OFF);
		stats->ring[i].ringUsageHigh = ioread32(
			ipa3_ctx->mhip_ctx.dbg_stats.uc_dbg_stats_mmio
			+ i * IPA3_UC_DEBUG_STATS_OFF +
			IPA3_UC_DEBUG_STATS_RINGUSAGEHIGH_OFF);
		stats->ring[i].ringUsageLow = ioread32(
			ipa3_ctx->mhip_ctx.dbg_stats.uc_dbg_stats_mmio
			+ i * IPA3_UC_DEBUG_STATS_OFF +
			IPA3_UC_DEBUG_STATS_RINGUSAGELOW_OFF);
		stats->ring[i].RingUtilCount = ioread32(
			ipa3_ctx->mhip_ctx.dbg_stats.uc_dbg_stats_mmio
			+ i * IPA3_UC_DEBUG_STATS_OFF +
			IPA3_UC_DEBUG_STATS_RINGUTILCOUNT_OFF);
	}
	IPA_ACTIVE_CLIENTS_DEC_SIMPLE();


	return 0;
}

/**
 * ipa3_mpm_enable_adpl_over_odl() - Enable or disable ADPL over ODL
 * @enable:	true for enable, false for disable
 *
 * Returns:	0 on success, negative on failure
 *
 */
int ipa3_mpm_enable_adpl_over_odl(bool enable)
{
	int ret;

	IPA_MPM_FUNC_ENTRY();

	if (!ipa3_is_mhip_offload_enabled()) {
		IPA_MPM_ERR("mpm ctx is NULL\n");
		return -EPERM;
	}

	if (enable) {
		/* inc clk count and set DMA to ODL */
		IPA_MPM_DBG("mpm enabling ADPL over ODL\n");

		ret = ipa_mpm_vote_unvote_pcie_clk(CLK_ON,
			IPA_MPM_MHIP_CH_ID_2);
		if (ret) {
			IPA_MPM_ERR("Error cloking on PCIe clk, err = %d\n",
				ret);
			return ret;
		}

		ret = ipa_mpm_set_dma_mode(IPA_CLIENT_MHI_PRIME_DPL_PROD,
			IPA_CLIENT_ODL_DPL_CONS, false);
		if (ret) {
			IPA_MPM_ERR("MPM failed to set dma mode to ODL\n");
			ipa_mpm_vote_unvote_pcie_clk(CLK_OFF,
				IPA_MPM_MHIP_CH_ID_2);
			return ret;
		}

		ipa_mpm_change_teth_state(IPA_MPM_MHIP_CH_ID_2,
			IPA_MPM_TETH_CONNECTED);
	} else {
		/* dec clk count and set DMA to USB */
		IPA_MPM_DBG("mpm disabling ADPL over ODL\n");

		ret = ipa_mpm_vote_unvote_pcie_clk(CLK_OFF,
			IPA_MPM_MHIP_CH_ID_2);
		if (ret) {
			IPA_MPM_ERR("Error cloking off PCIe clk, err = %d\n",
				ret);
				return ret;
		}

		ret = ipa_mpm_set_dma_mode(IPA_CLIENT_MHI_PRIME_DPL_PROD,
			IPA_CLIENT_USB_DPL_CONS, false);
		if (ret) {
			IPA_MPM_ERR("MPM failed to set dma mode to USB\n");
			ipa_mpm_vote_unvote_pcie_clk(CLK_ON,
				IPA_MPM_MHIP_CH_ID_2);
			return ret;
		}

		/* If USB is not available then reset teth state */
		if (atomic_read(&ipa_mpm_ctx->adpl_over_usb_available)) {
			IPA_MPM_DBG("mpm enabling ADPL over USB\n");
		} else {
			ipa_mpm_change_teth_state(IPA_MPM_MHIP_CH_ID_2,
				IPA_MPM_TETH_INIT);
			IPA_MPM_DBG("USB disconnected. ADPL on standby\n");
		}
	}

	IPA_MPM_FUNC_EXIT();
	return ret;
}

late_initcall(ipa_mpm_init);
MODULE_LICENSE("GPL v2");
MODULE_DESCRIPTION("MHI Proxy Manager Driver");<|MERGE_RESOLUTION|>--- conflicted
+++ resolved
@@ -2189,19 +2189,7 @@
 	}
 	mutex_lock(&ipa_mpm_ctx->md[probe_id].mutex);
 	ipa_mpm_ctx->md[probe_id].init_complete = true;
-<<<<<<< HEAD
 	mutex_unlock(&ipa_mpm_ctx->md[probe_id].mutex);
-=======
-
-	/* Check if ODL pipe is connected to MHIP DPL pipe before probe */
-	if (probe_id == IPA_MPM_MHIP_CH_ID_2 &&
-		ipa3_is_odl_connected()) {
-		IPA_MPM_ERR("setting DPL DMA to ODL\n");
-		ret = ipa_mpm_set_dma_mode(IPA_CLIENT_MHI_PRIME_DPL_PROD,
-			IPA_CLIENT_USB_DPL_CONS, false);
-	}
-
->>>>>>> a7395d96
 	IPA_MPM_FUNC_EXIT();
 	return 0;
 
@@ -2357,10 +2345,6 @@
 		IPA_MPM_ERR("unexpected event %d\n", mhi_cb);
 		break;
 	}
-<<<<<<< HEAD
-=======
-	mutex_unlock(&ipa_mpm_ctx->md[mhip_idx].lpm_mutex);
->>>>>>> a7395d96
 }
 
 static void ipa_mpm_mhip_map_prot(enum ipa_usb_teth_prot prot,
