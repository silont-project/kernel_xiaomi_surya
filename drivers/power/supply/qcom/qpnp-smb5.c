--- conflicted
+++ resolved
@@ -289,8 +289,6 @@
 
 	of_property_read_u32(node, "qcom,sec-charger-config",
 					&chip->dt.sec_charger_config);
-<<<<<<< HEAD
-=======
 	chg->sec_cp_present =
 		chip->dt.sec_charger_config == POWER_SUPPLY_CHARGER_SEC_CP ||
 		chip->dt.sec_charger_config == POWER_SUPPLY_CHARGER_SEC_CP_PL;
@@ -298,7 +296,6 @@
 	chg->sec_pl_present =
 		chip->dt.sec_charger_config == POWER_SUPPLY_CHARGER_SEC_PL ||
 		chip->dt.sec_charger_config == POWER_SUPPLY_CHARGER_SEC_CP_PL;
->>>>>>> d8914c3a
 
 	chg->step_chg_enabled = of_property_read_bool(node,
 				"qcom,step-charging-enable");
@@ -1564,12 +1561,6 @@
 	smblib_get_charge_param(chg, &chg->param.usb_icl,
 				&chg->default_icl_ua);
 
-	chg->sec_cp_present = chip->dt.sec_charger_config == SEC_CHG_CP_ONLY
-			|| chip->dt.sec_charger_config == SEC_CHG_CP_AND_PL;
-
-	chg->sec_pl_present = chip->dt.sec_charger_config == SEC_CHG_PL_ONLY
-			|| chip->dt.sec_charger_config == SEC_CHG_CP_AND_PL;
-
 	/* Use SW based VBUS control, disable HW autonomous mode */
 	rc = smblib_masked_write(chg, USBIN_OPTIONS_1_CFG_REG,
 		HVDCP_AUTH_ALG_EN_CFG_BIT | HVDCP_AUTONOMOUS_MODE_EN_CFG_BIT,
