--- conflicted
+++ resolved
@@ -455,12 +455,9 @@
 		/* More weight to current value */
 		new_weight = rmnet_shs_wq_tuning;
 		old_weight = 100 - rmnet_shs_wq_tuning;
-<<<<<<< HEAD
-=======
 	} else {
 		old_weight = rmnet_shs_wq_tuning;
 		new_weight = 100 - rmnet_shs_wq_tuning;
->>>>>>> f3133356
 	}
 
 	/* computing weighted average per flow, if the flow has just started,
@@ -1995,10 +1992,6 @@
 	if (!rmnet_shs_wq || !rmnet_shs_delayed_wq)
 		return;
 
-<<<<<<< HEAD
-	rmnet_shs_wq_genl_deinit();
-=======
->>>>>>> f3133356
 	rmnet_shs_wq_mem_deinit();
 
 	trace_rmnet_shs_wq_high(RMNET_SHS_WQ_EXIT, RMNET_SHS_WQ_EXIT_START,
@@ -2087,10 +2080,6 @@
 	INIT_DEFERRABLE_WORK(&rmnet_shs_delayed_wq->wq,
 			     rmnet_shs_wq_process_wq);
 
-	if (rmnet_shs_wq_genl_init()) {
-		rm_err("%s", "SHS_GNL: Failed to init generic netlink");
-	}
-
 	trace_rmnet_shs_wq_high(RMNET_SHS_WQ_INIT, RMNET_SHS_WQ_INIT_END,
 				0xDEF, 0xDEF, 0xDEF, 0xDEF, NULL, NULL);
 }
