/*
 * Universal Flash Storage Host controller driver Core
 *
 * This code is based on drivers/scsi/ufs/ufshcd.c
 * Copyright (C) 2011-2013 Samsung India Software Operations
 * Copyright (c) 2013-2021, The Linux Foundation. All rights reserved.
 *
 * Authors:
 *	Santosh Yaraganavi <santosh.sy@samsung.com>
 *	Vinayak Holikatti <h.vinayak@samsung.com>
 *
 * This program is free software; you can redistribute it and/or
 * modify it under the terms of the GNU General Public License
 * as published by the Free Software Foundation; either version 2
 * of the License, or (at your option) any later version.
 * See the COPYING file in the top-level directory or visit
 * <http://www.gnu.org/licenses/gpl-2.0.html>
 *
 * This program is distributed in the hope that it will be useful,
 * but WITHOUT ANY WARRANTY; without even the implied warranty of
 * MERCHANTABILITY or FITNESS FOR A PARTICULAR PURPOSE.  See the
 * GNU General Public License for more details.
 *
 * This program is provided "AS IS" and "WITH ALL FAULTS" and
 * without warranty of any kind. You are solely responsible for
 * determining the appropriateness of using and distributing
 * the program and assume all risks associated with your exercise
 * of rights with respect to the program, including but not limited
 * to infringement of third party rights, the risks and costs of
 * program errors, damage to or loss of data, programs or equipment,
 * and unavailability or interruption of operations. Under no
 * circumstances will the contributor of this Program be liable for
 * any damages of any kind arising from your use or distribution of
 * this program.
 *
 * The Linux Foundation chooses to take subject only to the GPLv2
 * license terms, and distributes only under these terms.
 */

#include <linux/async.h>
#include <scsi/ufs/ioctl.h>
#include <linux/devfreq.h>
#include <linux/nls.h>
#include <linux/of.h>
#include <linux/blkdev.h>
#include <asm/unaligned.h>

#include "ufshcd.h"
#include "ufs_quirks.h"
#include "unipro.h"
#include "ufs-debugfs.h"
#include "ufs-qcom.h"

#ifdef CONFIG_DEBUG_FS

static int ufshcd_tag_req_type(struct request *rq)
{
	int rq_type = TS_WRITE;

	if (!rq)
		rq_type = TS_NOT_SUPPORTED;
	else if (rq->cmd_flags & REQ_PREFLUSH)
		rq_type = TS_FLUSH;
	else if (rq_data_dir(rq) == READ)
		rq_type = (rq->cmd_flags & REQ_URGENT) ?
			TS_URGENT_READ : TS_READ;
	else if (rq->cmd_flags & REQ_URGENT)
		rq_type = TS_URGENT_WRITE;

	return rq_type;
}

static void ufshcd_update_error_stats(struct ufs_hba *hba, int type)
{
	ufsdbg_set_err_state(hba);
	if (type < UFS_ERR_MAX)
		hba->ufs_stats.err_stats[type]++;
}

static void ufshcd_update_tag_stats(struct ufs_hba *hba, int tag)
{
	struct request *rq =
		hba->lrb[tag].cmd ? hba->lrb[tag].cmd->request : NULL;
	u64 **tag_stats = hba->ufs_stats.tag_stats;
	int rq_type;

	if (!hba->ufs_stats.enabled)
		return;

	tag_stats[tag][TS_TAG]++;
	if (!rq)
		return;

	WARN_ON(hba->ufs_stats.q_depth > hba->nutrs);
	rq_type = ufshcd_tag_req_type(rq);
	if (!(rq_type < 0 || rq_type > TS_NUM_STATS))
		tag_stats[hba->ufs_stats.q_depth++][rq_type]++;
}

static void ufshcd_update_tag_stats_completion(struct ufs_hba *hba,
		struct scsi_cmnd *cmd)
{
	struct request *rq = cmd ? cmd->request : NULL;

	if (rq)
		hba->ufs_stats.q_depth--;
}

static void update_req_stats(struct ufs_hba *hba, struct ufshcd_lrb *lrbp)
{
	int rq_type;
	struct request *rq = lrbp->cmd ? lrbp->cmd->request : NULL;
	s64 delta = ktime_us_delta(lrbp->complete_time_stamp,
		lrbp->issue_time_stamp);

	/* update general request statistics */
	if (hba->ufs_stats.req_stats[TS_TAG].count == 0)
		hba->ufs_stats.req_stats[TS_TAG].min = delta;
	hba->ufs_stats.req_stats[TS_TAG].count++;
	hba->ufs_stats.req_stats[TS_TAG].sum += delta;
	if (delta > hba->ufs_stats.req_stats[TS_TAG].max)
		hba->ufs_stats.req_stats[TS_TAG].max = delta;
	if (delta < hba->ufs_stats.req_stats[TS_TAG].min)
			hba->ufs_stats.req_stats[TS_TAG].min = delta;

	rq_type = ufshcd_tag_req_type(rq);
	if (rq_type == TS_NOT_SUPPORTED)
		return;

	/* update request type specific statistics */
	if (hba->ufs_stats.req_stats[rq_type].count == 0)
		hba->ufs_stats.req_stats[rq_type].min = delta;
	hba->ufs_stats.req_stats[rq_type].count++;
	hba->ufs_stats.req_stats[rq_type].sum += delta;
	if (delta > hba->ufs_stats.req_stats[rq_type].max)
		hba->ufs_stats.req_stats[rq_type].max = delta;
	if (delta < hba->ufs_stats.req_stats[rq_type].min)
			hba->ufs_stats.req_stats[rq_type].min = delta;
}

static void
ufshcd_update_query_stats(struct ufs_hba *hba, enum query_opcode opcode, u8 idn)
{
	if (opcode < UPIU_QUERY_OPCODE_MAX && idn < MAX_QUERY_IDN)
		hba->ufs_stats.query_stats_arr[opcode][idn]++;
}

#else
static inline void ufshcd_update_tag_stats(struct ufs_hba *hba, int tag)
{
}

static inline void ufshcd_update_tag_stats_completion(struct ufs_hba *hba,
		struct scsi_cmnd *cmd)
{
}

static inline void ufshcd_update_error_stats(struct ufs_hba *hba, int type)
{
}

static inline
void update_req_stats(struct ufs_hba *hba, struct ufshcd_lrb *lrbp)
{
}

static inline
void ufshcd_update_query_stats(struct ufs_hba *hba,
			       enum query_opcode opcode, u8 idn)
{
}
#endif

static void ufshcd_update_uic_error_cnt(struct ufs_hba *hba, u32 reg, int type)
{
	unsigned long err_bits;
	int ec;

	switch (type) {
	case UFS_UIC_ERROR_PA:
		err_bits = reg & UIC_PHY_ADAPTER_LAYER_ERROR_CODE_MASK;
		for_each_set_bit(ec, &err_bits, UFS_EC_PA_MAX) {
			hba->ufs_stats.pa_err_cnt[ec]++;
			hba->ufs_stats.pa_err_cnt_total++;
		}
		break;
	case UFS_UIC_ERROR_DL:
		err_bits = reg & UIC_DATA_LINK_LAYER_ERROR_CODE_MASK;
		for_each_set_bit(ec, &err_bits, UFS_EC_DL_MAX) {
			hba->ufs_stats.dl_err_cnt[ec]++;
			hba->ufs_stats.dl_err_cnt_total++;
		}
		break;
	case UFS_UIC_ERROR_DME:
		hba->ufs_stats.dme_err_cnt++;
	default:
		break;
	}
}
#include "ufshcd-crypto.h"

#define CREATE_TRACE_POINTS
#include <trace/events/ufs.h>

#define PWR_INFO_MASK	0xF
#define PWR_RX_OFFSET	4

#define UFSHCD_REQ_SENSE_SIZE	18

#define UFSHCD_ENABLE_INTRS	(UTP_TRANSFER_REQ_COMPL |\
				 UTP_TASK_REQ_COMPL |\
				 UFSHCD_ERROR_MASK)
/* UIC command timeout, unit: ms */
#define UIC_CMD_TIMEOUT	500

/* NOP OUT retries waiting for NOP IN response */
#define NOP_OUT_RETRIES    10
/* Timeout after 30 msecs if NOP OUT hangs without response */
#define NOP_OUT_TIMEOUT    30 /* msecs */

/* Query request retries */
#define QUERY_REQ_RETRIES 3
/* Query request timeout */
#define QUERY_REQ_TIMEOUT 1500 /* 1.5 seconds */

/* Task management command timeout */
#define TM_CMD_TIMEOUT	100 /* msecs */

/* maximum number of retries for a general UIC command  */
#define UFS_UIC_COMMAND_RETRIES 3

/* maximum number of link-startup retries */
#define DME_LINKSTARTUP_RETRIES 3

/* Maximum retries for Hibern8 enter */
#define UIC_HIBERN8_ENTER_RETRIES 3

/* maximum number of reset retries before giving up */
#define MAX_HOST_RESET_RETRIES 5

/* Expose the flag value from utp_upiu_query.value */
#define MASK_QUERY_UPIU_FLAG_LOC 0xFF

/* Interrupt aggregation default timeout, unit: 40us */
#define INT_AGGR_DEF_TO	0x02

/* default value of auto suspend is 3 seconds */
#define UFSHCD_AUTO_SUSPEND_DELAY_MS 3000 /* millisecs */

/* default value of ref clock gating wait time is 100 micro seconds */
#define UFSHCD_REF_CLK_GATING_WAIT_US 100 /* microsecs */

#define UFSHCD_CLK_GATING_DELAY_MS_PWR_SAVE	10
#define UFSHCD_CLK_GATING_DELAY_MS_PERF		50

/* IOCTL opcode for command - ufs set device read only */
#define UFS_IOCTL_BLKROSET      BLKROSET

#define ufshcd_toggle_vreg(_dev, _vreg, _on)				\
	({                                                              \
		int _ret;                                               \
		if (_on)                                                \
			_ret = ufshcd_enable_vreg(_dev, _vreg);         \
		else                                                    \
			_ret = ufshcd_disable_vreg(_dev, _vreg);        \
		_ret;                                                   \
	})

static void ufshcd_hex_dump(struct ufs_hba *hba, const char * const str,
			    const void *buf, size_t len)

{
	/*
	 * device name is expected to take up ~20 characters and "str" passed
	 * to this function is expected to be of ~10 character so we would need
	 * ~30 characters string to hold the concatenation of these 2 strings.
	 */
	#define MAX_PREFIX_STR_SIZE 50
	char prefix_str[MAX_PREFIX_STR_SIZE] = {0};

	/* concatenate the device name and "str" */
	snprintf(prefix_str, MAX_PREFIX_STR_SIZE, "%s %s: ",
		 dev_name(hba->dev), str);
	print_hex_dump(KERN_ERR, prefix_str, DUMP_PREFIX_OFFSET,
		       16, 4, buf, len, false);
}

enum {
	UFSHCD_MAX_CHANNEL	= 0,
	UFSHCD_MAX_ID		= 1,
	UFSHCD_CMD_PER_LUN	= 32,
	UFSHCD_CAN_QUEUE	= 32,
};

/* UFSHCD states */
enum {
	UFSHCD_STATE_RESET,
	UFSHCD_STATE_ERROR,
	UFSHCD_STATE_OPERATIONAL,
	UFSHCD_STATE_EH_SCHEDULED,
};

/* UFSHCD error handling flags */
enum {
	UFSHCD_EH_IN_PROGRESS = (1 << 0),
};

/* UFSHCD UIC layer error flags */
enum {
	UFSHCD_UIC_DL_PA_INIT_ERROR = (1 << 0), /* Data link layer error */
	UFSHCD_UIC_DL_NAC_RECEIVED_ERROR = (1 << 1), /* Data link layer error */
	UFSHCD_UIC_DL_TCx_REPLAY_ERROR = (1 << 2), /* Data link layer error */
	UFSHCD_UIC_NL_ERROR = (1 << 3), /* Network layer error */
	UFSHCD_UIC_TL_ERROR = (1 << 4), /* Transport Layer error */
	UFSHCD_UIC_DME_ERROR = (1 << 5), /* DME error */
};

#define DEFAULT_UFSHCD_DBG_PRINT_EN	UFSHCD_DBG_PRINT_ALL

#define ufshcd_set_eh_in_progress(h) \
	((h)->eh_flags |= UFSHCD_EH_IN_PROGRESS)
#define ufshcd_eh_in_progress(h) \
	((h)->eh_flags & UFSHCD_EH_IN_PROGRESS)
#define ufshcd_clear_eh_in_progress(h) \
	((h)->eh_flags &= ~UFSHCD_EH_IN_PROGRESS)

#define ufshcd_set_ufs_dev_active(h) \
	((h)->curr_dev_pwr_mode = UFS_ACTIVE_PWR_MODE)
#define ufshcd_set_ufs_dev_sleep(h) \
	((h)->curr_dev_pwr_mode = UFS_SLEEP_PWR_MODE)
#define ufshcd_set_ufs_dev_poweroff(h) \
	((h)->curr_dev_pwr_mode = UFS_POWERDOWN_PWR_MODE)
#define ufshcd_is_ufs_dev_active(h) \
	((h)->curr_dev_pwr_mode == UFS_ACTIVE_PWR_MODE)
#define ufshcd_is_ufs_dev_sleep(h) \
	((h)->curr_dev_pwr_mode == UFS_SLEEP_PWR_MODE)
#define ufshcd_is_ufs_dev_poweroff(h) \
	((h)->curr_dev_pwr_mode == UFS_POWERDOWN_PWR_MODE)

static struct ufs_pm_lvl_states ufs_pm_lvl_states[] = {
	{UFS_ACTIVE_PWR_MODE, UIC_LINK_ACTIVE_STATE},
	{UFS_ACTIVE_PWR_MODE, UIC_LINK_HIBERN8_STATE},
	{UFS_SLEEP_PWR_MODE, UIC_LINK_ACTIVE_STATE},
	{UFS_SLEEP_PWR_MODE, UIC_LINK_HIBERN8_STATE},
	{UFS_POWERDOWN_PWR_MODE, UIC_LINK_HIBERN8_STATE},
	{UFS_POWERDOWN_PWR_MODE, UIC_LINK_OFF_STATE},
};

static inline enum ufs_dev_pwr_mode
ufs_get_pm_lvl_to_dev_pwr_mode(enum ufs_pm_level lvl)
{
	return ufs_pm_lvl_states[lvl].dev_state;
}

static inline enum uic_link_state
ufs_get_pm_lvl_to_link_pwr_state(enum ufs_pm_level lvl)
{
	return ufs_pm_lvl_states[lvl].link_state;
}

static inline void ufshcd_set_card_online(struct ufs_hba *hba)
{
	atomic_set(&hba->card_state, UFS_CARD_STATE_ONLINE);
}

static inline void ufshcd_set_card_offline(struct ufs_hba *hba)
{
	atomic_set(&hba->card_state, UFS_CARD_STATE_OFFLINE);
}

static inline bool ufshcd_is_card_online(struct ufs_hba *hba)
{
	return (atomic_read(&hba->card_state) == UFS_CARD_STATE_ONLINE);
}

static inline bool ufshcd_is_card_offline(struct ufs_hba *hba)
{
	return (atomic_read(&hba->card_state) == UFS_CARD_STATE_OFFLINE);
}

static inline enum ufs_pm_level
ufs_get_desired_pm_lvl_for_dev_link_state(enum ufs_dev_pwr_mode dev_state,
					enum uic_link_state link_state)
{
	enum ufs_pm_level lvl;

	for (lvl = UFS_PM_LVL_0; lvl < UFS_PM_LVL_MAX; lvl++) {
		if ((ufs_pm_lvl_states[lvl].dev_state == dev_state) &&
			(ufs_pm_lvl_states[lvl].link_state == link_state))
			return lvl;
	}

	/* if no match found, return the level 0 */
	return UFS_PM_LVL_0;
}

static inline bool ufshcd_is_valid_pm_lvl(int lvl)
{
	if (lvl >= 0 && lvl < ARRAY_SIZE(ufs_pm_lvl_states))
		return true;
	else
		return false;
}

static struct ufs_dev_fix ufs_fixups[] = {
	/* UFS cards deviations table */
	UFS_FIX(UFS_VENDOR_MICRON, UFS_ANY_MODEL,
		UFS_DEVICE_QUIRK_DELAY_BEFORE_LPM),
	UFS_FIX(UFS_VENDOR_SAMSUNG, UFS_ANY_MODEL,
		UFS_DEVICE_QUIRK_DELAY_BEFORE_LPM),
	UFS_FIX(UFS_VENDOR_SAMSUNG, UFS_ANY_MODEL,
		UFS_DEVICE_NO_FASTAUTO),
	UFS_FIX(UFS_VENDOR_SAMSUNG, UFS_ANY_MODEL,
		UFS_DEVICE_QUIRK_HOST_PA_TACTIVATE),
	UFS_FIX(UFS_VENDOR_SAMSUNG, UFS_ANY_MODEL, UFS_DEVICE_NO_VCCQ),
	UFS_FIX(UFS_VENDOR_TOSHIBA, UFS_ANY_MODEL,
		UFS_DEVICE_QUIRK_DELAY_BEFORE_LPM),
	UFS_FIX(UFS_VENDOR_TOSHIBA, UFS_ANY_MODEL,
		UFS_DEVICE_QUIRK_NO_LINK_OFF),
	UFS_FIX(UFS_VENDOR_WDC, UFS_ANY_MODEL,
		UFS_DEVICE_QUIRK_NO_LINK_OFF),
	UFS_FIX(UFS_VENDOR_TOSHIBA, "THGLF2G9C8KBADG",
		UFS_DEVICE_QUIRK_PA_TACTIVATE),
	UFS_FIX(UFS_VENDOR_TOSHIBA, "THGLF2G9D8KBADG",
		UFS_DEVICE_QUIRK_PA_TACTIVATE),
	UFS_FIX(UFS_VENDOR_SKHYNIX, UFS_ANY_MODEL, UFS_DEVICE_NO_VCCQ),
	UFS_FIX(UFS_VENDOR_SKHYNIX, UFS_ANY_MODEL,
		UFS_DEVICE_QUIRK_HOST_PA_SAVECONFIGTIME),
	UFS_FIX(UFS_VENDOR_SKHYNIX, UFS_ANY_MODEL,
		UFS_DEVICE_QUIRK_WAIT_AFTER_REF_CLK_UNGATE),
	UFS_FIX(UFS_VENDOR_SKHYNIX, "hB8aL1",
		UFS_DEVICE_QUIRK_HS_G1_TO_HS_G3_SWITCH),
	UFS_FIX(UFS_VENDOR_SKHYNIX, "hC8aL1",
		UFS_DEVICE_QUIRK_HS_G1_TO_HS_G3_SWITCH),
	UFS_FIX(UFS_VENDOR_SKHYNIX, "hD8aL1",
		UFS_DEVICE_QUIRK_HS_G1_TO_HS_G3_SWITCH),
	UFS_FIX(UFS_VENDOR_SKHYNIX, "hC8aM1",
		UFS_DEVICE_QUIRK_HS_G1_TO_HS_G3_SWITCH),
	UFS_FIX(UFS_VENDOR_SKHYNIX, "h08aM1",
		UFS_DEVICE_QUIRK_HS_G1_TO_HS_G3_SWITCH),
	UFS_FIX(UFS_VENDOR_SKHYNIX, "hC8GL1",
		UFS_DEVICE_QUIRK_HS_G1_TO_HS_G3_SWITCH),
	UFS_FIX(UFS_VENDOR_SKHYNIX, "hC8HL1",
		UFS_DEVICE_QUIRK_HS_G1_TO_HS_G3_SWITCH),

	END_FIX
};

static irqreturn_t ufshcd_intr(int irq, void *__hba);
static irqreturn_t ufshcd_tmc_handler(struct ufs_hba *hba);
static void ufshcd_async_scan(void *data, async_cookie_t cookie);
static int ufshcd_reset_and_restore(struct ufs_hba *hba);
static int ufshcd_eh_host_reset_handler(struct scsi_cmnd *cmd);
static int ufshcd_clear_tm_cmd(struct ufs_hba *hba, int tag);
static void ufshcd_hba_exit(struct ufs_hba *hba);
static int ufshcd_probe_hba(struct ufs_hba *hba);
static int ufshcd_enable_clocks(struct ufs_hba *hba);
static int ufshcd_disable_clocks(struct ufs_hba *hba,
				 bool is_gating_context);
static int ufshcd_disable_clocks_keep_link_active(struct ufs_hba *hba,
					      bool is_gating_context);
static void ufshcd_hold_all(struct ufs_hba *hba);
static void ufshcd_release_all(struct ufs_hba *hba);
static int ufshcd_set_vccq_rail_unused(struct ufs_hba *hba, bool unused);
static inline void ufshcd_add_delay_before_dme_cmd(struct ufs_hba *hba);
static inline void ufshcd_save_tstamp_of_last_dme_cmd(struct ufs_hba *hba);
static int ufshcd_host_reset_and_restore(struct ufs_hba *hba);
static void ufshcd_resume_clkscaling(struct ufs_hba *hba);
static void ufshcd_suspend_clkscaling(struct ufs_hba *hba);
static void __ufshcd_suspend_clkscaling(struct ufs_hba *hba);
static void ufshcd_hold_all(struct ufs_hba *hba);
static void ufshcd_release_all(struct ufs_hba *hba);
static void ufshcd_hba_vreg_set_lpm(struct ufs_hba *hba);
static void ufshcd_hba_vreg_set_hpm(struct ufs_hba *hba);
static int ufshcd_devfreq_target(struct device *dev,
				unsigned long *freq, u32 flags);
static int ufshcd_devfreq_get_dev_status(struct device *dev,
		struct devfreq_dev_status *stat);
static void __ufshcd_shutdown_clkscaling(struct ufs_hba *hba);
static int ufshcd_set_dev_pwr_mode(struct ufs_hba *hba,
				     enum ufs_dev_pwr_mode pwr_mode);
static int ufshcd_config_vreg(struct device *dev,
		struct ufs_vreg *vreg, bool on);
static int ufshcd_enable_vreg(struct device *dev, struct ufs_vreg *vreg);
static int ufshcd_disable_vreg(struct device *dev, struct ufs_vreg *vreg);

#if IS_ENABLED(CONFIG_DEVFREQ_GOV_SIMPLE_ONDEMAND)
static struct devfreq_simple_ondemand_data ufshcd_ondemand_data = {
	.upthreshold = 70,
	.downdifferential = 65,
	.simple_scaling = 1,
};

static void *gov_data = &ufshcd_ondemand_data;
#else
static void *gov_data;
#endif

static struct devfreq_dev_profile ufs_devfreq_profile = {
	.polling_ms	= 60,
	.target		= ufshcd_devfreq_target,
	.get_dev_status	= ufshcd_devfreq_get_dev_status,
};

static int ufshcd_devfreq_init(struct ufs_hba *hba)
{
	struct list_head *clk_list = &hba->clk_list_head;
	struct ufs_clk_info *clki;
	struct devfreq *devfreq;
	int ret;

	/* Skip devfreq if we don't have any clocks in the list */
	if (list_empty(clk_list))
		return 0;

	clki = list_first_entry(clk_list, struct ufs_clk_info, list);
	dev_pm_opp_add(hba->dev, clki->min_freq, 0);
	dev_pm_opp_add(hba->dev, clki->max_freq, 0);

	devfreq = devfreq_add_device(hba->dev,
			&ufs_devfreq_profile,
			"simple_ondemand",
			gov_data);
	if (IS_ERR(devfreq)) {
		ret = PTR_ERR(devfreq);
		dev_err(hba->dev, "Unable to register with devfreq %d\n", ret);

		dev_pm_opp_remove(hba->dev, clki->min_freq);
		dev_pm_opp_remove(hba->dev, clki->max_freq);
		return ret;
	}

	hba->devfreq = devfreq;

	return 0;
}

static inline bool ufshcd_valid_tag(struct ufs_hba *hba, int tag)
{
	return tag >= 0 && tag < hba->nutrs;
}

static inline void ufshcd_enable_irq(struct ufs_hba *hba)
{
	if (!hba->is_irq_enabled) {
		enable_irq(hba->irq);
		hba->is_irq_enabled = true;
	}
}

static inline void ufshcd_disable_irq(struct ufs_hba *hba)
{
	if (hba->is_irq_enabled) {
		disable_irq(hba->irq);
		hba->is_irq_enabled = false;
	}
}

void ufshcd_scsi_unblock_requests(struct ufs_hba *hba)
{
	unsigned long flags;
	bool unblock = false;

	spin_lock_irqsave(hba->host->host_lock, flags);
	hba->scsi_block_reqs_cnt--;
	unblock = !hba->scsi_block_reqs_cnt;
	spin_unlock_irqrestore(hba->host->host_lock, flags);
	if (unblock)
		scsi_unblock_requests(hba->host);
}
EXPORT_SYMBOL(ufshcd_scsi_unblock_requests);

static inline void __ufshcd_scsi_block_requests(struct ufs_hba *hba)
{
	if (!hba->scsi_block_reqs_cnt++)
		scsi_block_requests(hba->host);
}

void ufshcd_scsi_block_requests(struct ufs_hba *hba)
{
	unsigned long flags;

	spin_lock_irqsave(hba->host->host_lock, flags);
	__ufshcd_scsi_block_requests(hba);
	spin_unlock_irqrestore(hba->host->host_lock, flags);
}
EXPORT_SYMBOL(ufshcd_scsi_block_requests);

static int ufshcd_device_reset_ctrl(struct ufs_hba *hba, bool ctrl)
{
	int ret = 0;

	if (!hba->pctrl)
		return 0;

	/* Assert reset if ctrl == true */
	if (ctrl)
		ret = pinctrl_select_state(hba->pctrl,
			pinctrl_lookup_state(hba->pctrl, "dev-reset-assert"));
	else
		ret = pinctrl_select_state(hba->pctrl,
			pinctrl_lookup_state(hba->pctrl, "dev-reset-deassert"));

	if (ret < 0)
		dev_err(hba->dev, "%s: %s failed with err %d\n",
			__func__, ctrl ? "Assert" : "Deassert", ret);

	return ret;
}

static inline int ufshcd_assert_device_reset(struct ufs_hba *hba)
{
	return ufshcd_device_reset_ctrl(hba, true);
}

static inline int ufshcd_deassert_device_reset(struct ufs_hba *hba)
{
	return ufshcd_device_reset_ctrl(hba, false);
}

static int ufshcd_reset_device(struct ufs_hba *hba)
{
	int ret;

	/* reset the connected UFS device */
	ret = ufshcd_assert_device_reset(hba);
	if (ret)
		goto out;
	/*
	 * The reset signal is active low.
	 * The UFS device shall detect more than or equal to 1us of positive
	 * or negative RST_n pulse width.
	 * To be on safe side, keep the reset low for atleast 10us.
	 */
	usleep_range(10, 15);

	ret = ufshcd_deassert_device_reset(hba);
	if (ret)
		goto out;
	/* same as assert, wait for atleast 10us after deassert */
	usleep_range(10, 15);
out:
	return ret;
}

/* replace non-printable or non-ASCII characters with spaces */
static inline void ufshcd_remove_non_printable(char *val)
{
	if (!val || !*val)
		return;

	if (*val < 0x20 || *val > 0x7e)
		*val = ' ';
}

#define UFSHCD_MAX_CMD_LOGGING	200

#ifdef CONFIG_TRACEPOINTS
static inline void ufshcd_add_command_trace(struct ufs_hba *hba,
			struct ufshcd_cmd_log_entry *entry)
{
	if (trace_ufshcd_command_enabled()) {
		u32 intr = ufshcd_readl(hba, REG_INTERRUPT_STATUS);

		trace_ufshcd_command(dev_name(hba->dev), entry->str, entry->tag,
				     entry->doorbell, entry->transfer_len, intr,
				     entry->lba, entry->cmd_id);
	}
}
#else
static inline void ufshcd_add_command_trace(struct ufs_hba *hba,
			struct ufshcd_cmd_log_entry *entry)
{
}
#endif

#ifdef CONFIG_SCSI_UFSHCD_CMD_LOGGING
static void ufshcd_cmd_log_init(struct ufs_hba *hba)
{
	/* Allocate log entries */
	if (!hba->cmd_log.entries) {
		hba->cmd_log.entries = kzalloc(UFSHCD_MAX_CMD_LOGGING *
			sizeof(struct ufshcd_cmd_log_entry), GFP_KERNEL);
		if (!hba->cmd_log.entries)
			return;
		dev_dbg(hba->dev, "%s: cmd_log.entries initialized\n",
				__func__);
	}
}

static void __ufshcd_cmd_log(struct ufs_hba *hba, char *str, char *cmd_type,
			     unsigned int tag, u8 cmd_id, u8 idn, u8 lun,
			     sector_t lba, int transfer_len)
{
	struct ufshcd_cmd_log_entry *entry;

	if (!hba->cmd_log.entries)
		return;

	entry = &hba->cmd_log.entries[hba->cmd_log.pos];
	entry->lun = lun;
	entry->str = str;
	entry->cmd_type = cmd_type;
	entry->cmd_id = cmd_id;
	entry->lba = lba;
	entry->transfer_len = transfer_len;
	entry->idn = idn;
	entry->doorbell = ufshcd_readl(hba, REG_UTP_TRANSFER_REQ_DOOR_BELL);
	entry->tag = tag;
	entry->tstamp = ktime_get();
	entry->outstanding_reqs = hba->outstanding_reqs;
	entry->seq_num = hba->cmd_log.seq_num;
	hba->cmd_log.seq_num++;
	hba->cmd_log.pos =
			(hba->cmd_log.pos + 1) % UFSHCD_MAX_CMD_LOGGING;

	ufshcd_add_command_trace(hba, entry);
}

static void ufshcd_cmd_log(struct ufs_hba *hba, char *str, char *cmd_type,
	unsigned int tag, u8 cmd_id, u8 idn)
{
	__ufshcd_cmd_log(hba, str, cmd_type, tag, cmd_id, idn, 0, 0, 0);
}

static void ufshcd_dme_cmd_log(struct ufs_hba *hba, char *str, u8 cmd_id)
{
	ufshcd_cmd_log(hba, str, "dme", 0, cmd_id, 0);
}

static void ufshcd_custom_cmd_log(struct ufs_hba *hba, char *str)
{
	ufshcd_cmd_log(hba, str, "custom", 0, 0, 0);
}

static void ufshcd_print_cmd_log(struct ufs_hba *hba)
{
	int i;
	int pos;
	struct ufshcd_cmd_log_entry *p;

	if (!hba->cmd_log.entries)
		return;

	pos = hba->cmd_log.pos;
	for (i = 0; i < UFSHCD_MAX_CMD_LOGGING; i++) {
		p = &hba->cmd_log.entries[pos];
		pos = (pos + 1) % UFSHCD_MAX_CMD_LOGGING;

		if (ktime_to_us(p->tstamp)) {
			pr_err("%s: %s: seq_no=%u lun=0x%x cmd_id=0x%02x lba=0x%llx txfer_len=%d tag=%u, doorbell=0x%x outstanding=0x%x idn=%d time=%lld us\n",
				p->cmd_type, p->str, p->seq_num,
				p->lun, p->cmd_id, (unsigned long long)p->lba,
				p->transfer_len, p->tag, p->doorbell,
				p->outstanding_reqs, p->idn,
				ktime_to_us(p->tstamp));
				usleep_range(1000, 1100);
		}
	}
}
#else
static void ufshcd_cmd_log_init(struct ufs_hba *hba)
{
}

static void __ufshcd_cmd_log(struct ufs_hba *hba, char *str, char *cmd_type,
			     unsigned int tag, u8 cmd_id, u8 idn, u8 lun,
			     sector_t lba, int transfer_len)
{
	struct ufshcd_cmd_log_entry entry;

	entry.str = str;
	entry.lba = lba;
	entry.cmd_id = cmd_id;
	entry.transfer_len = transfer_len;
	entry.doorbell = ufshcd_readl(hba, REG_UTP_TRANSFER_REQ_DOOR_BELL);
	entry.tag = tag;

	ufshcd_add_command_trace(hba, &entry);
}

static void ufshcd_dme_cmd_log(struct ufs_hba *hba, char *str, u8 cmd_id)
{
}

static void ufshcd_custom_cmd_log(struct ufs_hba *hba, char *str)
{
}

static void ufshcd_print_cmd_log(struct ufs_hba *hba)
{
}
#endif

#ifdef CONFIG_TRACEPOINTS
static inline void ufshcd_cond_add_cmd_trace(struct ufs_hba *hba,
					unsigned int tag, const char *str)
{
	struct ufshcd_lrb *lrbp;
	char *cmd_type = NULL;
	u8 opcode = 0;
	u8 cmd_id = 0, idn = 0;
	sector_t lba = 0;
	int transfer_len = 0;

	lrbp = &hba->lrb[tag];

	if (lrbp->cmd) { /* data phase exists */
		opcode = (u8)(*lrbp->cmd->cmnd);
		if ((opcode == READ_10) || (opcode == WRITE_10)) {
			/*
			 * Currently we only fully trace read(10) and write(10)
			 * commands
			 */
			if (lrbp->cmd->request && lrbp->cmd->request->bio)
				lba =
				lrbp->cmd->request->bio->bi_iter.bi_sector;
			transfer_len = be32_to_cpu(
				lrbp->ucd_req_ptr->sc.exp_data_transfer_len);
		}
	}

	if (lrbp->cmd && ((lrbp->command_type == UTP_CMD_TYPE_SCSI) ||
			  (lrbp->command_type == UTP_CMD_TYPE_UFS_STORAGE))) {
		cmd_type = "scsi";
		cmd_id = (u8)(*lrbp->cmd->cmnd);
	} else if (lrbp->command_type == UTP_CMD_TYPE_DEV_MANAGE) {
		if (hba->dev_cmd.type == DEV_CMD_TYPE_NOP) {
			cmd_type = "nop";
			cmd_id = 0;
		} else if (hba->dev_cmd.type == DEV_CMD_TYPE_QUERY) {
			cmd_type = "query";
			cmd_id = hba->dev_cmd.query.request.upiu_req.opcode;
			idn = hba->dev_cmd.query.request.upiu_req.idn;
		}
	}

	__ufshcd_cmd_log(hba, (char *) str, cmd_type, tag, cmd_id, idn,
			 lrbp->lun, lba, transfer_len);
}
#else
static inline void ufshcd_cond_add_cmd_trace(struct ufs_hba *hba,
					unsigned int tag, const char *str)
{
}
#endif

static void ufshcd_print_clk_freqs(struct ufs_hba *hba)
{
	struct ufs_clk_info *clki;
	struct list_head *head = &hba->clk_list_head;

	if (!(hba->ufshcd_dbg_print & UFSHCD_DBG_PRINT_CLK_FREQ_EN))
		return;

	if (list_empty(head))
		return;

	list_for_each_entry(clki, head, list) {
		if (!IS_ERR_OR_NULL(clki->clk) && clki->min_freq &&
				clki->max_freq)
			dev_err(hba->dev, "clk: %s, rate: %u\n",
					clki->name, clki->curr_freq);
	}
}

static void ufshcd_print_uic_err_hist(struct ufs_hba *hba,
		struct ufs_uic_err_reg_hist *err_hist, char *err_name)
{
	int i;

	if (!(hba->ufshcd_dbg_print & UFSHCD_DBG_PRINT_UIC_ERR_HIST_EN))
		return;

	for (i = 0; i < UIC_ERR_REG_HIST_LENGTH; i++) {
		int p = (i + err_hist->pos - 1) % UIC_ERR_REG_HIST_LENGTH;

		if (err_hist->reg[p] == 0)
			continue;
		dev_err(hba->dev, "%s[%d] = 0x%x at %lld us\n", err_name, i,
			err_hist->reg[p], ktime_to_us(err_hist->tstamp[p]));
	}
}

static inline void __ufshcd_print_host_regs(struct ufs_hba *hba, bool no_sleep)
{
	if (!(hba->ufshcd_dbg_print & UFSHCD_DBG_PRINT_HOST_REGS_EN))
		return;

	/*
	 * hex_dump reads its data without the readl macro. This might
	 * cause inconsistency issues on some platform, as the printed
	 * values may be from cache and not the most recent value.
	 * To know whether you are looking at an un-cached version verify
	 * that IORESOURCE_MEM flag is on when xxx_get_resource() is invoked
	 * during platform/pci probe function.
	 */
	ufshcd_hex_dump(hba, "host regs", hba->mmio_base,
			UFSHCI_REG_SPACE_SIZE);
	dev_err(hba->dev, "hba->ufs_version = 0x%x, hba->capabilities = 0x%x\n",
		hba->ufs_version, hba->capabilities);
	dev_err(hba->dev,
		"hba->outstanding_reqs = 0x%x, hba->outstanding_tasks = 0x%x\n",
		(u32)hba->outstanding_reqs, (u32)hba->outstanding_tasks);
	dev_err(hba->dev,
		"last_hibern8_exit_tstamp at %lld us, hibern8_exit_cnt = %d\n",
		ktime_to_us(hba->ufs_stats.last_hibern8_exit_tstamp),
		hba->ufs_stats.hibern8_exit_cnt);

	ufshcd_print_uic_err_hist(hba, &hba->ufs_stats.pa_err, "pa_err");
	ufshcd_print_uic_err_hist(hba, &hba->ufs_stats.dl_err, "dl_err");
	ufshcd_print_uic_err_hist(hba, &hba->ufs_stats.nl_err, "nl_err");
	ufshcd_print_uic_err_hist(hba, &hba->ufs_stats.tl_err, "tl_err");
	ufshcd_print_uic_err_hist(hba, &hba->ufs_stats.dme_err, "dme_err");

	ufshcd_print_clk_freqs(hba);

	ufshcd_vops_dbg_register_dump(hba, no_sleep);
}

static void ufshcd_print_host_regs(struct ufs_hba *hba)
{
	__ufshcd_print_host_regs(hba, false);

	ufshcd_crypto_debug(hba);
}

static
void ufshcd_print_trs(struct ufs_hba *hba, unsigned long bitmap, bool pr_prdt)
{
	struct ufshcd_lrb *lrbp;
	int prdt_length;
	int tag;

	if (!(hba->ufshcd_dbg_print & UFSHCD_DBG_PRINT_TRS_EN))
		return;

	for_each_set_bit(tag, &bitmap, hba->nutrs) {
		lrbp = &hba->lrb[tag];

		dev_err(hba->dev, "UPIU[%d] - issue time %lld us\n",
				tag, ktime_to_us(lrbp->issue_time_stamp));
		dev_err(hba->dev,
			"UPIU[%d] - Transfer Request Descriptor phys@0x%llx\n",
			tag, (u64)lrbp->utrd_dma_addr);

		ufshcd_hex_dump(hba, "UPIU TRD", lrbp->utr_descriptor_ptr,
				sizeof(struct utp_transfer_req_desc));
		dev_err(hba->dev, "UPIU[%d] - Request UPIU phys@0x%llx\n", tag,
			(u64)lrbp->ucd_req_dma_addr);
		ufshcd_hex_dump(hba, "UPIU REQ", lrbp->ucd_req_ptr,
				sizeof(struct utp_upiu_req));
		dev_err(hba->dev, "UPIU[%d] - Response UPIU phys@0x%llx\n", tag,
			(u64)lrbp->ucd_rsp_dma_addr);
		ufshcd_hex_dump(hba, "UPIU RSP", lrbp->ucd_rsp_ptr,
				sizeof(struct utp_upiu_rsp));

		prdt_length =
			le16_to_cpu(lrbp->utr_descriptor_ptr->prd_table_length);
		if (hba->quirks & UFSHCD_QUIRK_PRDT_BYTE_GRAN)
			prdt_length /= hba->sg_entry_size;

		dev_err(hba->dev,
			"UPIU[%d] - PRDT - %d entries  phys@0x%llx\n",
			tag, prdt_length,
			(u64)lrbp->ucd_prdt_dma_addr);

		if (pr_prdt)
			ufshcd_hex_dump(hba, "UPIU PRDT", lrbp->ucd_prdt_ptr,
				hba->sg_entry_size * prdt_length);
	}
}

static void ufshcd_print_tmrs(struct ufs_hba *hba, unsigned long bitmap)
{
	struct utp_task_req_desc *tmrdp;
	int tag;

	if (!(hba->ufshcd_dbg_print & UFSHCD_DBG_PRINT_TMRS_EN))
		return;

	for_each_set_bit(tag, &bitmap, hba->nutmrs) {
		tmrdp = &hba->utmrdl_base_addr[tag];
		dev_err(hba->dev, "TM[%d] - Task Management Header\n", tag);
		ufshcd_hex_dump(hba, "TM TRD", &tmrdp->header,
				sizeof(struct request_desc_header));
		dev_err(hba->dev, "TM[%d] - Task Management Request UPIU\n",
				tag);
		ufshcd_hex_dump(hba, "TM REQ", tmrdp->task_req_upiu,
				sizeof(struct utp_upiu_req));
		dev_err(hba->dev, "TM[%d] - Task Management Response UPIU\n",
				tag);
		ufshcd_hex_dump(hba, "TM RSP", tmrdp->task_rsp_upiu,
				sizeof(struct utp_task_req_desc));
	}
}

static void ufshcd_print_fsm_state(struct ufs_hba *hba)
{
	int err = 0, tx_fsm_val = 0, rx_fsm_val = 0;

	err = ufshcd_dme_get(hba,
			UIC_ARG_MIB_SEL(MPHY_TX_FSM_STATE,
			UIC_ARG_MPHY_TX_GEN_SEL_INDEX(0)),
			&tx_fsm_val);
	dev_err(hba->dev, "%s: TX_FSM_STATE = %u, err = %d\n", __func__,
			tx_fsm_val, err);
	err = ufshcd_dme_get(hba,
			UIC_ARG_MIB_SEL(MPHY_RX_FSM_STATE,
			UIC_ARG_MPHY_RX_GEN_SEL_INDEX(0)),
			&rx_fsm_val);
	dev_err(hba->dev, "%s: RX_FSM_STATE = %u, err = %d\n", __func__,
			rx_fsm_val, err);
}

static void ufshcd_print_host_state(struct ufs_hba *hba)
{
	if (!(hba->ufshcd_dbg_print & UFSHCD_DBG_PRINT_HOST_STATE_EN))
		return;

	dev_err(hba->dev, "UFS Host state=%d\n", hba->ufshcd_state);
	dev_err(hba->dev, "lrb in use=0x%lx, outstanding reqs=0x%lx tasks=0x%lx\n",
		hba->lrb_in_use, hba->outstanding_reqs, hba->outstanding_tasks);
	dev_err(hba->dev, "saved_err=0x%x, saved_uic_err=0x%x, saved_ce_err=0x%x\n",
		hba->saved_err, hba->saved_uic_err, hba->saved_ce_err);
	dev_err(hba->dev, "Device power mode=%d, UIC link state=%d\n",
		hba->curr_dev_pwr_mode, hba->uic_link_state);
	dev_err(hba->dev, "PM in progress=%d, sys. suspended=%d\n",
		hba->pm_op_in_progress, hba->is_sys_suspended);
	dev_err(hba->dev, "Auto BKOPS=%d, Host self-block=%d\n",
		hba->auto_bkops_enabled, hba->host->host_self_blocked);
	dev_err(hba->dev, "Clk gate=%d, hibern8 on idle=%d\n",
		hba->clk_gating.state, hba->hibern8_on_idle.state);
	dev_err(hba->dev, "error handling flags=0x%x, req. abort count=%d\n",
		hba->eh_flags, hba->req_abort_count);
	dev_err(hba->dev, "Host capabilities=0x%x, caps=0x%x\n",
		hba->capabilities, hba->caps);
	dev_err(hba->dev, "quirks=0x%x, dev. quirks=0x%x\n", hba->quirks,
		hba->dev_info.quirks);
	dev_err(hba->dev, "pa_err_cnt_total=%d, pa_lane_0_err_cnt=%d, pa_lane_1_err_cnt=%d, pa_line_reset_err_cnt=%d\n",
		hba->ufs_stats.pa_err_cnt_total,
		hba->ufs_stats.pa_err_cnt[UFS_EC_PA_LANE_0],
		hba->ufs_stats.pa_err_cnt[UFS_EC_PA_LANE_1],
		hba->ufs_stats.pa_err_cnt[UFS_EC_PA_LINE_RESET]);
	dev_err(hba->dev, "dl_err_cnt_total=%d, dl_nac_received_err_cnt=%d, dl_tcx_replay_timer_expired_err_cnt=%d\n",
		hba->ufs_stats.dl_err_cnt_total,
		hba->ufs_stats.dl_err_cnt[UFS_EC_DL_NAC_RECEIVED],
		hba->ufs_stats.dl_err_cnt[UFS_EC_DL_TCx_REPLAY_TIMER_EXPIRED]);
	dev_err(hba->dev, "dl_afcx_request_timer_expired_err_cnt=%d, dl_fcx_protection_timer_expired_err_cnt=%d, dl_crc_err_cnt=%d\n",
		hba->ufs_stats.dl_err_cnt[UFS_EC_DL_AFCx_REQUEST_TIMER_EXPIRED],
		hba->ufs_stats.dl_err_cnt[UFS_EC_DL_FCx_PROTECT_TIMER_EXPIRED],
		hba->ufs_stats.dl_err_cnt[UFS_EC_DL_CRC_ERROR]);
	dev_err(hba->dev, "dll_rx_buffer_overflow_err_cnt=%d, dl_max_frame_length_exceeded_err_cnt=%d, dl_wrong_sequence_number_err_cnt=%d\n",
		hba->ufs_stats.dl_err_cnt[UFS_EC_DL_RX_BUFFER_OVERFLOW],
		hba->ufs_stats.dl_err_cnt[UFS_EC_DL_MAX_FRAME_LENGTH_EXCEEDED],
		hba->ufs_stats.dl_err_cnt[UFS_EC_DL_WRONG_SEQUENCE_NUMBER]);
	dev_err(hba->dev, "dl_afc_frame_syntax_err_cnt=%d, dl_nac_frame_syntax_err_cnt=%d, dl_eof_syntax_err_cnt=%d\n",
		hba->ufs_stats.dl_err_cnt[UFS_EC_DL_AFC_FRAME_SYNTAX_ERROR],
		hba->ufs_stats.dl_err_cnt[UFS_EC_DL_NAC_FRAME_SYNTAX_ERROR],
		hba->ufs_stats.dl_err_cnt[UFS_EC_DL_EOF_SYNTAX_ERROR]);
	dev_err(hba->dev, "dl_frame_syntax_err_cnt=%d, dl_bad_ctrl_symbol_type_err_cnt=%d, dl_pa_init_err_cnt=%d, dl_pa_error_ind_received=%d\n",
		hba->ufs_stats.dl_err_cnt[UFS_EC_DL_FRAME_SYNTAX_ERROR],
		hba->ufs_stats.dl_err_cnt[UFS_EC_DL_BAD_CTRL_SYMBOL_TYPE],
		hba->ufs_stats.dl_err_cnt[UFS_EC_DL_PA_INIT_ERROR],
		hba->ufs_stats.dl_err_cnt[UFS_EC_DL_PA_ERROR_IND_RECEIVED]);
	dev_err(hba->dev, "dme_err_cnt=%d\n", hba->ufs_stats.dme_err_cnt);
}

/**
 * ufshcd_print_pwr_info - print power params as saved in hba
 * power info
 * @hba: per-adapter instance
 */
static void ufshcd_print_pwr_info(struct ufs_hba *hba)
{
	static const char * const names[] = {
		"INVALID MODE",
		"FAST MODE",
		"SLOW_MODE",
		"INVALID MODE",
		"FASTAUTO_MODE",
		"SLOWAUTO_MODE",
		"INVALID MODE",
	};

	if (!(hba->ufshcd_dbg_print & UFSHCD_DBG_PRINT_PWR_EN))
		return;

	dev_err(hba->dev, "%s:[RX, TX]: gear=[%d, %d], lane[%d, %d], pwr[%s, %s], rate = %d\n",
		 __func__,
		 hba->pwr_info.gear_rx, hba->pwr_info.gear_tx,
		 hba->pwr_info.lane_rx, hba->pwr_info.lane_tx,
		 names[hba->pwr_info.pwr_rx],
		 names[hba->pwr_info.pwr_tx],
		 hba->pwr_info.hs_rate);
}

/*
 * ufshcd_wait_for_register - wait for register value to change
 * @hba - per-adapter interface
 * @reg - mmio register offset
 * @mask - mask to apply to read register value
 * @val - wait condition
 * @interval_us - polling interval in microsecs
 * @timeout_ms - timeout in millisecs
 * @can_sleep - perform sleep or just spin
 *
 * Returns -ETIMEDOUT on error, zero on success
 */
int ufshcd_wait_for_register(struct ufs_hba *hba, u32 reg, u32 mask,
				u32 val, unsigned long interval_us,
				unsigned long timeout_ms, bool can_sleep)
{
	int err = 0;
	unsigned long timeout = jiffies + msecs_to_jiffies(timeout_ms);

	/* ignore bits that we don't intend to wait on */
	val = val & mask;

	while ((ufshcd_readl(hba, reg) & mask) != val) {
		if (can_sleep)
			usleep_range(interval_us, interval_us + 50);
		else
			udelay(interval_us);
		if (time_after(jiffies, timeout)) {
			if ((ufshcd_readl(hba, reg) & mask) != val)
				err = -ETIMEDOUT;
			break;
		}
	}

	return err;
}

/**
 * ufshcd_get_intr_mask - Get the interrupt bit mask
 * @hba - Pointer to adapter instance
 *
 * Returns interrupt bit mask per version
 */
static inline u32 ufshcd_get_intr_mask(struct ufs_hba *hba)
{
	u32 intr_mask = 0;

	switch (hba->ufs_version) {
	case UFSHCI_VERSION_10:
		intr_mask = INTERRUPT_MASK_ALL_VER_10;
		break;
	case UFSHCI_VERSION_11:
	case UFSHCI_VERSION_20:
		intr_mask = INTERRUPT_MASK_ALL_VER_11;
		break;
	case UFSHCI_VERSION_21:
	default:
		intr_mask = INTERRUPT_MASK_ALL_VER_21;
		break;
	}

	if (!ufshcd_is_crypto_supported(hba))
		intr_mask &= ~CRYPTO_ENGINE_FATAL_ERROR;

	return intr_mask;
}

/**
 * ufshcd_get_ufs_version - Get the UFS version supported by the HBA
 * @hba - Pointer to adapter instance
 *
 * Returns UFSHCI version supported by the controller
 */
static inline u32 ufshcd_get_ufs_version(struct ufs_hba *hba)
{
	if (hba->quirks & UFSHCD_QUIRK_BROKEN_UFS_HCI_VERSION)
		return ufshcd_vops_get_ufs_hci_version(hba);

	return ufshcd_readl(hba, REG_UFS_VERSION);
}

/**
 * ufshcd_is_device_present - Check if any device connected to
 *			      the host controller
 * @hba: pointer to adapter instance
 *
 * Returns true if device present, false if no device detected
 */
static inline bool ufshcd_is_device_present(struct ufs_hba *hba)
{
	return (ufshcd_readl(hba, REG_CONTROLLER_STATUS) &
						DEVICE_PRESENT) ? true : false;
}

/**
 * ufshcd_get_tr_ocs - Get the UTRD Overall Command Status
 * @lrb: pointer to local command reference block
 *
 * This function is used to get the OCS field from UTRD
 * Returns the OCS field in the UTRD
 */
static inline int ufshcd_get_tr_ocs(struct ufshcd_lrb *lrbp)
{
	return le32_to_cpu(lrbp->utr_descriptor_ptr->header.dword_2) & MASK_OCS;
}

/**
 * ufshcd_get_tmr_ocs - Get the UTMRD Overall Command Status
 * @task_req_descp: pointer to utp_task_req_desc structure
 *
 * This function is used to get the OCS field from UTMRD
 * Returns the OCS field in the UTMRD
 */
static inline int
ufshcd_get_tmr_ocs(struct utp_task_req_desc *task_req_descp)
{
	return le32_to_cpu(task_req_descp->header.dword_2) & MASK_OCS;
}

/**
 * ufshcd_get_tm_free_slot - get a free slot for task management request
 * @hba: per adapter instance
 * @free_slot: pointer to variable with available slot value
 *
 * Get a free tag and lock it until ufshcd_put_tm_slot() is called.
 * Returns 0 if free slot is not available, else return 1 with tag value
 * in @free_slot.
 */
static bool ufshcd_get_tm_free_slot(struct ufs_hba *hba, int *free_slot)
{
	int tag;
	bool ret = false;

	if (!free_slot)
		goto out;

	do {
		tag = find_first_zero_bit(&hba->tm_slots_in_use, hba->nutmrs);
		if (tag >= hba->nutmrs)
			goto out;
	} while (test_and_set_bit_lock(tag, &hba->tm_slots_in_use));

	*free_slot = tag;
	ret = true;
out:
	return ret;
}

static inline void ufshcd_put_tm_slot(struct ufs_hba *hba, int slot)
{
	clear_bit_unlock(slot, &hba->tm_slots_in_use);
}

/**
 * ufshcd_utrl_clear - Clear a bit in UTRLCLR register
 * @hba: per adapter instance
 * @pos: position of the bit to be cleared
 */
static inline void ufshcd_utrl_clear(struct ufs_hba *hba, u32 pos)
{
	ufshcd_writel(hba, ~(1 << pos), REG_UTP_TRANSFER_REQ_LIST_CLEAR);
}

/**
 * ufshcd_outstanding_req_clear - Clear a bit in outstanding request field
 * @hba: per adapter instance
 * @tag: position of the bit to be cleared
 */
static inline void ufshcd_outstanding_req_clear(struct ufs_hba *hba, int tag)
{
	__clear_bit(tag, &hba->outstanding_reqs);
}

/**
 * ufshcd_get_lists_status - Check UCRDY, UTRLRDY and UTMRLRDY
 * @reg: Register value of host controller status
 *
 * Returns integer, 0 on Success and positive value if failed
 */
static inline int ufshcd_get_lists_status(u32 reg)
{
	return !((reg & UFSHCD_STATUS_READY) == UFSHCD_STATUS_READY);
}

/**
 * ufshcd_get_uic_cmd_result - Get the UIC command result
 * @hba: Pointer to adapter instance
 *
 * This function gets the result of UIC command completion
 * Returns 0 on success, non zero value on error
 */
static inline int ufshcd_get_uic_cmd_result(struct ufs_hba *hba)
{
	return ufshcd_readl(hba, REG_UIC_COMMAND_ARG_2) &
	       MASK_UIC_COMMAND_RESULT;
}

/**
 * ufshcd_get_dme_attr_val - Get the value of attribute returned by UIC command
 * @hba: Pointer to adapter instance
 *
 * This function gets UIC command argument3
 * Returns 0 on success, non zero value on error
 */
static inline u32 ufshcd_get_dme_attr_val(struct ufs_hba *hba)
{
	return ufshcd_readl(hba, REG_UIC_COMMAND_ARG_3);
}

/**
 * ufshcd_get_req_rsp - returns the TR response transaction type
 * @ucd_rsp_ptr: pointer to response UPIU
 */
static inline int
ufshcd_get_req_rsp(struct utp_upiu_rsp *ucd_rsp_ptr)
{
	return be32_to_cpu(ucd_rsp_ptr->header.dword_0) >> 24;
}

/**
 * ufshcd_get_rsp_upiu_result - Get the result from response UPIU
 * @ucd_rsp_ptr: pointer to response UPIU
 *
 * This function gets the response status and scsi_status from response UPIU
 * Returns the response result code.
 */
static inline int
ufshcd_get_rsp_upiu_result(struct utp_upiu_rsp *ucd_rsp_ptr)
{
	return be32_to_cpu(ucd_rsp_ptr->header.dword_1) & MASK_RSP_UPIU_RESULT;
}

/*
 * ufshcd_get_rsp_upiu_data_seg_len - Get the data segment length
 *				from response UPIU
 * @ucd_rsp_ptr: pointer to response UPIU
 *
 * Return the data segment length.
 */
static inline unsigned int
ufshcd_get_rsp_upiu_data_seg_len(struct utp_upiu_rsp *ucd_rsp_ptr)
{
	return be32_to_cpu(ucd_rsp_ptr->header.dword_2) &
		MASK_RSP_UPIU_DATA_SEG_LEN;
}

/**
 * ufshcd_is_exception_event - Check if the device raised an exception event
 * @ucd_rsp_ptr: pointer to response UPIU
 *
 * The function checks if the device raised an exception event indicated in
 * the Device Information field of response UPIU.
 *
 * Returns true if exception is raised, false otherwise.
 */
static inline bool ufshcd_is_exception_event(struct utp_upiu_rsp *ucd_rsp_ptr)
{
	return be32_to_cpu(ucd_rsp_ptr->header.dword_2) &
			MASK_RSP_EXCEPTION_EVENT ? true : false;
}

/**
 * ufshcd_reset_intr_aggr - Reset interrupt aggregation values.
 * @hba: per adapter instance
 */
static inline void
ufshcd_reset_intr_aggr(struct ufs_hba *hba)
{
	ufshcd_writel(hba, INT_AGGR_ENABLE |
		      INT_AGGR_COUNTER_AND_TIMER_RESET,
		      REG_UTP_TRANSFER_REQ_INT_AGG_CONTROL);
}

/**
 * ufshcd_config_intr_aggr - Configure interrupt aggregation values.
 * @hba: per adapter instance
 * @cnt: Interrupt aggregation counter threshold
 * @tmout: Interrupt aggregation timeout value
 */
static inline void
ufshcd_config_intr_aggr(struct ufs_hba *hba, u8 cnt, u8 tmout)
{
	ufshcd_writel(hba, INT_AGGR_ENABLE | INT_AGGR_PARAM_WRITE |
		      INT_AGGR_COUNTER_THLD_VAL(cnt) |
		      INT_AGGR_TIMEOUT_VAL(tmout),
		      REG_UTP_TRANSFER_REQ_INT_AGG_CONTROL);
}

/**
 * ufshcd_disable_intr_aggr - Disables interrupt aggregation.
 * @hba: per adapter instance
 */
static inline void ufshcd_disable_intr_aggr(struct ufs_hba *hba)
{
	ufshcd_writel(hba, 0, REG_UTP_TRANSFER_REQ_INT_AGG_CONTROL);
}

/**
 * ufshcd_enable_run_stop_reg - Enable run-stop registers,
 *			When run-stop registers are set to 1, it indicates the
 *			host controller that it can process the requests
 * @hba: per adapter instance
 */
static void ufshcd_enable_run_stop_reg(struct ufs_hba *hba)
{
	ufshcd_writel(hba, UTP_TASK_REQ_LIST_RUN_STOP_BIT,
		      REG_UTP_TASK_REQ_LIST_RUN_STOP);
	ufshcd_writel(hba, UTP_TRANSFER_REQ_LIST_RUN_STOP_BIT,
		      REG_UTP_TRANSFER_REQ_LIST_RUN_STOP);
}

/**
 * ufshcd_hba_start - Start controller initialization sequence
 * @hba: per adapter instance
 */
static inline void ufshcd_hba_start(struct ufs_hba *hba)
{
	u32 val = CONTROLLER_ENABLE;

	if (ufshcd_hba_is_crypto_supported(hba)) {
		ufshcd_crypto_enable(hba);
		val |= CRYPTO_GENERAL_ENABLE;
	}

	ufshcd_writel(hba, val, REG_CONTROLLER_ENABLE);
}

/**
 * ufshcd_is_hba_active - Get controller state
 * @hba: per adapter instance
 *
 * Returns false if controller is active, true otherwise
 */
static inline bool ufshcd_is_hba_active(struct ufs_hba *hba)
{
	return (ufshcd_readl(hba, REG_CONTROLLER_ENABLE) & CONTROLLER_ENABLE)
		? false : true;
}

static const char *ufschd_uic_link_state_to_string(
			enum uic_link_state state)
{
	switch (state) {
	case UIC_LINK_OFF_STATE:	return "OFF";
	case UIC_LINK_ACTIVE_STATE:	return "ACTIVE";
	case UIC_LINK_HIBERN8_STATE:	return "HIBERN8";
	default:			return "UNKNOWN";
	}
}

static const char *ufschd_ufs_dev_pwr_mode_to_string(
			enum ufs_dev_pwr_mode state)
{
	switch (state) {
	case UFS_ACTIVE_PWR_MODE:	return "ACTIVE";
	case UFS_SLEEP_PWR_MODE:	return "SLEEP";
	case UFS_POWERDOWN_PWR_MODE:	return "POWERDOWN";
	default:			return "UNKNOWN";
	}
}

u32 ufshcd_get_local_unipro_ver(struct ufs_hba *hba)
{
	/* HCI version 1.0 and 1.1 supports UniPro 1.41 */
	if ((hba->ufs_version == UFSHCI_VERSION_10) ||
	    (hba->ufs_version == UFSHCI_VERSION_11))
		return UFS_UNIPRO_VER_1_41;
	else
		return UFS_UNIPRO_VER_1_6;
}
EXPORT_SYMBOL(ufshcd_get_local_unipro_ver);

static bool ufshcd_is_unipro_pa_params_tuning_req(struct ufs_hba *hba)
{
	/*
	 * If both host and device support UniPro ver1.6 or later, PA layer
	 * parameters tuning happens during link startup itself.
	 *
	 * We can manually tune PA layer parameters if either host or device
	 * doesn't support UniPro ver 1.6 or later. But to keep manual tuning
	 * logic simple, we will only do manual tuning if local unipro version
	 * doesn't support ver1.6 or later.
	 */
	if (ufshcd_get_local_unipro_ver(hba) < UFS_UNIPRO_VER_1_6)
		return true;
	else
		return false;
}

/**
 * ufshcd_set_clk_freq - set UFS controller clock frequencies
 * @hba: per adapter instance
 * @scale_up: If True, set max possible frequency othewise set low frequency
 *
 * Returns 0 if successful
 * Returns < 0 for any other errors
 */
static int ufshcd_set_clk_freq(struct ufs_hba *hba, bool scale_up)
{
	int ret = 0;
	struct ufs_clk_info *clki;
	struct list_head *head = &hba->clk_list_head;

	if (list_empty(head))
		goto out;

	list_for_each_entry(clki, head, list) {
		if (!IS_ERR_OR_NULL(clki->clk)) {
			if (scale_up && clki->max_freq) {
				if (clki->curr_freq == clki->max_freq)
					continue;

				ret = clk_set_rate(clki->clk, clki->max_freq);
				if (ret) {
					dev_err(hba->dev, "%s: %s clk set rate(%dHz) failed, %d\n",
						__func__, clki->name,
						clki->max_freq, ret);
					break;
				}
				trace_ufshcd_clk_scaling(dev_name(hba->dev),
						"scaled up", clki->name,
						clki->curr_freq,
						clki->max_freq);

				clki->curr_freq = clki->max_freq;

			} else if (!scale_up && clki->min_freq) {
				if (clki->curr_freq == clki->min_freq)
					continue;

				ret = clk_set_rate(clki->clk, clki->min_freq);
				if (ret) {
					dev_err(hba->dev, "%s: %s clk set rate(%dHz) failed, %d\n",
						__func__, clki->name,
						clki->min_freq, ret);
					break;
				}
				trace_ufshcd_clk_scaling(dev_name(hba->dev),
						"scaled down", clki->name,
						clki->curr_freq,
						clki->min_freq);
				clki->curr_freq = clki->min_freq;
			}
		}
		dev_dbg(hba->dev, "%s: clk: %s, rate: %lu\n", __func__,
				clki->name, clk_get_rate(clki->clk));
	}

out:
	return ret;
}

/**
 * ufshcd_scale_clks - scale up or scale down UFS controller clocks
 * @hba: per adapter instance
 * @scale_up: True if scaling up and false if scaling down
 *
 * Returns 0 if successful
 * Returns < 0 for any other errors
 */
int ufshcd_scale_clks(struct ufs_hba *hba, bool scale_up)
{
	int ret = 0;

	ret = ufshcd_vops_clk_scale_notify(hba, scale_up, PRE_CHANGE);
	if (ret)
		return ret;

	ret = ufshcd_set_clk_freq(hba, scale_up);
	if (ret)
		return ret;

	ret = ufshcd_vops_clk_scale_notify(hba, scale_up, POST_CHANGE);
	if (ret) {
		ufshcd_set_clk_freq(hba, !scale_up);
		return ret;
	}

	return ret;
}

static inline void ufshcd_cancel_gate_work(struct ufs_hba *hba)
{
	hrtimer_cancel(&hba->clk_gating.gate_hrtimer);
	cancel_work_sync(&hba->clk_gating.gate_work);
}

/**
 * ufshcd_is_devfreq_scaling_required - check if scaling is required or not
 * @hba: per adapter instance
 * @scale_up: True if scaling up and false if scaling down
 *
 * Returns true if scaling is required, false otherwise.
 */
static bool ufshcd_is_devfreq_scaling_required(struct ufs_hba *hba,
					       bool scale_up)
{
	struct ufs_clk_info *clki;
	struct list_head *head = &hba->clk_list_head;

	if (list_empty(head))
		return false;

	list_for_each_entry(clki, head, list) {
		if (!IS_ERR_OR_NULL(clki->clk)) {
			if (scale_up && clki->max_freq) {
				if (clki->curr_freq == clki->max_freq)
					continue;
				return true;
			} else if (!scale_up && clki->min_freq) {
				if (clki->curr_freq == clki->min_freq)
					continue;
				return true;
			}
		}
	}

	return false;
}

int ufshcd_wait_for_doorbell_clr(struct ufs_hba *hba,
					u64 wait_timeout_us)
{
	unsigned long flags;
	int ret = 0;
	u32 tm_doorbell;
	u32 tr_doorbell;
	bool timeout = false, do_last_check = false;
	ktime_t start;

	ufshcd_hold_all(hba);
	spin_lock_irqsave(hba->host->host_lock, flags);
	/*
	 * Wait for all the outstanding tasks/transfer requests.
	 * Verify by checking the doorbell registers are clear.
	 */
	start = ktime_get();
	do {
		if (hba->ufshcd_state != UFSHCD_STATE_OPERATIONAL) {
			ret = -EBUSY;
			goto out;
		}

		tm_doorbell = ufshcd_readl(hba, REG_UTP_TASK_REQ_DOOR_BELL);
		tr_doorbell = ufshcd_readl(hba, REG_UTP_TRANSFER_REQ_DOOR_BELL);
		if (!tm_doorbell && !tr_doorbell) {
			timeout = false;
			break;
		} else if (do_last_check) {
			break;
		}

		spin_unlock_irqrestore(hba->host->host_lock, flags);
		schedule();
		if (ktime_to_us(ktime_sub(ktime_get(), start)) >
		    wait_timeout_us) {
			timeout = true;
			/*
			 * We might have scheduled out for long time so make
			 * sure to check if doorbells are cleared by this time
			 * or not.
			 */
			do_last_check = true;
		}
		spin_lock_irqsave(hba->host->host_lock, flags);
	} while (tm_doorbell || tr_doorbell);

	if (timeout) {
		dev_err(hba->dev,
			"%s: timedout waiting for doorbell to clear (tm=0x%x, tr=0x%x)\n",
			__func__, tm_doorbell, tr_doorbell);
		ret = -EBUSY;
	}
out:
	spin_unlock_irqrestore(hba->host->host_lock, flags);
	ufshcd_release_all(hba);
	return ret;
}

/**
 * ufshcd_scale_gear - scale up/down UFS gear
 * @hba: per adapter instance
 * @scale_up: True for scaling up gear and false for scaling down
 *
 * Returns 0 for success,
 * Returns -EBUSY if scaling can't happen at this time
 * Returns non-zero for any other errors
 */
static int ufshcd_scale_gear(struct ufs_hba *hba, bool scale_up)
{
	int ret = 0;
	struct ufs_pa_layer_attr new_pwr_info;
	u32 scale_down_gear = ufshcd_vops_get_scale_down_gear(hba);

	WARN_ON(!hba->clk_scaling.saved_pwr_info.is_valid);

	if (scale_up) {
		memcpy(&new_pwr_info, &hba->clk_scaling.saved_pwr_info.info,
		       sizeof(struct ufs_pa_layer_attr));
		/*
		 * Some UFS devices may stop responding after switching from
		 * HS-G1 to HS-G3. Also, it is found that these devices work
		 * fine if we do 2 steps switch: HS-G1 to HS-G2 followed by
		 * HS-G2 to HS-G3. If UFS_DEVICE_QUIRK_HS_G1_TO_HS_G3_SWITCH
		 * quirk is enabled for such devices, this 2 steps gear switch
		 * workaround will be applied.
		 */
		if ((hba->dev_info.quirks &
		     UFS_DEVICE_QUIRK_HS_G1_TO_HS_G3_SWITCH)
		    && (hba->pwr_info.gear_tx == UFS_HS_G1)
		    && (new_pwr_info.gear_tx == UFS_HS_G3)) {
			/* scale up to G2 first */
			new_pwr_info.gear_tx = UFS_HS_G2;
			new_pwr_info.gear_rx = UFS_HS_G2;
			ret = ufshcd_change_power_mode(hba, &new_pwr_info);
			if (ret)
				goto out;

			/* scale up to G3 now */
			new_pwr_info.gear_tx = UFS_HS_G3;
			new_pwr_info.gear_rx = UFS_HS_G3;
			/* now, fall through to set the HS-G3 */
		}
		ret = ufshcd_change_power_mode(hba, &new_pwr_info);
		if (ret)
			goto out;
	} else {
		memcpy(&new_pwr_info, &hba->pwr_info,
		       sizeof(struct ufs_pa_layer_attr));

		if (hba->pwr_info.gear_tx > scale_down_gear
		    || hba->pwr_info.gear_rx > scale_down_gear) {
			/* save the current power mode */
			memcpy(&hba->clk_scaling.saved_pwr_info.info,
				&hba->pwr_info,
				sizeof(struct ufs_pa_layer_attr));

			/* scale down gear */
			new_pwr_info.gear_tx = scale_down_gear;
			new_pwr_info.gear_rx = scale_down_gear;
			if (!(hba->dev_info.quirks & UFS_DEVICE_NO_FASTAUTO)) {
				new_pwr_info.pwr_tx = FASTAUTO_MODE;
				new_pwr_info.pwr_rx = FASTAUTO_MODE;
			}
		}
		ret = ufshcd_change_power_mode(hba, &new_pwr_info);
	}

out:
	if (ret)
		dev_err(hba->dev, "%s: failed err %d, old gear: (tx %d rx %d), new gear: (tx %d rx %d), scale_up = %d",
			__func__, ret,
			hba->pwr_info.gear_tx, hba->pwr_info.gear_rx,
			new_pwr_info.gear_tx, new_pwr_info.gear_rx,
			scale_up);

	return ret;
}

static int ufshcd_clock_scaling_prepare(struct ufs_hba *hba)
{
	#define DOORBELL_CLR_TOUT_US		(1000 * 1000) /* 1 sec */
	int ret = 0;
	/*
	 * make sure that there are no outstanding requests when
	 * clock scaling is in progress
	 */
	down_write(&hba->lock);
	ufshcd_scsi_block_requests(hba);
	if (ufshcd_wait_for_doorbell_clr(hba, DOORBELL_CLR_TOUT_US)) {
		ret = -EBUSY;
		up_write(&hba->lock);
		ufshcd_scsi_unblock_requests(hba);
	}

	return ret;
}

static void ufshcd_clock_scaling_unprepare(struct ufs_hba *hba)
{
	up_write(&hba->lock);
	ufshcd_scsi_unblock_requests(hba);
}

/**
 * ufshcd_devfreq_scale - scale up/down UFS clocks and gear
 * @hba: per adapter instance
 * @scale_up: True for scaling up and false for scalin down
 *
 * Returns 0 for success,
 * Returns -EBUSY if scaling can't happen at this time
 * Returns non-zero for any other errors
 */
static int ufshcd_devfreq_scale(struct ufs_hba *hba, bool scale_up)
{
	int ret = 0;

	if (hba->extcon && ufshcd_is_card_offline(hba))
		return 0;

	/* let's not get into low power until clock scaling is completed */
	hba->ufs_stats.clk_hold.ctx = CLK_SCALE_WORK;
	ufshcd_hold_all(hba);

	ret = ufshcd_clock_scaling_prepare(hba);
	if (ret)
		goto out;

	ufshcd_custom_cmd_log(hba, "waited-for-DB-clear");

	/* scale down the gear before scaling down clocks */
	if (!scale_up) {
		ret = ufshcd_scale_gear(hba, false);
		if (ret)
			goto clk_scaling_unprepare;
		ufshcd_custom_cmd_log(hba, "Gear-scaled-down");
	}

	/*
	 * If auto hibern8 is supported then put the link in
	 * hibern8 manually, this is to avoid auto hibern8
	 * racing during clock frequency scaling sequence.
	 */
	if (ufshcd_is_auto_hibern8_supported(hba) &&
	    hba->hibern8_on_idle.is_enabled) {
		ret = ufshcd_uic_hibern8_enter(hba);
		if (ret)
			/* link will be bad state so no need to scale_up_gear */
			return ret;
		ufshcd_custom_cmd_log(hba, "Hibern8-entered");
	}

	ret = ufshcd_scale_clks(hba, scale_up);
	if (ret)
		goto scale_up_gear;
	ufshcd_custom_cmd_log(hba, "Clk-freq-switched");

	if (ufshcd_is_auto_hibern8_supported(hba) &&
	    hba->hibern8_on_idle.is_enabled) {
		ret = ufshcd_uic_hibern8_exit(hba);
		if (ret)
			/* link will be bad state so no need to scale_up_gear */
			return ret;
		ufshcd_custom_cmd_log(hba, "Hibern8-Exited");
	}

	/* scale up the gear after scaling up clocks */
	if (scale_up) {
		ret = ufshcd_scale_gear(hba, true);
		if (ret) {
			ufshcd_scale_clks(hba, false);
			goto clk_scaling_unprepare;
		}
		ufshcd_custom_cmd_log(hba, "Gear-scaled-up");
	}

	if (!ret) {
		hba->clk_scaling.is_scaled_up = scale_up;
		if (scale_up)
			hba->clk_gating.delay_ms =
				hba->clk_gating.delay_ms_perf;
		else
			hba->clk_gating.delay_ms =
				hba->clk_gating.delay_ms_pwr_save;
	}

	goto clk_scaling_unprepare;

scale_up_gear:
	if (!scale_up)
		ufshcd_scale_gear(hba, true);
clk_scaling_unprepare:
	ufshcd_clock_scaling_unprepare(hba);
out:
	hba->ufs_stats.clk_rel.ctx = CLK_SCALE_WORK;
	ufshcd_release_all(hba);
	return ret;
}

static void ufshcd_clk_scaling_suspend_work(struct work_struct *work)
{
	struct ufs_hba *hba = container_of(work, struct ufs_hba,
					   clk_scaling.suspend_work);
	unsigned long irq_flags;

	spin_lock_irqsave(hba->host->host_lock, irq_flags);
	if (hba->clk_scaling.active_reqs || hba->clk_scaling.is_suspended) {
		spin_unlock_irqrestore(hba->host->host_lock, irq_flags);
		return;
	}
	hba->clk_scaling.is_suspended = true;
	spin_unlock_irqrestore(hba->host->host_lock, irq_flags);

	__ufshcd_suspend_clkscaling(hba);
}

static void ufshcd_clk_scaling_resume_work(struct work_struct *work)
{
	struct ufs_hba *hba = container_of(work, struct ufs_hba,
					   clk_scaling.resume_work);
	unsigned long irq_flags;

	spin_lock_irqsave(hba->host->host_lock, irq_flags);
	if (!hba->clk_scaling.is_suspended) {
		spin_unlock_irqrestore(hba->host->host_lock, irq_flags);
		return;
	}
	hba->clk_scaling.is_suspended = false;
	spin_unlock_irqrestore(hba->host->host_lock, irq_flags);

	devfreq_resume_device(hba->devfreq);
}

static int ufshcd_devfreq_target(struct device *dev,
				unsigned long *freq, u32 flags)
{
	int ret = 0;
	struct ufs_hba *hba = dev_get_drvdata(dev);
	ktime_t start;
	bool scale_up, sched_clk_scaling_suspend_work = false;
	struct list_head *clk_list = &hba->clk_list_head;
	struct ufs_clk_info *clki;
	unsigned long irq_flags;

	if (!ufshcd_is_clkscaling_supported(hba))
		return -EINVAL;

	spin_lock_irqsave(hba->host->host_lock, irq_flags);
	if (ufshcd_eh_in_progress(hba)) {
		spin_unlock_irqrestore(hba->host->host_lock, irq_flags);
		return 0;
	}

	if (!hba->clk_scaling.active_reqs)
		sched_clk_scaling_suspend_work = true;

	if (list_empty(clk_list)) {
		spin_unlock_irqrestore(hba->host->host_lock, irq_flags);
		goto out;
	}

	clki = list_first_entry(&hba->clk_list_head, struct ufs_clk_info, list);
	scale_up = (*freq == clki->max_freq) ? true : false;
	if (!ufshcd_is_devfreq_scaling_required(hba, scale_up)) {
		spin_unlock_irqrestore(hba->host->host_lock, irq_flags);
		ret = 0;
		goto out; /* no state change required */
	}
	spin_unlock_irqrestore(hba->host->host_lock, irq_flags);

	pm_runtime_get_noresume(hba->dev);
	if (!pm_runtime_active(hba->dev)) {
		pm_runtime_put_noidle(hba->dev);
		ret = -EAGAIN;
		goto out;
	}
	start = ktime_get();
	ret = ufshcd_devfreq_scale(hba, scale_up);
<<<<<<< HEAD
=======
	pm_runtime_put(hba->dev);

>>>>>>> 954b37d9
	trace_ufshcd_profile_clk_scaling(dev_name(hba->dev),
		(scale_up ? "up" : "down"),
		ktime_to_us(ktime_sub(ktime_get(), start)), ret);

out:
	if (sched_clk_scaling_suspend_work)
		queue_work(hba->clk_scaling.workq,
			   &hba->clk_scaling.suspend_work);

	return ret;
}


static int ufshcd_devfreq_get_dev_status(struct device *dev,
		struct devfreq_dev_status *stat)
{
	struct ufs_hba *hba = dev_get_drvdata(dev);
	struct ufs_clk_scaling *scaling = &hba->clk_scaling;
	unsigned long flags;

	if (!ufshcd_is_clkscaling_supported(hba))
		return -EINVAL;

	memset(stat, 0, sizeof(*stat));

	spin_lock_irqsave(hba->host->host_lock, flags);
	if (!scaling->window_start_t)
		goto start_window;

	if (scaling->is_busy_started)
		scaling->tot_busy_t += ktime_to_us(ktime_sub(ktime_get(),
					scaling->busy_start_t));

	stat->total_time = jiffies_to_usecs((long)jiffies -
				(long)scaling->window_start_t);
	stat->busy_time = scaling->tot_busy_t;
start_window:
	scaling->window_start_t = jiffies;
	scaling->tot_busy_t = 0;

	if (hba->outstanding_reqs) {
		scaling->busy_start_t = ktime_get();
		scaling->is_busy_started = true;
	} else {
		scaling->busy_start_t = 0;
		scaling->is_busy_started = false;
	}
	spin_unlock_irqrestore(hba->host->host_lock, flags);
	return 0;
}

static void ufshcd_devfreq_remove(struct ufs_hba *hba)
{
	struct list_head *clk_list = &hba->clk_list_head;
	struct ufs_clk_info *clki;

	if (!hba->devfreq)
		return;

	devfreq_remove_device(hba->devfreq);
	hba->devfreq = NULL;

	clki = list_first_entry(clk_list, struct ufs_clk_info, list);
	dev_pm_opp_remove(hba->dev, clki->min_freq);
	dev_pm_opp_remove(hba->dev, clki->max_freq);
}

static void __ufshcd_suspend_clkscaling(struct ufs_hba *hba)
{
	unsigned long flags;

	devfreq_suspend_device(hba->devfreq);
	spin_lock_irqsave(hba->host->host_lock, flags);
	hba->clk_scaling.window_start_t = 0;
	spin_unlock_irqrestore(hba->host->host_lock, flags);
}

static void ufshcd_suspend_clkscaling(struct ufs_hba *hba)
{
	unsigned long flags;
	bool suspend = false;

	if (!ufshcd_is_clkscaling_supported(hba))
		return;

	spin_lock_irqsave(hba->host->host_lock, flags);
	if (!hba->clk_scaling.is_suspended) {
		suspend = true;
		hba->clk_scaling.is_suspended = true;
	}
	spin_unlock_irqrestore(hba->host->host_lock, flags);

	if (suspend)
		__ufshcd_suspend_clkscaling(hba);
}

static void ufshcd_resume_clkscaling(struct ufs_hba *hba)
{
	unsigned long flags;
	bool resume = false;

	if (!ufshcd_is_clkscaling_supported(hba))
		return;

	spin_lock_irqsave(hba->host->host_lock, flags);
	if (hba->clk_scaling.is_suspended) {
		resume = true;
		hba->clk_scaling.is_suspended = false;
	}
	spin_unlock_irqrestore(hba->host->host_lock, flags);

	if (resume)
		devfreq_resume_device(hba->devfreq);
}

static ssize_t ufshcd_clkscale_enable_show(struct device *dev,
		struct device_attribute *attr, char *buf)
{
	struct ufs_hba *hba = dev_get_drvdata(dev);

	return snprintf(buf, PAGE_SIZE, "%d\n", hba->clk_scaling.is_allowed);
}

static ssize_t ufshcd_clkscale_enable_store(struct device *dev,
		struct device_attribute *attr, const char *buf, size_t count)
{
	struct ufs_hba *hba = dev_get_drvdata(dev);
	u32 value;
	int err;

	if (kstrtou32(buf, 0, &value))
		return -EINVAL;

	value = !!value;
	if (value == hba->clk_scaling.is_allowed)
		goto out;

	pm_runtime_get_sync(hba->dev);
	ufshcd_hold(hba, false);

	cancel_work_sync(&hba->clk_scaling.suspend_work);
	cancel_work_sync(&hba->clk_scaling.resume_work);

	hba->clk_scaling.is_allowed = value;

	if (value) {
		ufshcd_resume_clkscaling(hba);
	} else {
		ufshcd_suspend_clkscaling(hba);
		err = ufshcd_devfreq_scale(hba, true);
		if (err)
			dev_err(hba->dev, "%s: failed to scale clocks up %d\n",
					__func__, err);
	}

	ufshcd_release(hba, false);
	pm_runtime_put_sync(hba->dev);
out:
	return count;
}

static void ufshcd_clkscaling_init_sysfs(struct ufs_hba *hba)
{
	hba->clk_scaling.enable_attr.show = ufshcd_clkscale_enable_show;
	hba->clk_scaling.enable_attr.store = ufshcd_clkscale_enable_store;
	sysfs_attr_init(&hba->clk_scaling.enable_attr.attr);
	hba->clk_scaling.enable_attr.attr.name = "clkscale_enable";
	hba->clk_scaling.enable_attr.attr.mode = 0644;
	if (device_create_file(hba->dev, &hba->clk_scaling.enable_attr))
		dev_err(hba->dev, "Failed to create sysfs for clkscale_enable\n");
}

static void ufshcd_ungate_work(struct work_struct *work)
{
	int ret;
	unsigned long flags;
	struct ufs_hba *hba = container_of(work, struct ufs_hba,
			clk_gating.ungate_work);

	ufshcd_cancel_gate_work(hba);

	spin_lock_irqsave(hba->host->host_lock, flags);
	if (hba->clk_gating.state == CLKS_ON) {
		spin_unlock_irqrestore(hba->host->host_lock, flags);
		goto unblock_reqs;
	}

	spin_unlock_irqrestore(hba->host->host_lock, flags);
	ufshcd_hba_vreg_set_hpm(hba);
	ufshcd_enable_clocks(hba);

	/* Exit from hibern8 */
	if (ufshcd_can_hibern8_during_gating(hba)) {
		/* Prevent gating in this path */
		hba->clk_gating.is_suspended = true;
		if (ufshcd_is_link_hibern8(hba)) {
			ret = ufshcd_uic_hibern8_exit(hba);
			if (ret)
				dev_err(hba->dev, "%s: hibern8 exit failed %d\n",
					__func__, ret);
			else
				ufshcd_set_link_active(hba);
		}
		hba->clk_gating.is_suspended = false;
	}
unblock_reqs:
	ufshcd_scsi_unblock_requests(hba);
}

/**
 * ufshcd_hold - Enable clocks that were gated earlier due to ufshcd_release.
 * Also, exit from hibern8 mode and set the link as active.
 * @hba: per adapter instance
 * @async: This indicates whether caller should ungate clocks asynchronously.
 */
int ufshcd_hold(struct ufs_hba *hba, bool async)
{
	int rc = 0;
	bool flush_result;
	unsigned long flags;

	if (!ufshcd_is_clkgating_allowed(hba))
		goto out;
	spin_lock_irqsave(hba->host->host_lock, flags);
	hba->clk_gating.active_reqs++;

	if (ufshcd_eh_in_progress(hba)) {
		spin_unlock_irqrestore(hba->host->host_lock, flags);
		return 0;
	}

start:
	switch (hba->clk_gating.state) {
	case CLKS_ON:
		/*
		 * Wait for the ungate work to complete if in progress.
		 * Though the clocks may be in ON state, the link could
		 * still be in hibner8 state if hibern8 is allowed
		 * during clock gating.
		 * Make sure we exit hibern8 state also in addition to
		 * clocks being ON.
		 */
		if (ufshcd_can_hibern8_during_gating(hba) &&
		    ufshcd_is_link_hibern8(hba)) {
			if (async) {
				rc = -EAGAIN;
				hba->clk_gating.active_reqs--;
				break;
			}
			spin_unlock_irqrestore(hba->host->host_lock, flags);
			flush_result = flush_work(&hba->clk_gating.ungate_work);
			if (hba->clk_gating.is_suspended && !flush_result)
				goto out;
			spin_lock_irqsave(hba->host->host_lock, flags);
			if (hba->ufshcd_state == UFSHCD_STATE_OPERATIONAL)
				goto start;
		}
		break;
	case REQ_CLKS_OFF:
		/*
		 * If the timer was active but the callback was not running
		 * we have nothing to do, just change state and return.
		 */
		if (hrtimer_try_to_cancel(&hba->clk_gating.gate_hrtimer) == 1) {
			hba->clk_gating.state = CLKS_ON;
			trace_ufshcd_clk_gating(dev_name(hba->dev),
						hba->clk_gating.state);
			break;
		}
		/*
		 * If we are here, it means gating work is either done or
		 * currently running. Hence, fall through to cancel gating
		 * work and to enable clocks.
		 */
	case CLKS_OFF:
		__ufshcd_scsi_block_requests(hba);
		hba->clk_gating.state = REQ_CLKS_ON;
		trace_ufshcd_clk_gating(dev_name(hba->dev),
					hba->clk_gating.state);
		queue_work(hba->clk_gating.clk_gating_workq,
				&hba->clk_gating.ungate_work);
		/*
		 * fall through to check if we should wait for this
		 * work to be done or not.
		 */
	case REQ_CLKS_ON:
		if (async) {
			rc = -EAGAIN;
			hba->clk_gating.active_reqs--;
			break;
		}

		spin_unlock_irqrestore(hba->host->host_lock, flags);
		flush_work(&hba->clk_gating.ungate_work);
		/* Make sure state is CLKS_ON before returning */
		spin_lock_irqsave(hba->host->host_lock, flags);
		goto start;
	default:
		dev_err(hba->dev, "%s: clk gating is in invalid state %d\n",
				__func__, hba->clk_gating.state);
		break;
	}
	spin_unlock_irqrestore(hba->host->host_lock, flags);
out:
	hba->ufs_stats.clk_hold.ts = ktime_get();
	return rc;
}
EXPORT_SYMBOL_GPL(ufshcd_hold);

static void ufshcd_gate_work(struct work_struct *work)
{
	struct ufs_hba *hba = container_of(work, struct ufs_hba,
						clk_gating.gate_work);
	unsigned long flags;

	spin_lock_irqsave(hba->host->host_lock, flags);
	/*
	 * In case you are here to cancel this work the gating state
	 * would be marked as REQ_CLKS_ON. In this case save time by
	 * skipping the gating work and exit after changing the clock
	 * state to CLKS_ON.
	 */
	if (hba->clk_gating.is_suspended ||
		(hba->clk_gating.state != REQ_CLKS_OFF)) {
		hba->clk_gating.state = CLKS_ON;
		trace_ufshcd_clk_gating(dev_name(hba->dev),
					hba->clk_gating.state);
		goto rel_lock;
	}

	if (hba->clk_gating.active_reqs
		|| hba->ufshcd_state != UFSHCD_STATE_OPERATIONAL
		|| hba->lrb_in_use || hba->outstanding_tasks
		|| hba->active_uic_cmd || hba->uic_async_done)
		goto rel_lock;

	spin_unlock_irqrestore(hba->host->host_lock, flags);

	if (ufshcd_is_hibern8_on_idle_allowed(hba) &&
	    hba->hibern8_on_idle.is_enabled)
		/*
		 * Hibern8 enter work (on Idle) needs clocks to be ON hence
		 * make sure that it is flushed before turning off the clocks.
		 */
		flush_delayed_work(&hba->hibern8_on_idle.enter_work);

	/* put the link into hibern8 mode before turning off clocks */
	if (ufshcd_can_hibern8_during_gating(hba)) {
		if (ufshcd_uic_hibern8_enter(hba)) {
			hba->clk_gating.state = CLKS_ON;
			trace_ufshcd_clk_gating(dev_name(hba->dev),
						hba->clk_gating.state);
			goto out;
		}
		ufshcd_set_link_hibern8(hba);
	}

	/*
	 * If auto hibern8 is supported and enabled then the link will already
	 * be in hibern8 state and the ref clock can be gated.
	 */
	if ((((ufshcd_is_auto_hibern8_supported(hba) &&
	       hba->hibern8_on_idle.is_enabled)) ||
	     !ufshcd_is_link_active(hba)) && !hba->no_ref_clk_gating)
		ufshcd_disable_clocks(hba, true);
	else
		/* If link is active, device ref_clk can't be switched off */
		ufshcd_disable_clocks_keep_link_active(hba, true);

	/* Put the host controller in low power mode if possible */
	ufshcd_hba_vreg_set_lpm(hba);

	/*
	 * In case you are here to cancel this work the gating state
	 * would be marked as REQ_CLKS_ON. In this case keep the state
	 * as REQ_CLKS_ON which would anyway imply that clocks are off
	 * and a request to turn them on is pending. By doing this way,
	 * we keep the state machine in tact and this would ultimately
	 * prevent from doing cancel work multiple times when there are
	 * new requests arriving before the current cancel work is done.
	 */
	spin_lock_irqsave(hba->host->host_lock, flags);
	if (hba->clk_gating.state == REQ_CLKS_OFF) {
		hba->clk_gating.state = CLKS_OFF;
		trace_ufshcd_clk_gating(dev_name(hba->dev),
					hba->clk_gating.state);
	}
rel_lock:
	spin_unlock_irqrestore(hba->host->host_lock, flags);
out:
	return;
}

/* host lock must be held before calling this variant */
static void __ufshcd_release(struct ufs_hba *hba, bool no_sched)
{
	if (!ufshcd_is_clkgating_allowed(hba))
		return;

	hba->clk_gating.active_reqs--;

	if (hba->clk_gating.active_reqs || hba->clk_gating.is_suspended
		|| hba->ufshcd_state != UFSHCD_STATE_OPERATIONAL
		|| hba->lrb_in_use || hba->outstanding_tasks
		|| hba->active_uic_cmd || hba->uic_async_done
		|| ufshcd_eh_in_progress(hba) || no_sched)
		return;

	hba->clk_gating.state = REQ_CLKS_OFF;
	trace_ufshcd_clk_gating(dev_name(hba->dev), hba->clk_gating.state);
	hba->ufs_stats.clk_rel.ts = ktime_get();

	hrtimer_start(&hba->clk_gating.gate_hrtimer,
			ms_to_ktime(hba->clk_gating.delay_ms),
			HRTIMER_MODE_REL);
}

void ufshcd_release(struct ufs_hba *hba, bool no_sched)
{
	unsigned long flags;

	spin_lock_irqsave(hba->host->host_lock, flags);
	__ufshcd_release(hba, no_sched);
	spin_unlock_irqrestore(hba->host->host_lock, flags);
}
EXPORT_SYMBOL_GPL(ufshcd_release);

static ssize_t ufshcd_clkgate_delay_show(struct device *dev,
		struct device_attribute *attr, char *buf)
{
	struct ufs_hba *hba = dev_get_drvdata(dev);

	return snprintf(buf, PAGE_SIZE, "%lu\n", hba->clk_gating.delay_ms);
}

static ssize_t ufshcd_clkgate_delay_store(struct device *dev,
		struct device_attribute *attr, const char *buf, size_t count)
{
	struct ufs_hba *hba = dev_get_drvdata(dev);
	unsigned long flags, value;

	if (kstrtoul(buf, 0, &value))
		return -EINVAL;

	spin_lock_irqsave(hba->host->host_lock, flags);
	hba->clk_gating.delay_ms = value;
	spin_unlock_irqrestore(hba->host->host_lock, flags);
	return count;
}

static ssize_t ufshcd_clkgate_delay_pwr_save_show(struct device *dev,
		struct device_attribute *attr, char *buf)
{
	struct ufs_hba *hba = dev_get_drvdata(dev);

	return snprintf(buf, PAGE_SIZE, "%lu\n",
			hba->clk_gating.delay_ms_pwr_save);
}

static ssize_t ufshcd_clkgate_delay_pwr_save_store(struct device *dev,
		struct device_attribute *attr, const char *buf, size_t count)
{
	struct ufs_hba *hba = dev_get_drvdata(dev);
	unsigned long flags, value;

	if (kstrtoul(buf, 0, &value))
		return -EINVAL;

	spin_lock_irqsave(hba->host->host_lock, flags);

	hba->clk_gating.delay_ms_pwr_save = value;
	if (ufshcd_is_clkscaling_supported(hba) &&
	    !hba->clk_scaling.is_scaled_up)
		hba->clk_gating.delay_ms = hba->clk_gating.delay_ms_pwr_save;

	spin_unlock_irqrestore(hba->host->host_lock, flags);
	return count;
}

static ssize_t ufshcd_clkgate_delay_perf_show(struct device *dev,
		struct device_attribute *attr, char *buf)
{
	struct ufs_hba *hba = dev_get_drvdata(dev);

	return snprintf(buf, PAGE_SIZE, "%lu\n", hba->clk_gating.delay_ms_perf);
}

static ssize_t ufshcd_clkgate_delay_perf_store(struct device *dev,
		struct device_attribute *attr, const char *buf, size_t count)
{
	struct ufs_hba *hba = dev_get_drvdata(dev);
	unsigned long flags, value;

	if (kstrtoul(buf, 0, &value))
		return -EINVAL;

	spin_lock_irqsave(hba->host->host_lock, flags);

	hba->clk_gating.delay_ms_perf = value;
	if (ufshcd_is_clkscaling_supported(hba) &&
	    hba->clk_scaling.is_scaled_up)
		hba->clk_gating.delay_ms = hba->clk_gating.delay_ms_perf;

	spin_unlock_irqrestore(hba->host->host_lock, flags);
	return count;
}

static ssize_t ufshcd_clkgate_enable_show(struct device *dev,
		struct device_attribute *attr, char *buf)
{
	struct ufs_hba *hba = dev_get_drvdata(dev);

	return snprintf(buf, PAGE_SIZE, "%d\n", hba->clk_gating.is_enabled);
}

static ssize_t ufshcd_clkgate_enable_store(struct device *dev,
		struct device_attribute *attr, const char *buf, size_t count)
{
	struct ufs_hba *hba = dev_get_drvdata(dev);
	unsigned long flags;
	u32 value;

	if (kstrtou32(buf, 0, &value))
		return -EINVAL;

	value = !!value;
	if (value == hba->clk_gating.is_enabled)
		goto out;

	if (value) {
		ufshcd_release(hba, false);
	} else {
		spin_lock_irqsave(hba->host->host_lock, flags);
		hba->clk_gating.active_reqs++;
		spin_unlock_irqrestore(hba->host->host_lock, flags);
	}

	hba->clk_gating.is_enabled = value;
out:
	return count;
}

static enum hrtimer_restart ufshcd_clkgate_hrtimer_handler(
					struct hrtimer *timer)
{
	struct ufs_hba *hba = container_of(timer, struct ufs_hba,
					   clk_gating.gate_hrtimer);

	queue_work(hba->clk_gating.clk_gating_workq,
				&hba->clk_gating.gate_work);

	return HRTIMER_NORESTART;
}

static void ufshcd_init_clk_gating(struct ufs_hba *hba)
{
	struct ufs_clk_gating *gating = &hba->clk_gating;
	char wq_name[sizeof("ufs_clk_gating_00")];

	hba->clk_gating.state = CLKS_ON;

	if (!ufshcd_is_clkgating_allowed(hba))
		return;

	INIT_WORK(&gating->gate_work, ufshcd_gate_work);
	INIT_WORK(&gating->ungate_work, ufshcd_ungate_work);
	/*
	 * Clock gating work must be executed only after auto hibern8
	 * timeout has expired in the hardware or after aggressive
	 * hibern8 on idle software timeout. Using jiffy based low
	 * resolution delayed work is not reliable to guarantee this,
	 * hence use a high resolution timer to make sure we schedule
	 * the gate work precisely more than hibern8 timeout.
	 *
	 * Always make sure gating->delay_ms > hibern8_on_idle->delay_ms
	 */
	hrtimer_init(&gating->gate_hrtimer, CLOCK_MONOTONIC, HRTIMER_MODE_REL);
	gating->gate_hrtimer.function = ufshcd_clkgate_hrtimer_handler;

	snprintf(wq_name, ARRAY_SIZE(wq_name), "ufs_clk_gating_%d",
			hba->host->host_no);
	hba->clk_gating.clk_gating_workq =
		create_singlethread_workqueue(wq_name);

	gating->is_enabled = true;

	gating->delay_ms_pwr_save = UFSHCD_CLK_GATING_DELAY_MS_PWR_SAVE;
	gating->delay_ms_perf = UFSHCD_CLK_GATING_DELAY_MS_PERF;

	/* start with performance mode */
	gating->delay_ms = gating->delay_ms_perf;

	if (!ufshcd_is_clkscaling_supported(hba))
		goto scaling_not_supported;

	gating->delay_pwr_save_attr.show = ufshcd_clkgate_delay_pwr_save_show;
	gating->delay_pwr_save_attr.store = ufshcd_clkgate_delay_pwr_save_store;
	sysfs_attr_init(&gating->delay_pwr_save_attr.attr);
	gating->delay_pwr_save_attr.attr.name = "clkgate_delay_ms_pwr_save";
	gating->delay_pwr_save_attr.attr.mode = S_IRUGO | S_IWUSR;
	if (device_create_file(hba->dev, &gating->delay_pwr_save_attr))
		dev_err(hba->dev, "Failed to create sysfs for clkgate_delay_ms_pwr_save\n");

	gating->delay_perf_attr.show = ufshcd_clkgate_delay_perf_show;
	gating->delay_perf_attr.store = ufshcd_clkgate_delay_perf_store;
	sysfs_attr_init(&gating->delay_perf_attr.attr);
	gating->delay_perf_attr.attr.name = "clkgate_delay_ms_perf";
	gating->delay_perf_attr.attr.mode = S_IRUGO | S_IWUSR;
	if (device_create_file(hba->dev, &gating->delay_perf_attr))
		dev_err(hba->dev, "Failed to create sysfs for clkgate_delay_ms_perf\n");

	goto add_clkgate_enable;

scaling_not_supported:
	hba->clk_gating.delay_attr.show = ufshcd_clkgate_delay_show;
	hba->clk_gating.delay_attr.store = ufshcd_clkgate_delay_store;
	sysfs_attr_init(&hba->clk_gating.delay_attr.attr);
	hba->clk_gating.delay_attr.attr.name = "clkgate_delay_ms";
	hba->clk_gating.delay_attr.attr.mode = 0644;
	if (device_create_file(hba->dev, &hba->clk_gating.delay_attr))
		dev_err(hba->dev, "Failed to create sysfs for clkgate_delay\n");

add_clkgate_enable:
	gating->enable_attr.show = ufshcd_clkgate_enable_show;
	gating->enable_attr.store = ufshcd_clkgate_enable_store;
	sysfs_attr_init(&gating->enable_attr.attr);
	gating->enable_attr.attr.name = "clkgate_enable";
	gating->enable_attr.attr.mode = S_IRUGO | S_IWUSR;
	if (device_create_file(hba->dev, &gating->enable_attr))
		dev_err(hba->dev, "Failed to create sysfs for clkgate_enable\n");
}

static void ufshcd_exit_clk_gating(struct ufs_hba *hba)
{
	if (!ufshcd_is_clkgating_allowed(hba))
		return;
	if (ufshcd_is_clkscaling_supported(hba)) {
		device_remove_file(hba->dev,
				   &hba->clk_gating.delay_pwr_save_attr);
		device_remove_file(hba->dev, &hba->clk_gating.delay_perf_attr);
	} else {
		device_remove_file(hba->dev, &hba->clk_gating.delay_attr);
	}
	device_remove_file(hba->dev, &hba->clk_gating.enable_attr);
	ufshcd_cancel_gate_work(hba);
	cancel_work_sync(&hba->clk_gating.ungate_work);
	destroy_workqueue(hba->clk_gating.clk_gating_workq);
}

static void ufshcd_set_auto_hibern8_timer(struct ufs_hba *hba, u32 delay)
{
	ufshcd_rmwl(hba, AUTO_HIBERN8_TIMER_SCALE_MASK |
			 AUTO_HIBERN8_IDLE_TIMER_MASK,
			AUTO_HIBERN8_TIMER_SCALE_1_MS | delay,
			REG_AUTO_HIBERNATE_IDLE_TIMER);
	/* Make sure the timer gets applied before further operations */
	mb();
}

/**
 * ufshcd_hibern8_hold - Make sure that link is not in hibern8.
 *
 * @hba: per adapter instance
 * @async: This indicates whether caller wants to exit hibern8 asynchronously.
 *
 * Exit from hibern8 mode and set the link as active.
 *
 * Return 0 on success, non-zero on failure.
 */
static int ufshcd_hibern8_hold(struct ufs_hba *hba, bool async)
{
	int rc = 0;
	unsigned long flags;

	if (!ufshcd_is_hibern8_on_idle_allowed(hba))
		goto out;

	spin_lock_irqsave(hba->host->host_lock, flags);
	hba->hibern8_on_idle.active_reqs++;

	if (ufshcd_eh_in_progress(hba)) {
		spin_unlock_irqrestore(hba->host->host_lock, flags);
		return 0;
	}

start:
	switch (hba->hibern8_on_idle.state) {
	case HIBERN8_EXITED:
		break;
	case REQ_HIBERN8_ENTER:
		if (cancel_delayed_work(&hba->hibern8_on_idle.enter_work)) {
			hba->hibern8_on_idle.state = HIBERN8_EXITED;
			trace_ufshcd_hibern8_on_idle(dev_name(hba->dev),
				hba->hibern8_on_idle.state);
			break;
		}
		/*
		 * If we here, it means Hibern8 enter work is either done or
		 * currently running. Hence, fall through to cancel hibern8
		 * work and exit hibern8.
		 */
	case HIBERN8_ENTERED:
		__ufshcd_scsi_block_requests(hba);
		hba->hibern8_on_idle.state = REQ_HIBERN8_EXIT;
		trace_ufshcd_hibern8_on_idle(dev_name(hba->dev),
			hba->hibern8_on_idle.state);
		schedule_work(&hba->hibern8_on_idle.exit_work);
		/*
		 * fall through to check if we should wait for this
		 * work to be done or not.
		 */
	case REQ_HIBERN8_EXIT:
		if (async) {
			rc = -EAGAIN;
			hba->hibern8_on_idle.active_reqs--;
			break;
		} else {
			spin_unlock_irqrestore(hba->host->host_lock, flags);
			flush_work(&hba->hibern8_on_idle.exit_work);
			/* Make sure state is HIBERN8_EXITED before returning */
			spin_lock_irqsave(hba->host->host_lock, flags);
			goto start;
		}
	default:
		dev_err(hba->dev, "%s: H8 is in invalid state %d\n",
				__func__, hba->hibern8_on_idle.state);
		break;
	}
	spin_unlock_irqrestore(hba->host->host_lock, flags);
out:
	return rc;
}

/* host lock must be held before calling this variant */
static void __ufshcd_hibern8_release(struct ufs_hba *hba, bool no_sched)
{
	unsigned long delay_in_jiffies;

	if (!ufshcd_is_hibern8_on_idle_allowed(hba))
		return;

	hba->hibern8_on_idle.active_reqs--;
	BUG_ON(hba->hibern8_on_idle.active_reqs < 0);

	if (hba->hibern8_on_idle.active_reqs
		|| hba->hibern8_on_idle.is_suspended
		|| hba->ufshcd_state != UFSHCD_STATE_OPERATIONAL
		|| hba->lrb_in_use || hba->outstanding_tasks
		|| hba->active_uic_cmd || hba->uic_async_done
		|| ufshcd_eh_in_progress(hba) || no_sched)
		return;

	hba->hibern8_on_idle.state = REQ_HIBERN8_ENTER;
	trace_ufshcd_hibern8_on_idle(dev_name(hba->dev),
		hba->hibern8_on_idle.state);
	/*
	 * Scheduling the delayed work after 1 jiffies will make the work to
	 * get schedule any time from 0ms to 1000/HZ ms which is not desirable
	 * for hibern8 enter work as it may impact the performance if it gets
	 * scheduled almost immediately. Hence make sure that hibern8 enter
	 * work gets scheduled atleast after 2 jiffies (any time between
	 * 1000/HZ ms to 2000/HZ ms).
	 */
	delay_in_jiffies = msecs_to_jiffies(hba->hibern8_on_idle.delay_ms);
	if (delay_in_jiffies == 1)
		delay_in_jiffies++;

	schedule_delayed_work(&hba->hibern8_on_idle.enter_work,
			      delay_in_jiffies);
}

static void ufshcd_hibern8_release(struct ufs_hba *hba, bool no_sched)
{
	unsigned long flags;

	spin_lock_irqsave(hba->host->host_lock, flags);
	__ufshcd_hibern8_release(hba, no_sched);
	spin_unlock_irqrestore(hba->host->host_lock, flags);
}

static void ufshcd_hibern8_enter_work(struct work_struct *work)
{
	struct ufs_hba *hba = container_of(work, struct ufs_hba,
					   hibern8_on_idle.enter_work.work);
	unsigned long flags;

	spin_lock_irqsave(hba->host->host_lock, flags);
	if (hba->hibern8_on_idle.is_suspended) {
		hba->hibern8_on_idle.state = HIBERN8_EXITED;
		trace_ufshcd_hibern8_on_idle(dev_name(hba->dev),
			hba->hibern8_on_idle.state);
		goto rel_lock;
	}

	if (hba->hibern8_on_idle.active_reqs
		|| hba->ufshcd_state != UFSHCD_STATE_OPERATIONAL
		|| hba->lrb_in_use || hba->outstanding_tasks
		|| hba->active_uic_cmd || hba->uic_async_done)
		goto rel_lock;

	spin_unlock_irqrestore(hba->host->host_lock, flags);

	if (ufshcd_is_link_active(hba) && ufshcd_uic_hibern8_enter(hba)) {
		/* Enter failed */
		hba->hibern8_on_idle.state = HIBERN8_EXITED;
		trace_ufshcd_hibern8_on_idle(dev_name(hba->dev),
			hba->hibern8_on_idle.state);
		goto out;
	}
	ufshcd_set_link_hibern8(hba);

	/*
	 * In case you are here to cancel this work the hibern8_on_idle.state
	 * would be marked as REQ_HIBERN8_EXIT. In this case keep the state
	 * as REQ_HIBERN8_EXIT which would anyway imply that we are in hibern8
	 * and a request to exit from it is pending. By doing this way,
	 * we keep the state machine in tact and this would ultimately
	 * prevent from doing cancel work multiple times when there are
	 * new requests arriving before the current cancel work is done.
	 */
	spin_lock_irqsave(hba->host->host_lock, flags);
	if (hba->hibern8_on_idle.state == REQ_HIBERN8_ENTER) {
		hba->hibern8_on_idle.state = HIBERN8_ENTERED;
		trace_ufshcd_hibern8_on_idle(dev_name(hba->dev),
			hba->hibern8_on_idle.state);
	}
rel_lock:
	spin_unlock_irqrestore(hba->host->host_lock, flags);
out:
	return;
}

static void __ufshcd_set_auto_hibern8_timer(struct ufs_hba *hba,
					    unsigned long delay_ms)
{
	pm_runtime_get_sync(hba->dev);
	ufshcd_hold_all(hba);
	down_write(&hba->lock);
	ufshcd_scsi_block_requests(hba);
	/* wait for all the outstanding requests to finish */
	ufshcd_wait_for_doorbell_clr(hba, U64_MAX);
	ufshcd_set_auto_hibern8_timer(hba, delay_ms);
	hba->hibern8_on_idle.is_enabled = !!delay_ms;
	up_write(&hba->lock);
	ufshcd_scsi_unblock_requests(hba);
	ufshcd_release_all(hba);
	pm_runtime_put_sync(hba->dev);
}

static void ufshcd_hibern8_exit_work(struct work_struct *work)
{
	int ret;
	unsigned long flags;
	struct ufs_hba *hba = container_of(work, struct ufs_hba,
					   hibern8_on_idle.exit_work);

	cancel_delayed_work_sync(&hba->hibern8_on_idle.enter_work);

	spin_lock_irqsave(hba->host->host_lock, flags);
	if ((hba->hibern8_on_idle.state == HIBERN8_EXITED)
	     || ufshcd_is_link_active(hba)) {
		hba->hibern8_on_idle.state = HIBERN8_EXITED;
		spin_unlock_irqrestore(hba->host->host_lock, flags);
		goto unblock_reqs;
	}
	spin_unlock_irqrestore(hba->host->host_lock, flags);

	/* Exit from hibern8 */
	if (ufshcd_is_link_hibern8(hba)) {
		hba->ufs_stats.clk_hold.ctx = H8_EXIT_WORK;
		ufshcd_hold(hba, false);
		ret = ufshcd_uic_hibern8_exit(hba);
		hba->ufs_stats.clk_rel.ctx = H8_EXIT_WORK;
		ufshcd_release(hba, false);
		if (!ret) {
			spin_lock_irqsave(hba->host->host_lock, flags);
			ufshcd_set_link_active(hba);
			hba->hibern8_on_idle.state = HIBERN8_EXITED;
			trace_ufshcd_hibern8_on_idle(dev_name(hba->dev),
				hba->hibern8_on_idle.state);
			spin_unlock_irqrestore(hba->host->host_lock, flags);
		}
	}
unblock_reqs:
	ufshcd_scsi_unblock_requests(hba);
}

static ssize_t ufshcd_hibern8_on_idle_delay_show(struct device *dev,
		struct device_attribute *attr, char *buf)
{
	struct ufs_hba *hba = dev_get_drvdata(dev);

	return snprintf(buf, PAGE_SIZE, "%lu\n", hba->hibern8_on_idle.delay_ms);
}

static ssize_t ufshcd_hibern8_on_idle_delay_store(struct device *dev,
		struct device_attribute *attr, const char *buf, size_t count)
{
	struct ufs_hba *hba = dev_get_drvdata(dev);
	unsigned long flags, value;
	bool change = true;

	if (kstrtoul(buf, 0, &value))
		return -EINVAL;

	spin_lock_irqsave(hba->host->host_lock, flags);
	if (hba->hibern8_on_idle.delay_ms == value)
		change = false;

	if (value >= hba->clk_gating.delay_ms_pwr_save ||
	    value >= hba->clk_gating.delay_ms_perf) {
		dev_err(hba->dev, "hibern8_on_idle_delay (%lu) can not be >= to clkgate_delay_ms_pwr_save (%lu) and clkgate_delay_ms_perf (%lu)\n",
			value, hba->clk_gating.delay_ms_pwr_save,
			hba->clk_gating.delay_ms_perf);
		spin_unlock_irqrestore(hba->host->host_lock, flags);
		return -EINVAL;
	}

	hba->hibern8_on_idle.delay_ms = value;
	spin_unlock_irqrestore(hba->host->host_lock, flags);

	/* Update auto hibern8 timer value if supported */
	if (change && ufshcd_is_auto_hibern8_supported(hba) &&
	    hba->hibern8_on_idle.is_enabled)
		__ufshcd_set_auto_hibern8_timer(hba,
						hba->hibern8_on_idle.delay_ms);

	return count;
}

static ssize_t ufshcd_hibern8_on_idle_enable_show(struct device *dev,
		struct device_attribute *attr, char *buf)
{
	struct ufs_hba *hba = dev_get_drvdata(dev);

	return snprintf(buf, PAGE_SIZE, "%d\n",
			hba->hibern8_on_idle.is_enabled);
}

static ssize_t ufshcd_hibern8_on_idle_enable_store(struct device *dev,
		struct device_attribute *attr, const char *buf, size_t count)
{
	struct ufs_hba *hba = dev_get_drvdata(dev);
	unsigned long flags;
	u32 value;

	if (kstrtou32(buf, 0, &value))
		return -EINVAL;

	value = !!value;
	if (value == hba->hibern8_on_idle.is_enabled)
		goto out;

	/* Update auto hibern8 timer value if supported */
	if (ufshcd_is_auto_hibern8_supported(hba)) {
		__ufshcd_set_auto_hibern8_timer(hba,
			value ? hba->hibern8_on_idle.delay_ms : value);
		goto out;
	}

	if (value) {
		/*
		 * As clock gating work would wait for the hibern8 enter work
		 * to finish, clocks would remain on during hibern8 enter work.
		 */
		ufshcd_hold(hba, false);
		ufshcd_release_all(hba);
	} else {
		spin_lock_irqsave(hba->host->host_lock, flags);
		hba->hibern8_on_idle.active_reqs++;
		spin_unlock_irqrestore(hba->host->host_lock, flags);
	}

	hba->hibern8_on_idle.is_enabled = value;
out:
	return count;
}

static void ufshcd_init_hibern8_on_idle(struct ufs_hba *hba)
{
	/* initialize the state variable here */
	hba->hibern8_on_idle.state = HIBERN8_EXITED;

	if (!ufshcd_is_hibern8_on_idle_allowed(hba) &&
	    !ufshcd_is_auto_hibern8_supported(hba))
		return;

	if (ufshcd_is_auto_hibern8_supported(hba)) {
		hba->hibern8_on_idle.delay_ms = 1;
		hba->hibern8_on_idle.state = AUTO_HIBERN8;
		/*
		 * Disable SW hibern8 enter on idle in case
		 * auto hibern8 is supported
		 */
		hba->caps &= ~UFSHCD_CAP_HIBERN8_ENTER_ON_IDLE;
	} else {
		hba->hibern8_on_idle.delay_ms = 10;
		INIT_DELAYED_WORK(&hba->hibern8_on_idle.enter_work,
				  ufshcd_hibern8_enter_work);
		INIT_WORK(&hba->hibern8_on_idle.exit_work,
			  ufshcd_hibern8_exit_work);
	}

	hba->hibern8_on_idle.is_enabled = true;

	hba->hibern8_on_idle.delay_attr.show =
					ufshcd_hibern8_on_idle_delay_show;
	hba->hibern8_on_idle.delay_attr.store =
					ufshcd_hibern8_on_idle_delay_store;
	sysfs_attr_init(&hba->hibern8_on_idle.delay_attr.attr);
	hba->hibern8_on_idle.delay_attr.attr.name = "hibern8_on_idle_delay_ms";
	hba->hibern8_on_idle.delay_attr.attr.mode = S_IRUGO | S_IWUSR;
	if (device_create_file(hba->dev, &hba->hibern8_on_idle.delay_attr))
		dev_err(hba->dev, "Failed to create sysfs for hibern8_on_idle_delay\n");

	hba->hibern8_on_idle.enable_attr.show =
					ufshcd_hibern8_on_idle_enable_show;
	hba->hibern8_on_idle.enable_attr.store =
					ufshcd_hibern8_on_idle_enable_store;
	sysfs_attr_init(&hba->hibern8_on_idle.enable_attr.attr);
	hba->hibern8_on_idle.enable_attr.attr.name = "hibern8_on_idle_enable";
	hba->hibern8_on_idle.enable_attr.attr.mode = S_IRUGO | S_IWUSR;
	if (device_create_file(hba->dev, &hba->hibern8_on_idle.enable_attr))
		dev_err(hba->dev, "Failed to create sysfs for hibern8_on_idle_enable\n");
}

static void ufshcd_exit_hibern8_on_idle(struct ufs_hba *hba)
{
	if (!ufshcd_is_hibern8_on_idle_allowed(hba) &&
	    !ufshcd_is_auto_hibern8_supported(hba))
		return;
	device_remove_file(hba->dev, &hba->hibern8_on_idle.delay_attr);
	device_remove_file(hba->dev, &hba->hibern8_on_idle.enable_attr);
}

static void ufshcd_hold_all(struct ufs_hba *hba)
{
	ufshcd_hold(hba, false);
	ufshcd_hibern8_hold(hba, false);
}

static void ufshcd_release_all(struct ufs_hba *hba)
{
	ufshcd_hibern8_release(hba, false);
	ufshcd_release(hba, false);
}

/* Must be called with host lock acquired */
static void ufshcd_clk_scaling_start_busy(struct ufs_hba *hba)
{
	bool queue_resume_work = false;

	if (!ufshcd_is_clkscaling_supported(hba))
		return;

	if (!hba->clk_scaling.active_reqs++)
		queue_resume_work = true;

	if (!hba->clk_scaling.is_allowed || hba->pm_op_in_progress)
		return;

	if (queue_resume_work)
		queue_work(hba->clk_scaling.workq,
			   &hba->clk_scaling.resume_work);

	if (!hba->clk_scaling.window_start_t) {
		hba->clk_scaling.window_start_t = jiffies;
		hba->clk_scaling.tot_busy_t = 0;
		hba->clk_scaling.is_busy_started = false;
	}

	if (!hba->clk_scaling.is_busy_started) {
		hba->clk_scaling.busy_start_t = ktime_get();
		hba->clk_scaling.is_busy_started = true;
	}
}

static void ufshcd_clk_scaling_update_busy(struct ufs_hba *hba)
{
	struct ufs_clk_scaling *scaling = &hba->clk_scaling;

	if (!ufshcd_is_clkscaling_supported(hba))
		return;

	if (!hba->outstanding_reqs && scaling->is_busy_started) {
		scaling->tot_busy_t += ktime_to_us(ktime_sub(ktime_get(),
					scaling->busy_start_t));
		scaling->busy_start_t = 0;
		scaling->is_busy_started = false;
	}
}
/**
 * ufshcd_send_command - Send SCSI or device management commands
 * @hba: per adapter instance
 * @task_tag: Task tag of the command
 */
static inline
int ufshcd_send_command(struct ufs_hba *hba, unsigned int task_tag)
{
	int ret = 0;

	hba->lrb[task_tag].issue_time_stamp = ktime_get();
	hba->lrb[task_tag].complete_time_stamp = ktime_set(0, 0);
	ufshcd_clk_scaling_start_busy(hba);
	__set_bit(task_tag, &hba->outstanding_reqs);
	ufshcd_writel(hba, 1 << task_tag, REG_UTP_TRANSFER_REQ_DOOR_BELL);
	/* Make sure that doorbell is committed immediately */
	wmb();
	ufshcd_cond_add_cmd_trace(hba, task_tag,
			hba->lrb[task_tag].cmd ? "scsi_send" : "dev_cmd_send");
	ufshcd_update_tag_stats(hba, task_tag);
	return ret;
}

/**
 * ufshcd_copy_sense_data - Copy sense data in case of check condition
 * @lrb - pointer to local reference block
 */
static inline void ufshcd_copy_sense_data(struct ufshcd_lrb *lrbp)
{
	int len;
	if (lrbp->sense_buffer &&
	    ufshcd_get_rsp_upiu_data_seg_len(lrbp->ucd_rsp_ptr)) {
		int len_to_copy;

		len = be16_to_cpu(lrbp->ucd_rsp_ptr->sr.sense_data_len);
		len_to_copy = min_t(int, RESPONSE_UPIU_SENSE_DATA_LENGTH, len);

		memcpy(lrbp->sense_buffer,
			lrbp->ucd_rsp_ptr->sr.sense_data,
			min_t(int, len_to_copy, UFSHCD_REQ_SENSE_SIZE));
	}
}

/**
 * ufshcd_copy_query_response() - Copy the Query Response and the data
 * descriptor
 * @hba: per adapter instance
 * @lrb - pointer to local reference block
 */
static
int ufshcd_copy_query_response(struct ufs_hba *hba, struct ufshcd_lrb *lrbp)
{
	struct ufs_query_res *query_res = &hba->dev_cmd.query.response;

	memcpy(&query_res->upiu_res, &lrbp->ucd_rsp_ptr->qr, QUERY_OSF_SIZE);

	/* Get the descriptor */
	if (hba->dev_cmd.query.descriptor &&
	    lrbp->ucd_rsp_ptr->qr.opcode == UPIU_QUERY_OPCODE_READ_DESC) {
		u8 *descp = (u8 *)lrbp->ucd_rsp_ptr +
				GENERAL_UPIU_REQUEST_SIZE;
		u16 resp_len;
		u16 buf_len;

		/* data segment length */
		resp_len = be32_to_cpu(lrbp->ucd_rsp_ptr->header.dword_2) &
						MASK_QUERY_DATA_SEG_LEN;
		buf_len = be16_to_cpu(
				hba->dev_cmd.query.request.upiu_req.length);
		if (likely(buf_len >= resp_len)) {
			memcpy(hba->dev_cmd.query.descriptor, descp, resp_len);
		} else {
			dev_warn(hba->dev,
				"%s: Response size is bigger than buffer",
				__func__);
			return -EINVAL;
		}
	}

	return 0;
}

/**
 * ufshcd_hba_capabilities - Read controller capabilities
 * @hba: per adapter instance
 */
static inline void ufshcd_hba_capabilities(struct ufs_hba *hba)
{
	hba->capabilities = ufshcd_readl(hba, REG_CONTROLLER_CAPABILITIES);

	/* nutrs and nutmrs are 0 based values */
	hba->nutrs = (hba->capabilities & MASK_TRANSFER_REQUESTS_SLOTS) + 1;
	hba->nutmrs =
	((hba->capabilities & MASK_TASK_MANAGEMENT_REQUEST_SLOTS) >> 16) + 1;
}

/**
 * ufshcd_ready_for_uic_cmd - Check if controller is ready
 *                            to accept UIC commands
 * @hba: per adapter instance
 * Return true on success, else false
 */
static inline bool ufshcd_ready_for_uic_cmd(struct ufs_hba *hba)
{
	if (ufshcd_readl(hba, REG_CONTROLLER_STATUS) & UIC_COMMAND_READY)
		return true;
	else
		return false;
}

/**
 * ufshcd_get_upmcrs - Get the power mode change request status
 * @hba: Pointer to adapter instance
 *
 * This function gets the UPMCRS field of HCS register
 * Returns value of UPMCRS field
 */
static inline u8 ufshcd_get_upmcrs(struct ufs_hba *hba)
{
	return (ufshcd_readl(hba, REG_CONTROLLER_STATUS) >> 8) & 0x7;
}

/**
 * ufshcd_dispatch_uic_cmd - Dispatch UIC commands to unipro layers
 * @hba: per adapter instance
 * @uic_cmd: UIC command
 *
 * Mutex must be held.
 */
static inline void
ufshcd_dispatch_uic_cmd(struct ufs_hba *hba, struct uic_command *uic_cmd)
{
	WARN_ON(hba->active_uic_cmd);

	hba->active_uic_cmd = uic_cmd;

	ufshcd_dme_cmd_log(hba, "dme_send", hba->active_uic_cmd->command);
	/* Write Args */
	ufshcd_writel(hba, uic_cmd->argument1, REG_UIC_COMMAND_ARG_1);
	ufshcd_writel(hba, uic_cmd->argument2, REG_UIC_COMMAND_ARG_2);
	ufshcd_writel(hba, uic_cmd->argument3, REG_UIC_COMMAND_ARG_3);

	/* Write UIC Cmd */
	ufshcd_writel(hba, uic_cmd->command & COMMAND_OPCODE_MASK,
		      REG_UIC_COMMAND);
	/* Make sure that UIC command is committed immediately */
	wmb();
}

/**
 * ufshcd_wait_for_uic_cmd - Wait complectioin of UIC command
 * @hba: per adapter instance
 * @uic_command: UIC command
 *
 * Must be called with mutex held.
 * Returns 0 only if success.
 */
static int
ufshcd_wait_for_uic_cmd(struct ufs_hba *hba, struct uic_command *uic_cmd)
{
	int ret;
	unsigned long flags;

	if (wait_for_completion_timeout(&uic_cmd->done,
					msecs_to_jiffies(UIC_CMD_TIMEOUT)))
		ret = uic_cmd->argument2 & MASK_UIC_COMMAND_RESULT;
	else
		ret = -ETIMEDOUT;

	if (ret)
		ufsdbg_set_err_state(hba);

	ufshcd_dme_cmd_log(hba, "dme_cmpl_1", hba->active_uic_cmd->command);

	spin_lock_irqsave(hba->host->host_lock, flags);
	hba->active_uic_cmd = NULL;
	spin_unlock_irqrestore(hba->host->host_lock, flags);

	return ret;
}

/**
 * __ufshcd_send_uic_cmd - Send UIC commands and retrieve the result
 * @hba: per adapter instance
 * @uic_cmd: UIC command
 * @completion: initialize the completion only if this is set to true
 *
 * Identical to ufshcd_send_uic_cmd() expect mutex. Must be called
 * with mutex held and host_lock locked.
 * Returns 0 only if success.
 */
static int
__ufshcd_send_uic_cmd(struct ufs_hba *hba, struct uic_command *uic_cmd,
		      bool completion)
{
	if (!ufshcd_ready_for_uic_cmd(hba)) {
		dev_err(hba->dev,
			"Controller not ready to accept UIC commands\n");
		return -EIO;
	}

	if (completion)
		init_completion(&uic_cmd->done);

	ufshcd_dispatch_uic_cmd(hba, uic_cmd);

	return 0;
}

/**
 * ufshcd_send_uic_cmd - Send UIC commands and retrieve the result
 * @hba: per adapter instance
 * @uic_cmd: UIC command
 *
 * Returns 0 only if success.
 */
static int
ufshcd_send_uic_cmd(struct ufs_hba *hba, struct uic_command *uic_cmd)
{
	int ret;
	unsigned long flags;

	hba->ufs_stats.clk_hold.ctx = UIC_CMD_SEND;
	ufshcd_hold_all(hba);
	mutex_lock(&hba->uic_cmd_mutex);
	ufshcd_add_delay_before_dme_cmd(hba);

	spin_lock_irqsave(hba->host->host_lock, flags);
	ret = __ufshcd_send_uic_cmd(hba, uic_cmd, true);
	spin_unlock_irqrestore(hba->host->host_lock, flags);
	if (!ret)
		ret = ufshcd_wait_for_uic_cmd(hba, uic_cmd);

	ufshcd_save_tstamp_of_last_dme_cmd(hba);
	mutex_unlock(&hba->uic_cmd_mutex);
	ufshcd_release_all(hba);
	hba->ufs_stats.clk_rel.ctx = UIC_CMD_SEND;

	ufsdbg_error_inject_dispatcher(hba,
		ERR_INJECT_UIC, 0, &ret);

	return ret;
}

/**
 * ufshcd_map_sg - Map scatter-gather list to prdt
 * @lrbp - pointer to local reference block
 *
 * Returns 0 in case of success, non-zero value in case of failure
 */
static int ufshcd_map_sg(struct ufs_hba *hba, struct ufshcd_lrb *lrbp)
{
	struct ufshcd_sg_entry *prd;
	struct scatterlist *sg;
	struct scsi_cmnd *cmd;
	int sg_segments;
	int i;

	cmd = lrbp->cmd;
	sg_segments = scsi_dma_map(cmd);
	if (sg_segments < 0)
		return sg_segments;

	if (sg_segments) {
		if (hba->quirks & UFSHCD_QUIRK_PRDT_BYTE_GRAN)
			lrbp->utr_descriptor_ptr->prd_table_length =
				cpu_to_le16((u16)(sg_segments *
						  hba->sg_entry_size));
		else
			lrbp->utr_descriptor_ptr->prd_table_length =
				cpu_to_le16((u16) (sg_segments));

		prd = (struct ufshcd_sg_entry *)lrbp->ucd_prdt_ptr;

		scsi_for_each_sg(cmd, sg, sg_segments, i) {
			prd->size =
				cpu_to_le32(((u32) sg_dma_len(sg))-1);
			prd->base_addr =
				cpu_to_le32(lower_32_bits(sg->dma_address));
			prd->upper_addr =
				cpu_to_le32(upper_32_bits(sg->dma_address));
			prd->reserved = 0;
			prd = (void *)prd + hba->sg_entry_size;
		}
	} else {
		lrbp->utr_descriptor_ptr->prd_table_length = 0;
	}

	return ufshcd_map_sg_crypto(hba, lrbp);
}

/**
 * ufshcd_enable_intr - enable interrupts
 * @hba: per adapter instance
 * @intrs: interrupt bits
 */
static void ufshcd_enable_intr(struct ufs_hba *hba, u32 intrs)
{
	u32 set = ufshcd_readl(hba, REG_INTERRUPT_ENABLE);

	if (hba->ufs_version == UFSHCI_VERSION_10) {
		u32 rw;
		rw = set & INTERRUPT_MASK_RW_VER_10;
		set = rw | ((set ^ intrs) & intrs);
	} else {
		set |= intrs;
	}

	ufshcd_writel(hba, set, REG_INTERRUPT_ENABLE);
}

/**
 * ufshcd_disable_intr - disable interrupts
 * @hba: per adapter instance
 * @intrs: interrupt bits
 */
static void ufshcd_disable_intr(struct ufs_hba *hba, u32 intrs)
{
	u32 set = ufshcd_readl(hba, REG_INTERRUPT_ENABLE);

	if (hba->ufs_version == UFSHCI_VERSION_10) {
		u32 rw;
		rw = (set & INTERRUPT_MASK_RW_VER_10) &
			~(intrs & INTERRUPT_MASK_RW_VER_10);
		set = rw | ((set & intrs) & ~INTERRUPT_MASK_RW_VER_10);

	} else {
		set &= ~intrs;
	}

	ufshcd_writel(hba, set, REG_INTERRUPT_ENABLE);
}

/**
 * ufshcd_prepare_req_desc_hdr() - Fills the requests header
 * descriptor according to request
 * @hba: per adapter instance
 * @lrbp: pointer to local reference block
 * @upiu_flags: flags required in the header
 * @cmd_dir: requests data direction
 */
static int ufshcd_prepare_req_desc_hdr(struct ufs_hba *hba,
	struct ufshcd_lrb *lrbp, u32 *upiu_flags,
	enum dma_data_direction cmd_dir)
{
	struct utp_transfer_req_desc *req_desc = lrbp->utr_descriptor_ptr;
	u32 data_direction;
	u32 dword_0;

	if (cmd_dir == DMA_FROM_DEVICE) {
		data_direction = UTP_DEVICE_TO_HOST;
		*upiu_flags = UPIU_CMD_FLAGS_READ;
	} else if (cmd_dir == DMA_TO_DEVICE) {
		data_direction = UTP_HOST_TO_DEVICE;
		*upiu_flags = UPIU_CMD_FLAGS_WRITE;
	} else {
		data_direction = UTP_NO_DATA_TRANSFER;
		*upiu_flags = UPIU_CMD_FLAGS_NONE;
	}

	dword_0 = data_direction | (lrbp->command_type
				<< UPIU_COMMAND_TYPE_OFFSET);
	if (lrbp->intr_cmd)
		dword_0 |= UTP_REQ_DESC_INT_CMD;

	/* Transfer request descriptor header fields */
	if (ufshcd_lrbp_crypto_enabled(lrbp)) {
#if IS_ENABLED(CONFIG_SCSI_UFS_CRYPTO)
		dword_0 |= UTP_REQ_DESC_CRYPTO_ENABLE_CMD;
		dword_0 |= lrbp->crypto_key_slot;
		req_desc->header.dword_1 =
			cpu_to_le32(lower_32_bits(lrbp->data_unit_num));
		req_desc->header.dword_3 =
			cpu_to_le32(upper_32_bits(lrbp->data_unit_num));
#endif /* CONFIG_SCSI_UFS_CRYPTO */
	} else {
		/* dword_1 and dword_3 are reserved, hence they are set to 0 */
		req_desc->header.dword_1 = 0;
		req_desc->header.dword_3 = 0;
	}

	req_desc->header.dword_0 = cpu_to_le32(dword_0);

	/*
	 * assigning invalid value for command status. Controller
	 * updates OCS on command completion, with the command
	 * status
	 */
	req_desc->header.dword_2 =
		cpu_to_le32(OCS_INVALID_COMMAND_STATUS);

	req_desc->prd_table_length = 0;

	return 0;
}

/**
 * ufshcd_prepare_utp_scsi_cmd_upiu() - fills the utp_transfer_req_desc,
 * for scsi commands
 * @lrbp - local reference block pointer
 * @upiu_flags - flags
 */
static
void ufshcd_prepare_utp_scsi_cmd_upiu(struct ufshcd_lrb *lrbp, u32 upiu_flags)
{
	struct utp_upiu_req *ucd_req_ptr = lrbp->ucd_req_ptr;
	unsigned short cdb_len;

	/* command descriptor fields */
	ucd_req_ptr->header.dword_0 = UPIU_HEADER_DWORD(
				UPIU_TRANSACTION_COMMAND, upiu_flags,
				lrbp->lun, lrbp->task_tag);
	ucd_req_ptr->header.dword_1 = UPIU_HEADER_DWORD(
				UPIU_COMMAND_SET_TYPE_SCSI, 0, 0, 0);

	/* Total EHS length and Data segment length will be zero */
	ucd_req_ptr->header.dword_2 = 0;

	ucd_req_ptr->sc.exp_data_transfer_len =
		cpu_to_be32(lrbp->cmd->sdb.length);

	cdb_len = min_t(unsigned short, lrbp->cmd->cmd_len, MAX_CDB_SIZE);
	memcpy(ucd_req_ptr->sc.cdb, lrbp->cmd->cmnd, cdb_len);
	if (cdb_len < MAX_CDB_SIZE)
		memset(ucd_req_ptr->sc.cdb + cdb_len, 0,
			(MAX_CDB_SIZE - cdb_len));
	memset(lrbp->ucd_rsp_ptr, 0, sizeof(struct utp_upiu_rsp));
}

/**
 * ufshcd_prepare_utp_query_req_upiu() - fills the utp_transfer_req_desc,
 * for query requsts
 * @hba: UFS hba
 * @lrbp: local reference block pointer
 * @upiu_flags: flags
 */
static void ufshcd_prepare_utp_query_req_upiu(struct ufs_hba *hba,
				struct ufshcd_lrb *lrbp, u32 upiu_flags)
{
	struct utp_upiu_req *ucd_req_ptr = lrbp->ucd_req_ptr;
	struct ufs_query *query = &hba->dev_cmd.query;
	u16 len = be16_to_cpu(query->request.upiu_req.length);
	u8 *descp = (u8 *)lrbp->ucd_req_ptr + GENERAL_UPIU_REQUEST_SIZE;

	/* Query request header */
	ucd_req_ptr->header.dword_0 = UPIU_HEADER_DWORD(
			UPIU_TRANSACTION_QUERY_REQ, upiu_flags,
			lrbp->lun, lrbp->task_tag);
	ucd_req_ptr->header.dword_1 = UPIU_HEADER_DWORD(
			0, query->request.query_func, 0, 0);

	/* Data segment length only need for WRITE_DESC */
	if (query->request.upiu_req.opcode == UPIU_QUERY_OPCODE_WRITE_DESC)
		ucd_req_ptr->header.dword_2 =
			UPIU_HEADER_DWORD(0, 0, (len >> 8), (u8)len);
	else
		ucd_req_ptr->header.dword_2 = 0;

	/* Copy the Query Request buffer as is */
	memcpy(&ucd_req_ptr->qr, &query->request.upiu_req,
			QUERY_OSF_SIZE);

	/* Copy the Descriptor */
	if (query->request.upiu_req.opcode == UPIU_QUERY_OPCODE_WRITE_DESC)
		memcpy(descp, query->descriptor, len);

	memset(lrbp->ucd_rsp_ptr, 0, sizeof(struct utp_upiu_rsp));
}

static inline void ufshcd_prepare_utp_nop_upiu(struct ufshcd_lrb *lrbp)
{
	struct utp_upiu_req *ucd_req_ptr = lrbp->ucd_req_ptr;

	memset(ucd_req_ptr, 0, sizeof(struct utp_upiu_req));

	/* command descriptor fields */
	ucd_req_ptr->header.dword_0 =
		UPIU_HEADER_DWORD(
			UPIU_TRANSACTION_NOP_OUT, 0, 0, lrbp->task_tag);
	/* clear rest of the fields of basic header */
	ucd_req_ptr->header.dword_1 = 0;
	ucd_req_ptr->header.dword_2 = 0;

	memset(lrbp->ucd_rsp_ptr, 0, sizeof(struct utp_upiu_rsp));
}

/**
 * ufshcd_comp_devman_upiu - UFS Protocol Information Unit(UPIU)
 *			     for Device Management Purposes
 * @hba - per adapter instance
 * @lrb - pointer to local reference block
 */
static int ufshcd_comp_devman_upiu(struct ufs_hba *hba, struct ufshcd_lrb *lrbp)
{
	u32 upiu_flags;
	int ret = 0;

	if ((hba->ufs_version == UFSHCI_VERSION_10) ||
	    (hba->ufs_version == UFSHCI_VERSION_11))
		lrbp->command_type = UTP_CMD_TYPE_DEV_MANAGE;
	else
		lrbp->command_type = UTP_CMD_TYPE_UFS_STORAGE;

	ret = ufshcd_prepare_req_desc_hdr(hba, lrbp, &upiu_flags,
			DMA_NONE);
	if (hba->dev_cmd.type == DEV_CMD_TYPE_QUERY)
		ufshcd_prepare_utp_query_req_upiu(hba, lrbp, upiu_flags);
	else if (hba->dev_cmd.type == DEV_CMD_TYPE_NOP)
		ufshcd_prepare_utp_nop_upiu(lrbp);
	else
		ret = -EINVAL;

	return ret;
}

/**
 * ufshcd_comp_scsi_upiu - UFS Protocol Information Unit(UPIU)
 *			   for SCSI Purposes
 * @hba - per adapter instance
 * @lrb - pointer to local reference block
 */
static int ufshcd_comp_scsi_upiu(struct ufs_hba *hba, struct ufshcd_lrb *lrbp)
{
	u32 upiu_flags;
	int ret = 0;

	if ((hba->ufs_version == UFSHCI_VERSION_10) ||
	    (hba->ufs_version == UFSHCI_VERSION_11))
		lrbp->command_type = UTP_CMD_TYPE_SCSI;
	else
		lrbp->command_type = UTP_CMD_TYPE_UFS_STORAGE;

	if (likely(lrbp->cmd)) {
		ret = ufshcd_prepare_req_desc_hdr(hba, lrbp,
				&upiu_flags, lrbp->cmd->sc_data_direction);
		ufshcd_prepare_utp_scsi_cmd_upiu(lrbp, upiu_flags);
	} else {
		ret = -EINVAL;
	}

	return ret;
}

/*
 * ufshcd_scsi_to_upiu_lun - maps scsi LUN to UPIU LUN
 * @scsi_lun: scsi LUN id
 *
 * Returns UPIU LUN id
 */
static inline u8 ufshcd_scsi_to_upiu_lun(unsigned int scsi_lun)
{
	if (scsi_is_wlun(scsi_lun))
		return (scsi_lun & UFS_UPIU_MAX_UNIT_NUM_ID)
			| UFS_UPIU_WLUN_ID;
	else
		return scsi_lun & UFS_UPIU_MAX_UNIT_NUM_ID;
}

/**
 * ufshcd_upiu_wlun_to_scsi_wlun - maps UPIU W-LUN id to SCSI W-LUN ID
 * @scsi_lun: UPIU W-LUN id
 *
 * Returns SCSI W-LUN id
 */
static inline u16 ufshcd_upiu_wlun_to_scsi_wlun(u8 upiu_wlun_id)
{
	return (upiu_wlun_id & ~UFS_UPIU_WLUN_ID) | SCSI_W_LUN_BASE;
}

/**
 * ufshcd_get_write_lock - synchronize between shutdown, scaling &
 * arrival of requests
 * @hba: ufs host
 *
 * Lock is predominantly held by shutdown context thus, ensuring
 * that no requests from any other context may sneak through.
 */
static inline void ufshcd_get_write_lock(struct ufs_hba *hba)
{
	down_write(&hba->lock);
}

/**
 * ufshcd_get_read_lock - synchronize between shutdown, scaling &
 * arrival of requests
 * @hba: ufs host
 *
 * Returns 1 if acquired, < 0 on contention
 *
 * After shutdown's initiated, allow requests only directed to the
 * well known device lun. The sync between scaling & issue is maintained
 * as is and this restructuring syncs shutdown with these too.
 */
static int ufshcd_get_read_lock(struct ufs_hba *hba, u64 lun)
{
	int err = 0;

	err = down_read_trylock(&hba->lock);
	if (err > 0)
		goto out;
	/* let requests for well known device lun to go through */
	if (ufshcd_scsi_to_upiu_lun(lun) == UFS_UPIU_UFS_DEVICE_WLUN)
		return 0;
	else if (!ufshcd_is_shutdown_ongoing(hba))
		return -EAGAIN;
	else
		return -EPERM;

out:
	return err;
}

/**
 * ufshcd_put_read_lock - synchronize between shutdown, scaling &
 * arrival of requests
 * @hba: ufs host
 *
 * Returns none
 */
static inline void ufshcd_put_read_lock(struct ufs_hba *hba)
{
	up_read(&hba->lock);
}

/**
 * ufshcd_queuecommand - main entry point for SCSI requests
 * @cmd: command from SCSI Midlayer
 * @done: call back function
 *
 * Returns 0 for success, non-zero in case of failure
 */
static int ufshcd_queuecommand(struct Scsi_Host *host, struct scsi_cmnd *cmd)
{
	struct ufshcd_lrb *lrbp;
	struct ufs_hba *hba;
	unsigned long flags;
	int tag;
	int err = 0;
	bool has_read_lock = false;

	hba = shost_priv(host);

	if (!cmd || !cmd->request || !hba)
		return -EINVAL;

	tag = cmd->request->tag;
	if (!ufshcd_valid_tag(hba, tag)) {
		dev_err(hba->dev,
			"%s: invalid command tag %d: cmd=0x%p, cmd->request=0x%p",
			__func__, tag, cmd, cmd->request);
		BUG();
	}

	err = ufshcd_get_read_lock(hba, cmd->device->lun);
	if (unlikely(err < 0)) {
		if (err == -EPERM) {
			return SCSI_MLQUEUE_HOST_BUSY;
		}
		if (err == -EAGAIN)
			return SCSI_MLQUEUE_HOST_BUSY;
	} else if (err == 1) {
		has_read_lock = true;
	}

	/*
	 * err might be non-zero here but logic later in this function
	 * assumes that err is set to 0.
	 */
	err = 0;

	spin_lock_irqsave(hba->host->host_lock, flags);

	/* if error handling is in progress, return host busy */
	if (ufshcd_eh_in_progress(hba)) {
		err = SCSI_MLQUEUE_HOST_BUSY;
		goto out_unlock;
	}

	if (hba->extcon && ufshcd_is_card_offline(hba)) {
		set_host_byte(cmd, DID_BAD_TARGET);
		cmd->scsi_done(cmd);
		goto out_unlock;
	}

	switch (hba->ufshcd_state) {
	case UFSHCD_STATE_OPERATIONAL:
		break;
	case UFSHCD_STATE_EH_SCHEDULED:
	case UFSHCD_STATE_RESET:
		err = SCSI_MLQUEUE_HOST_BUSY;
		goto out_unlock;
	case UFSHCD_STATE_ERROR:
		set_host_byte(cmd, DID_ERROR);
		cmd->scsi_done(cmd);
		goto out_unlock;
	default:
		dev_WARN_ONCE(hba->dev, 1, "%s: invalid state %d\n",
				__func__, hba->ufshcd_state);
		set_host_byte(cmd, DID_BAD_TARGET);
		cmd->scsi_done(cmd);
		goto out_unlock;
	}
	spin_unlock_irqrestore(hba->host->host_lock, flags);

	hba->req_abort_count = 0;

	/* acquire the tag to make sure device cmds don't use it */
	if (test_and_set_bit_lock(tag, &hba->lrb_in_use)) {
		/*
		 * Dev manage command in progress, requeue the command.
		 * Requeuing the command helps in cases where the request *may*
		 * find different tag instead of waiting for dev manage command
		 * completion.
		 */
		err = SCSI_MLQUEUE_HOST_BUSY;
		goto out;
	}

	hba->ufs_stats.clk_hold.ctx = QUEUE_CMD;
	err = ufshcd_hold(hba, true);
	if (err) {
		err = SCSI_MLQUEUE_HOST_BUSY;
		clear_bit_unlock(tag, &hba->lrb_in_use);
		goto out;
	}
	if (ufshcd_is_clkgating_allowed(hba))
		WARN_ON(hba->clk_gating.state != CLKS_ON);

	err = ufshcd_hibern8_hold(hba, true);
	if (err) {
		clear_bit_unlock(tag, &hba->lrb_in_use);
		err = SCSI_MLQUEUE_HOST_BUSY;
		hba->ufs_stats.clk_rel.ctx = QUEUE_CMD;
		ufshcd_release(hba, true);
		goto out;
	}

	if (ufshcd_is_hibern8_on_idle_allowed(hba))
		WARN_ON(hba->hibern8_on_idle.state != HIBERN8_EXITED);

	/* Vote PM QoS for the request */
	ufshcd_vops_pm_qos_req_start(hba, cmd->request);

	/* IO svc time latency histogram */
	if (hba != NULL && cmd->request != NULL) {
		if (hba->latency_hist_enabled) {
			switch (req_op(cmd->request)) {
			case REQ_OP_READ:
			case REQ_OP_WRITE:
				cmd->request->lat_hist_io_start = ktime_get();
				cmd->request->lat_hist_enabled = 1;
			}
		} else
			cmd->request->lat_hist_enabled = 0;
	}

	WARN_ON(hba->clk_gating.state != CLKS_ON);

	lrbp = &hba->lrb[tag];

	WARN_ON(lrbp->cmd);
	lrbp->cmd = cmd;
	lrbp->sense_bufflen = UFSHCD_REQ_SENSE_SIZE;
	lrbp->sense_buffer = cmd->sense_buffer;
	lrbp->task_tag = tag;
	lrbp->lun = ufshcd_scsi_to_upiu_lun(cmd->device->lun);
	lrbp->intr_cmd = !ufshcd_is_intr_aggr_allowed(hba) ? true : false;

	err = ufshcd_prepare_lrbp_crypto(hba, cmd, lrbp);
	if (err) {
		ufshcd_release(hba, false);
		lrbp->cmd = NULL;
		clear_bit_unlock(tag, &hba->lrb_in_use);
		goto out;
	}
	lrbp->req_abort_skip = false;

	err = ufshcd_comp_scsi_upiu(hba, lrbp);
	if (err) {
		if (err != -EAGAIN)
			dev_err(hba->dev,
				"%s: failed to compose upiu %d cmd:0x%08x lun:%d\n",
				__func__, err, cmd, lrbp->lun);

		lrbp->cmd = NULL;
		clear_bit_unlock(tag, &hba->lrb_in_use);
		ufshcd_release_all(hba);
		ufshcd_vops_pm_qos_req_end(hba, cmd->request, true);
		goto out;
	}

	err = ufshcd_map_sg(hba, lrbp);
	if (err) {
		ufshcd_release(hba, false);
		lrbp->cmd = NULL;
		clear_bit_unlock(tag, &hba->lrb_in_use);
		ufshcd_release_all(hba);
		ufshcd_vops_pm_qos_req_end(hba, cmd->request, true);
		goto out;
	}

	/* Make sure descriptors are ready before ringing the doorbell */
	wmb();

	/* issue command to the controller */
	spin_lock_irqsave(hba->host->host_lock, flags);
	ufshcd_vops_setup_xfer_req(hba, tag, (lrbp->cmd ? true : false));

	err = ufshcd_send_command(hba, tag);
	if (err) {
		spin_unlock_irqrestore(hba->host->host_lock, flags);
		scsi_dma_unmap(lrbp->cmd);
		lrbp->cmd = NULL;
		clear_bit_unlock(tag, &hba->lrb_in_use);
		ufshcd_release_all(hba);
		ufshcd_vops_pm_qos_req_end(hba, cmd->request, true);
		dev_err(hba->dev, "%s: failed sending command, %d\n",
							__func__, err);
		err = DID_ERROR;
		goto out;
	}

out_unlock:
	spin_unlock_irqrestore(hba->host->host_lock, flags);
out:
	if (has_read_lock)
		ufshcd_put_read_lock(hba);
	return err;
}

static int ufshcd_compose_dev_cmd(struct ufs_hba *hba,
		struct ufshcd_lrb *lrbp, enum dev_cmd_type cmd_type, int tag)
{
	lrbp->cmd = NULL;
	lrbp->sense_bufflen = 0;
	lrbp->sense_buffer = NULL;
	lrbp->task_tag = tag;
	lrbp->lun = 0; /* device management cmd is not specific to any LUN */
	lrbp->intr_cmd = true; /* No interrupt aggregation */
#if IS_ENABLED(CONFIG_SCSI_UFS_CRYPTO)
	lrbp->crypto_enable = false; /* No crypto operations */
#endif
	hba->dev_cmd.type = cmd_type;

	return ufshcd_comp_devman_upiu(hba, lrbp);
}

static int
ufshcd_clear_cmd(struct ufs_hba *hba, int tag)
{
	int err = 0;
	unsigned long flags;
	u32 mask = 1 << tag;

	/* clear outstanding transaction before retry */
	spin_lock_irqsave(hba->host->host_lock, flags);
	ufshcd_utrl_clear(hba, tag);
	spin_unlock_irqrestore(hba->host->host_lock, flags);

	/*
	 * wait for for h/w to clear corresponding bit in door-bell.
	 * max. wait is 1 sec.
	 */
	err = ufshcd_wait_for_register(hba,
			REG_UTP_TRANSFER_REQ_DOOR_BELL,
			mask, ~mask, 1000, 1000, true);

	return err;
}

static int
ufshcd_check_query_response(struct ufs_hba *hba, struct ufshcd_lrb *lrbp)
{
	struct ufs_query_res *query_res = &hba->dev_cmd.query.response;

	/* Get the UPIU response */
	query_res->response = ufshcd_get_rsp_upiu_result(lrbp->ucd_rsp_ptr) >>
				UPIU_RSP_CODE_OFFSET;
	return query_res->response;
}

/**
 * ufshcd_dev_cmd_completion() - handles device management command responses
 * @hba: per adapter instance
 * @lrbp: pointer to local reference block
 */
static int
ufshcd_dev_cmd_completion(struct ufs_hba *hba, struct ufshcd_lrb *lrbp)
{
	int resp;
	int err = 0;

	hba->ufs_stats.last_hibern8_exit_tstamp = ktime_set(0, 0);
	resp = ufshcd_get_req_rsp(lrbp->ucd_rsp_ptr);

	switch (resp) {
	case UPIU_TRANSACTION_NOP_IN:
		if (hba->dev_cmd.type != DEV_CMD_TYPE_NOP) {
			err = -EINVAL;
			dev_err(hba->dev, "%s: unexpected response %x\n",
					__func__, resp);
		}
		break;
	case UPIU_TRANSACTION_QUERY_RSP:
		err = ufshcd_check_query_response(hba, lrbp);
		if (!err)
			err = ufshcd_copy_query_response(hba, lrbp);
		break;
	case UPIU_TRANSACTION_REJECT_UPIU:
		/* TODO: handle Reject UPIU Response */
		err = -EPERM;
		dev_err(hba->dev, "%s: Reject UPIU not fully implemented\n",
				__func__);
		break;
	default:
		err = -EINVAL;
		dev_err(hba->dev, "%s: Invalid device management cmd response: %x\n",
				__func__, resp);
		break;
	}

	return err;
}

static int ufshcd_wait_for_dev_cmd(struct ufs_hba *hba,
		struct ufshcd_lrb *lrbp, int max_timeout)
{
	int err = 0;
	unsigned long time_left;
	unsigned long flags;

	time_left = wait_for_completion_timeout(hba->dev_cmd.complete,
			msecs_to_jiffies(max_timeout));

	/* Make sure descriptors are ready before ringing the doorbell */
	wmb();
	spin_lock_irqsave(hba->host->host_lock, flags);
	hba->dev_cmd.complete = NULL;
	if (likely(time_left)) {
		err = ufshcd_get_tr_ocs(lrbp);
		if (!err)
			err = ufshcd_dev_cmd_completion(hba, lrbp);
	}
	spin_unlock_irqrestore(hba->host->host_lock, flags);

	if (!time_left) {
		err = -ETIMEDOUT;
		dev_dbg(hba->dev, "%s: dev_cmd request timedout, tag %d\n",
			__func__, lrbp->task_tag);
		if (!ufshcd_clear_cmd(hba, lrbp->task_tag))
			/* successfully cleared the command, retry if needed */
			err = -EAGAIN;
		/*
		 * in case of an error, after clearing the doorbell,
		 * we also need to clear the outstanding_request
		 * field in hba
		 */
		ufshcd_outstanding_req_clear(hba, lrbp->task_tag);
	}

	if (err && err != -EAGAIN)
		ufsdbg_set_err_state(hba);

	return err;
}

/**
 * ufshcd_get_dev_cmd_tag - Get device management command tag
 * @hba: per-adapter instance
 * @tag: pointer to variable with available slot value
 *
 * Get a free slot and lock it until device management command
 * completes.
 *
 * Returns false if free slot is unavailable for locking, else
 * return true with tag value in @tag.
 */
static bool ufshcd_get_dev_cmd_tag(struct ufs_hba *hba, int *tag_out)
{
	int tag;
	bool ret = false;
	unsigned long tmp;

	if (!tag_out)
		goto out;

	do {
		tmp = ~hba->lrb_in_use;
		tag = find_last_bit(&tmp, hba->nutrs);
		if (tag >= hba->nutrs)
			goto out;
	} while (test_and_set_bit_lock(tag, &hba->lrb_in_use));

	*tag_out = tag;
	ret = true;
out:
	return ret;
}

static inline void ufshcd_put_dev_cmd_tag(struct ufs_hba *hba, int tag)
{
	clear_bit_unlock(tag, &hba->lrb_in_use);
}

/**
 * ufshcd_exec_dev_cmd - API for sending device management requests
 * @hba - UFS hba
 * @cmd_type - specifies the type (NOP, Query...)
 * @timeout - time in seconds
 *
 * NOTE: Since there is only one available tag for device management commands,
 * it is expected you hold the hba->dev_cmd.lock mutex.
 */
static int ufshcd_exec_dev_cmd(struct ufs_hba *hba,
		enum dev_cmd_type cmd_type, int timeout)
{
	struct ufshcd_lrb *lrbp;
	int err;
	int tag;
	struct completion wait;
	unsigned long flags;
	bool has_read_lock = false;

	/*
	 * May get invoked from shutdown and IOCTL contexts.
	 * In shutdown context, it comes in with lock acquired.
	 * In error recovery context, it may come with lock acquired.
	 */

	if (!ufshcd_is_shutdown_ongoing(hba) && !ufshcd_eh_in_progress(hba)) {
		down_read(&hba->lock);
		has_read_lock = true;
	}

	/*
	 * Get free slot, sleep if slots are unavailable.
	 * Even though we use wait_event() which sleeps indefinitely,
	 * the maximum wait time is bounded by SCSI request timeout.
	 */
	wait_event(hba->dev_cmd.tag_wq, ufshcd_get_dev_cmd_tag(hba, &tag));

	init_completion(&wait);
	lrbp = &hba->lrb[tag];
	WARN_ON(lrbp->cmd);
	err = ufshcd_compose_dev_cmd(hba, lrbp, cmd_type, tag);
	if (unlikely(err))
		goto out_put_tag;

	hba->dev_cmd.complete = &wait;

	/* Make sure descriptors are ready before ringing the doorbell */
	wmb();
	spin_lock_irqsave(hba->host->host_lock, flags);
	ufshcd_vops_setup_xfer_req(hba, tag, (lrbp->cmd ? true : false));
	err = ufshcd_send_command(hba, tag);
	spin_unlock_irqrestore(hba->host->host_lock, flags);
	if (err) {
		dev_err(hba->dev, "%s: failed sending command, %d\n",
							__func__, err);
		goto out_put_tag;
	}
	err = ufshcd_wait_for_dev_cmd(hba, lrbp, timeout);

out_put_tag:
	ufshcd_put_dev_cmd_tag(hba, tag);
	wake_up(&hba->dev_cmd.tag_wq);
	if (has_read_lock)
		up_read(&hba->lock);
	return err;
}

/**
 * ufshcd_init_query() - init the query response and request parameters
 * @hba: per-adapter instance
 * @request: address of the request pointer to be initialized
 * @response: address of the response pointer to be initialized
 * @opcode: operation to perform
 * @idn: flag idn to access
 * @index: LU number to access
 * @selector: query/flag/descriptor further identification
 */
static inline void ufshcd_init_query(struct ufs_hba *hba,
		struct ufs_query_req **request, struct ufs_query_res **response,
		enum query_opcode opcode, u8 idn, u8 index, u8 selector)
{
	int idn_t = (int)idn;

	ufsdbg_error_inject_dispatcher(hba,
		ERR_INJECT_QUERY, idn_t, (int *)&idn_t);
	idn = idn_t;

	*request = &hba->dev_cmd.query.request;
	*response = &hba->dev_cmd.query.response;
	memset(*request, 0, sizeof(struct ufs_query_req));
	memset(*response, 0, sizeof(struct ufs_query_res));
	(*request)->upiu_req.opcode = opcode;
	(*request)->upiu_req.idn = idn;
	(*request)->upiu_req.index = index;
	(*request)->upiu_req.selector = selector;

	ufshcd_update_query_stats(hba, opcode, idn);
}

static int ufshcd_query_flag_retry(struct ufs_hba *hba,
	enum query_opcode opcode, enum flag_idn idn, bool *flag_res)
{
	int ret;
	int retries;

	for (retries = 0; retries < QUERY_REQ_RETRIES; retries++) {
		ret = ufshcd_query_flag(hba, opcode, idn, flag_res);
		if (ret)
			dev_dbg(hba->dev,
				"%s: failed with error %d, retries %d\n",
				__func__, ret, retries);
		else
			break;
	}

	if (ret)
		dev_err(hba->dev,
			"%s: query attribute, opcode %d, idn %d, failed with error %d after %d retires\n",
			__func__, opcode, idn, ret, retries);
	return ret;
}

/**
 * ufshcd_query_flag() - API function for sending flag query requests
 * hba: per-adapter instance
 * query_opcode: flag query to perform
 * idn: flag idn to access
 * flag_res: the flag value after the query request completes
 *
 * Returns 0 for success, non-zero in case of failure
 */
int ufshcd_query_flag(struct ufs_hba *hba, enum query_opcode opcode,
			enum flag_idn idn, bool *flag_res)
{
	struct ufs_query_req *request = NULL;
	struct ufs_query_res *response = NULL;
	int err, index = 0, selector = 0;
	int timeout = QUERY_REQ_TIMEOUT;

	BUG_ON(!hba);

	ufshcd_hold_all(hba);
	mutex_lock(&hba->dev_cmd.lock);
	ufshcd_init_query(hba, &request, &response, opcode, idn, index,
			selector);

	switch (opcode) {
	case UPIU_QUERY_OPCODE_SET_FLAG:
	case UPIU_QUERY_OPCODE_CLEAR_FLAG:
	case UPIU_QUERY_OPCODE_TOGGLE_FLAG:
		request->query_func = UPIU_QUERY_FUNC_STANDARD_WRITE_REQUEST;
		break;
	case UPIU_QUERY_OPCODE_READ_FLAG:
		request->query_func = UPIU_QUERY_FUNC_STANDARD_READ_REQUEST;
		if (!flag_res) {
			/* No dummy reads */
			dev_err(hba->dev, "%s: Invalid argument for read request\n",
					__func__);
			err = -EINVAL;
			goto out_unlock;
		}
		break;
	default:
		dev_err(hba->dev,
			"%s: Expected query flag opcode but got = %d\n",
			__func__, opcode);
		err = -EINVAL;
		goto out_unlock;
	}

	err = ufshcd_exec_dev_cmd(hba, DEV_CMD_TYPE_QUERY, timeout);

	if (err) {
		dev_err(hba->dev,
			"%s: Sending flag query for idn %d failed, err = %d\n",
			__func__, request->upiu_req.idn, err);
		goto out_unlock;
	}

	if (flag_res)
		*flag_res = (be32_to_cpu(response->upiu_res.value) &
				MASK_QUERY_UPIU_FLAG_LOC) & 0x1;

out_unlock:
	mutex_unlock(&hba->dev_cmd.lock);
	ufshcd_release_all(hba);
	return err;
}

/**
 * ufshcd_query_attr - API function for sending attribute requests
 * hba: per-adapter instance
 * opcode: attribute opcode
 * idn: attribute idn to access
 * index: index field
 * selector: selector field
 * attr_val: the attribute value after the query request completes
 *
 * Returns 0 for success, non-zero in case of failure
*/
int ufshcd_query_attr(struct ufs_hba *hba, enum query_opcode opcode,
			enum attr_idn idn, u8 index, u8 selector, u32 *attr_val)
{
	struct ufs_query_req *request = NULL;
	struct ufs_query_res *response = NULL;
	int err;

	BUG_ON(!hba);

	ufshcd_hold_all(hba);
	if (!attr_val) {
		dev_err(hba->dev, "%s: attribute value required for opcode 0x%x\n",
				__func__, opcode);
		err = -EINVAL;
		goto out;
	}

	mutex_lock(&hba->dev_cmd.lock);
	ufshcd_init_query(hba, &request, &response, opcode, idn, index,
			selector);

	switch (opcode) {
	case UPIU_QUERY_OPCODE_WRITE_ATTR:
		request->query_func = UPIU_QUERY_FUNC_STANDARD_WRITE_REQUEST;
		request->upiu_req.value = cpu_to_be32(*attr_val);
		break;
	case UPIU_QUERY_OPCODE_READ_ATTR:
		request->query_func = UPIU_QUERY_FUNC_STANDARD_READ_REQUEST;
		break;
	default:
		dev_err(hba->dev, "%s: Expected query attr opcode but got = 0x%.2x\n",
				__func__, opcode);
		err = -EINVAL;
		goto out_unlock;
	}

	err = ufshcd_exec_dev_cmd(hba, DEV_CMD_TYPE_QUERY, QUERY_REQ_TIMEOUT);

	if (err) {
		dev_err(hba->dev, "%s: opcode 0x%.2x for idn %d failed, index %d, err = %d\n",
				__func__, opcode,
				request->upiu_req.idn, index, err);
		goto out_unlock;
	}

	*attr_val = be32_to_cpu(response->upiu_res.value);

out_unlock:
	mutex_unlock(&hba->dev_cmd.lock);
out:
	ufshcd_release_all(hba);
	return err;
}

/**
 * ufshcd_query_attr_retry() - API function for sending query
 * attribute with retries
 * @hba: per-adapter instance
 * @opcode: attribute opcode
 * @idn: attribute idn to access
 * @index: index field
 * @selector: selector field
 * @attr_val: the attribute value after the query request
 * completes
 *
 * Returns 0 for success, non-zero in case of failure
*/
static int ufshcd_query_attr_retry(struct ufs_hba *hba,
	enum query_opcode opcode, enum attr_idn idn, u8 index, u8 selector,
	u32 *attr_val)
{
	int ret = 0;
	u32 retries;

	 for (retries = QUERY_REQ_RETRIES; retries > 0; retries--) {
		ret = ufshcd_query_attr(hba, opcode, idn, index,
						selector, attr_val);
		if (ret)
			dev_dbg(hba->dev, "%s: failed with error %d, retries %d\n",
				__func__, ret, retries);
		else
			break;
	}

	if (ret)
		dev_err(hba->dev,
			"%s: query attribute, idn %d, failed with error %d after %d retires\n",
			__func__, idn, ret, retries);
	return ret;
}

static int __ufshcd_query_descriptor(struct ufs_hba *hba,
			enum query_opcode opcode, enum desc_idn idn, u8 index,
			u8 selector, u8 *desc_buf, int *buf_len)
{
	struct ufs_query_req *request = NULL;
	struct ufs_query_res *response = NULL;
	int err;

	BUG_ON(!hba);

	ufshcd_hold_all(hba);
	if (!desc_buf) {
		dev_err(hba->dev, "%s: descriptor buffer required for opcode 0x%x\n",
				__func__, opcode);
		err = -EINVAL;
		goto out;
	}

	if (*buf_len < QUERY_DESC_MIN_SIZE || *buf_len > QUERY_DESC_MAX_SIZE) {
		dev_err(hba->dev, "%s: descriptor buffer size (%d) is out of range\n",
				__func__, *buf_len);
		err = -EINVAL;
		goto out;
	}

	mutex_lock(&hba->dev_cmd.lock);
	ufshcd_init_query(hba, &request, &response, opcode, idn, index,
			selector);
	hba->dev_cmd.query.descriptor = desc_buf;
	request->upiu_req.length = cpu_to_be16(*buf_len);

	switch (opcode) {
	case UPIU_QUERY_OPCODE_WRITE_DESC:
		request->query_func = UPIU_QUERY_FUNC_STANDARD_WRITE_REQUEST;
		break;
	case UPIU_QUERY_OPCODE_READ_DESC:
		request->query_func = UPIU_QUERY_FUNC_STANDARD_READ_REQUEST;
		break;
	default:
		dev_err(hba->dev,
				"%s: Expected query descriptor opcode but got = 0x%.2x\n",
				__func__, opcode);
		err = -EINVAL;
		goto out_unlock;
	}

	err = ufshcd_exec_dev_cmd(hba, DEV_CMD_TYPE_QUERY, QUERY_REQ_TIMEOUT);

	if (err) {
		dev_err(hba->dev, "%s: opcode 0x%.2x for idn %d failed, index %d, err = %d\n",
				__func__, opcode,
				request->upiu_req.idn, index, err);
		goto out_unlock;
	}

	*buf_len = be16_to_cpu(response->upiu_res.length);

out_unlock:
	hba->dev_cmd.query.descriptor = NULL;
	mutex_unlock(&hba->dev_cmd.lock);
out:
	ufshcd_release_all(hba);
	return err;
}

/**
 * ufshcd_query_descriptor_retry - API function for sending descriptor
 * requests
 * hba: per-adapter instance
 * opcode: attribute opcode
 * idn: attribute idn to access
 * index: index field
 * selector: selector field
 * desc_buf: the buffer that contains the descriptor
 * buf_len: length parameter passed to the device
 *
 * Returns 0 for success, non-zero in case of failure.
 * The buf_len parameter will contain, on return, the length parameter
 * received on the response.
 */
int ufshcd_query_descriptor_retry(struct ufs_hba *hba,
					 enum query_opcode opcode,
					 enum desc_idn idn, u8 index,
					 u8 selector,
					 u8 *desc_buf, int *buf_len)
{
	int err;
	int retries;

	for (retries = QUERY_REQ_RETRIES; retries > 0; retries--) {
		err = __ufshcd_query_descriptor(hba, opcode, idn, index,
						selector, desc_buf, buf_len);
		if (!err || err == -EINVAL)
			break;
	}

	return err;
}
EXPORT_SYMBOL(ufshcd_query_descriptor_retry);

/**
 * ufshcd_read_desc_length - read the specified descriptor length from header
 * @hba: Pointer to adapter instance
 * @desc_id: descriptor idn value
 * @desc_index: descriptor index
 * @desc_length: pointer to variable to read the length of descriptor
 *
 * Return 0 in case of success, non-zero otherwise
 */
static int ufshcd_read_desc_length(struct ufs_hba *hba,
	enum desc_idn desc_id,
	int desc_index,
	int *desc_length)
{
	int ret;
	u8 header[QUERY_DESC_HDR_SIZE];
	int header_len = QUERY_DESC_HDR_SIZE;

	if (desc_id >= QUERY_DESC_IDN_MAX)
		return -EINVAL;

	ret = ufshcd_query_descriptor_retry(hba, UPIU_QUERY_OPCODE_READ_DESC,
					desc_id, desc_index, 0, header,
					&header_len);

	if (ret) {
		dev_err(hba->dev, "%s: Failed to get descriptor header id %d",
			__func__, desc_id);
		return ret;
	} else if (desc_id != header[QUERY_DESC_DESC_TYPE_OFFSET]) {
		dev_warn(hba->dev, "%s: descriptor header id %d and desc_id %d mismatch",
			__func__, header[QUERY_DESC_DESC_TYPE_OFFSET],
			desc_id);
		ret = -EINVAL;
	}

	*desc_length = header[QUERY_DESC_LENGTH_OFFSET];
	return ret;

}

/**
 * ufshcd_map_desc_id_to_length - map descriptor IDN to its length
 * @hba: Pointer to adapter instance
 * @desc_id: descriptor idn value
 * @desc_len: mapped desc length (out)
 *
 * Return 0 in case of success, non-zero otherwise
 */
int ufshcd_map_desc_id_to_length(struct ufs_hba *hba,
	enum desc_idn desc_id, int *desc_len)
{
	switch (desc_id) {
	case QUERY_DESC_IDN_DEVICE:
		*desc_len = hba->desc_size.dev_desc;
		break;
	case QUERY_DESC_IDN_POWER:
		*desc_len = hba->desc_size.pwr_desc;
		break;
	case QUERY_DESC_IDN_GEOMETRY:
		*desc_len = hba->desc_size.geom_desc;
		break;
	case QUERY_DESC_IDN_CONFIGURATION:
		*desc_len = hba->desc_size.conf_desc;
		break;
	case QUERY_DESC_IDN_UNIT:
		*desc_len = hba->desc_size.unit_desc;
		break;
	case QUERY_DESC_IDN_INTERCONNECT:
		*desc_len = hba->desc_size.interc_desc;
		break;
	case QUERY_DESC_IDN_STRING:
		*desc_len = QUERY_DESC_MAX_SIZE;
		break;
	case QUERY_DESC_IDN_HEALTH:
		*desc_len = hba->desc_size.hlth_desc;
		break;
	case QUERY_DESC_IDN_RFU_0:
	case QUERY_DESC_IDN_RFU_1:
		*desc_len = 0;
		break;
	default:
		*desc_len = 0;
		return -EINVAL;
	}
	return 0;
}
EXPORT_SYMBOL(ufshcd_map_desc_id_to_length);

/**
 * ufshcd_read_desc_param - read the specified descriptor parameter
 * @hba: Pointer to adapter instance
 * @desc_id: descriptor idn value
 * @desc_index: descriptor index
 * @param_offset: offset of the parameter to read
 * @param_read_buf: pointer to buffer where parameter would be read
 * @param_size: sizeof(param_read_buf)
 *
 * Return 0 in case of success, non-zero otherwise
 */
static int ufshcd_read_desc_param(struct ufs_hba *hba,
				  enum desc_idn desc_id,
				  int desc_index,
				  u8 param_offset,
				  u8 *param_read_buf,
				  u8 param_size)
{
	int ret;
	u8 *desc_buf;
	int buff_len;
	bool is_kmalloc = true;

	/* Safety check */
	if (desc_id >= QUERY_DESC_IDN_MAX || !param_size)
		return -EINVAL;

	/* Get the max length of descriptor from structure filled up at probe
	 * time.
	 */
	ret = ufshcd_map_desc_id_to_length(hba, desc_id, &buff_len);

	/* Sanity checks */
	if (ret || !buff_len) {
		dev_err(hba->dev, "%s: Failed to get full descriptor length",
			__func__);
		return ret;
	}

	/* Check whether we need temp memory */
	if (param_offset != 0 || param_size < buff_len) {
		desc_buf = kmalloc(buff_len, GFP_KERNEL);
		if (!desc_buf)
			return -ENOMEM;
	} else {
		desc_buf = param_read_buf;
		is_kmalloc = false;
	}

	/* Request for full descriptor */
	ret = ufshcd_query_descriptor_retry(hba, UPIU_QUERY_OPCODE_READ_DESC,
					desc_id, desc_index, 0,
					desc_buf, &buff_len);

	if (ret) {
		dev_err(hba->dev, "%s: Failed reading descriptor. desc_id %d, desc_index %d, param_offset %d, ret %d",
			__func__, desc_id, desc_index, param_offset, ret);
		goto out;
	}

	/* Sanity check */
	if (desc_buf[QUERY_DESC_DESC_TYPE_OFFSET] != desc_id) {
		dev_err(hba->dev, "%s: invalid desc_id %d in descriptor header",
			__func__, desc_buf[QUERY_DESC_DESC_TYPE_OFFSET]);
		ret = -EINVAL;
		goto out;
	}

	/* Check wherher we will not copy more data, than available */
	if (is_kmalloc && param_size > buff_len)
		param_size = buff_len;

	if (is_kmalloc)
		memcpy(param_read_buf, &desc_buf[param_offset], param_size);
out:
	if (is_kmalloc)
		kfree(desc_buf);
	return ret;
}

static inline int ufshcd_read_desc(struct ufs_hba *hba,
				   enum desc_idn desc_id,
				   int desc_index,
				   u8 *buf,
				   u32 size)
{
	return ufshcd_read_desc_param(hba, desc_id, desc_index, 0, buf, size);
}

static inline int ufshcd_read_power_desc(struct ufs_hba *hba,
					 u8 *buf,
					 u32 size)
{
	return ufshcd_read_desc(hba, QUERY_DESC_IDN_POWER, 0, buf, size);
}

int ufshcd_read_device_desc(struct ufs_hba *hba, u8 *buf, u32 size)
{
	return ufshcd_read_desc(hba, QUERY_DESC_IDN_DEVICE, 0, buf, size);
}

/**
 * ufshcd_read_string_desc - read string descriptor
 * @hba: pointer to adapter instance
 * @desc_index: descriptor index
 * @buf: pointer to buffer where descriptor would be read
 * @size: size of buf
 * @ascii: if true convert from unicode to ascii characters
 *
 * Return 0 in case of success, non-zero otherwise
 */
#define ASCII_STD true
static int ufshcd_read_string_desc(struct ufs_hba *hba, int desc_index,
				   u8 *buf, u32 size, bool ascii)
{
	int err = 0;

	err = ufshcd_read_desc(hba,
				QUERY_DESC_IDN_STRING, desc_index, buf, size);

	if (err) {
		dev_err(hba->dev, "%s: reading String Desc failed after %d retries. err = %d\n",
			__func__, QUERY_REQ_RETRIES, err);
		goto out;
	}

	if (ascii) {
		int desc_len;
		int ascii_len;
		int i;
		char *buff_ascii;

		desc_len = buf[0];
		/* remove header and divide by 2 to move from UTF16 to UTF8 */
		ascii_len = (desc_len - QUERY_DESC_HDR_SIZE) / 2 + 1;
		if (size < ascii_len + QUERY_DESC_HDR_SIZE) {
			dev_err(hba->dev, "%s: buffer allocated size is too small\n",
					__func__);
			err = -ENOMEM;
			goto out;
		}

		buff_ascii = kzalloc(ascii_len, GFP_KERNEL);
		if (!buff_ascii) {
			err = -ENOMEM;
			goto out;
		}

		/*
		 * the descriptor contains string in UTF16 format
		 * we need to convert to utf-8 so it can be displayed
		 */
		utf16s_to_utf8s((wchar_t *)&buf[QUERY_DESC_HDR_SIZE],
				desc_len - QUERY_DESC_HDR_SIZE,
				UTF16_BIG_ENDIAN, buff_ascii, ascii_len);

		/* replace non-printable or non-ASCII characters with spaces */
		for (i = 0; i < ascii_len; i++)
			ufshcd_remove_non_printable(&buff_ascii[i]);

		memset(buf + QUERY_DESC_HDR_SIZE, 0,
				size - QUERY_DESC_HDR_SIZE);
		memcpy(buf + QUERY_DESC_HDR_SIZE, buff_ascii, ascii_len);
		buf[QUERY_DESC_LENGTH_OFFSET] = ascii_len + QUERY_DESC_HDR_SIZE;
		kfree(buff_ascii);
	}
out:
	return err;
}

/**
 * ufshcd_read_unit_desc_param - read the specified unit descriptor parameter
 * @hba: Pointer to adapter instance
 * @lun: lun id
 * @param_offset: offset of the parameter to read
 * @param_read_buf: pointer to buffer where parameter would be read
 * @param_size: sizeof(param_read_buf)
 *
 * Return 0 in case of success, non-zero otherwise
 */
static inline int ufshcd_read_unit_desc_param(struct ufs_hba *hba,
					      int lun,
					      enum unit_desc_param param_offset,
					      u8 *param_read_buf,
					      u32 param_size)
{
	/*
	 * Unit descriptors are only available for general purpose LUs (LUN id
	 * from 0 to 7) and RPMB Well known LU.
	 */
	if (!ufs_is_valid_unit_desc_lun(lun))
		return -EOPNOTSUPP;

	return ufshcd_read_desc_param(hba, QUERY_DESC_IDN_UNIT, lun,
				      param_offset, param_read_buf, param_size);
}

/**
 * ufshcd_memory_alloc - allocate memory for host memory space data structures
 * @hba: per adapter instance
 *
 * 1. Allocate DMA memory for Command Descriptor array
 *	Each command descriptor consist of Command UPIU, Response UPIU and PRDT
 * 2. Allocate DMA memory for UTP Transfer Request Descriptor List (UTRDL).
 * 3. Allocate DMA memory for UTP Task Management Request Descriptor List
 *	(UTMRDL)
 * 4. Allocate memory for local reference block(lrb).
 *
 * Returns 0 for success, non-zero in case of failure
 */
static int ufshcd_memory_alloc(struct ufs_hba *hba)
{
	size_t utmrdl_size, utrdl_size, ucdl_size;

	/* Allocate memory for UTP command descriptors */
	ucdl_size = (sizeof_utp_transfer_cmd_desc(hba) * hba->nutrs);
	hba->ucdl_base_addr = dmam_alloc_coherent(hba->dev,
						  ucdl_size,
						  &hba->ucdl_dma_addr,
						  GFP_KERNEL);

	/*
	 * UFSHCI requires UTP command descriptor to be 128 byte aligned.
	 * make sure hba->ucdl_dma_addr is aligned to PAGE_SIZE
	 * if hba->ucdl_dma_addr is aligned to PAGE_SIZE, then it will
	 * be aligned to 128 bytes as well
	 */
	if (!hba->ucdl_base_addr ||
	    WARN_ON(hba->ucdl_dma_addr & (PAGE_SIZE - 1))) {
		dev_err(hba->dev,
			"Command Descriptor Memory allocation failed\n");
		goto out;
	}

	/*
	 * Allocate memory for UTP Transfer descriptors
	 * UFSHCI requires 1024 byte alignment of UTRD
	 */
	utrdl_size = (sizeof(struct utp_transfer_req_desc) * hba->nutrs);
	hba->utrdl_base_addr = dmam_alloc_coherent(hba->dev,
						   utrdl_size,
						   &hba->utrdl_dma_addr,
						   GFP_KERNEL);
	if (!hba->utrdl_base_addr ||
	    WARN_ON(hba->utrdl_dma_addr & (PAGE_SIZE - 1))) {
		dev_err(hba->dev,
			"Transfer Descriptor Memory allocation failed\n");
		goto out;
	}

	/*
	 * Allocate memory for UTP Task Management descriptors
	 * UFSHCI requires 1024 byte alignment of UTMRD
	 */
	utmrdl_size = sizeof(struct utp_task_req_desc) * hba->nutmrs;
	hba->utmrdl_base_addr = dmam_alloc_coherent(hba->dev,
						    utmrdl_size,
						    &hba->utmrdl_dma_addr,
						    GFP_KERNEL);
	if (!hba->utmrdl_base_addr ||
	    WARN_ON(hba->utmrdl_dma_addr & (PAGE_SIZE - 1))) {
		dev_err(hba->dev,
		"Task Management Descriptor Memory allocation failed\n");
		goto out;
	}

	/* Allocate memory for local reference block */
	hba->lrb = devm_kzalloc(hba->dev,
				hba->nutrs * sizeof(struct ufshcd_lrb),
				GFP_KERNEL);
	if (!hba->lrb) {
		dev_err(hba->dev, "LRB Memory allocation failed\n");
		goto out;
	}
	return 0;
out:
	return -ENOMEM;
}

/**
 * ufshcd_host_memory_configure - configure local reference block with
 *				memory offsets
 * @hba: per adapter instance
 *
 * Configure Host memory space
 * 1. Update Corresponding UTRD.UCDBA and UTRD.UCDBAU with UCD DMA
 * address.
 * 2. Update each UTRD with Response UPIU offset, Response UPIU length
 * and PRDT offset.
 * 3. Save the corresponding addresses of UTRD, UCD.CMD, UCD.RSP and UCD.PRDT
 * into local reference block.
 */
static void ufshcd_host_memory_configure(struct ufs_hba *hba)
{
	struct utp_transfer_cmd_desc *cmd_descp;
	struct utp_transfer_req_desc *utrdlp;
	dma_addr_t cmd_desc_dma_addr;
	dma_addr_t cmd_desc_element_addr;
	u16 response_offset;
	u16 prdt_offset;
	int cmd_desc_size;
	int i;

	utrdlp = hba->utrdl_base_addr;
	cmd_descp = hba->ucdl_base_addr;

	response_offset =
		offsetof(struct utp_transfer_cmd_desc, response_upiu);
	prdt_offset =
		offsetof(struct utp_transfer_cmd_desc, prd_table);

	cmd_desc_size = sizeof_utp_transfer_cmd_desc(hba);
	cmd_desc_dma_addr = hba->ucdl_dma_addr;

	for (i = 0; i < hba->nutrs; i++) {
		/* Configure UTRD with command descriptor base address */
		cmd_desc_element_addr =
				(cmd_desc_dma_addr + (cmd_desc_size * i));
		utrdlp[i].command_desc_base_addr_lo =
				cpu_to_le32(lower_32_bits(cmd_desc_element_addr));
		utrdlp[i].command_desc_base_addr_hi =
				cpu_to_le32(upper_32_bits(cmd_desc_element_addr));

		/* Response upiu and prdt offset should be in double words */
		if (hba->quirks & UFSHCD_QUIRK_PRDT_BYTE_GRAN) {
			utrdlp[i].response_upiu_offset =
				cpu_to_le16(response_offset);
			utrdlp[i].prd_table_offset =
				cpu_to_le16(prdt_offset);
			utrdlp[i].response_upiu_length =
				cpu_to_le16(ALIGNED_UPIU_SIZE);
		} else {
			utrdlp[i].response_upiu_offset =
				cpu_to_le16((response_offset >> 2));
			utrdlp[i].prd_table_offset =
				cpu_to_le16((prdt_offset >> 2));
			utrdlp[i].response_upiu_length =
				cpu_to_le16(ALIGNED_UPIU_SIZE >> 2);
		}

		hba->lrb[i].utr_descriptor_ptr = (utrdlp + i);
		hba->lrb[i].utrd_dma_addr = hba->utrdl_dma_addr +
				(i * sizeof(struct utp_transfer_req_desc));
		hba->lrb[i].ucd_req_ptr = (struct utp_upiu_req *)cmd_descp;
		hba->lrb[i].ucd_req_dma_addr = cmd_desc_element_addr;
		hba->lrb[i].ucd_rsp_ptr =
			(struct utp_upiu_rsp *)cmd_descp->response_upiu;
		hba->lrb[i].ucd_rsp_dma_addr = cmd_desc_element_addr +
				response_offset;
		hba->lrb[i].ucd_prdt_ptr =
			(struct ufshcd_sg_entry *)cmd_descp->prd_table;
		hba->lrb[i].ucd_prdt_dma_addr = cmd_desc_element_addr +
				prdt_offset;
		cmd_descp = (void *)cmd_descp + cmd_desc_size;
	}
}

/**
 * ufshcd_dme_link_startup - Notify Unipro to perform link startup
 * @hba: per adapter instance
 *
 * UIC_CMD_DME_LINK_STARTUP command must be issued to Unipro layer,
 * in order to initialize the Unipro link startup procedure.
 * Once the Unipro links are up, the device connected to the controller
 * is detected.
 *
 * Returns 0 on success, non-zero value on failure
 */
static int ufshcd_dme_link_startup(struct ufs_hba *hba)
{
	struct uic_command uic_cmd = {0};
	int ret;

	uic_cmd.command = UIC_CMD_DME_LINK_STARTUP;

	ret = ufshcd_send_uic_cmd(hba, &uic_cmd);
	if (ret)
		dev_dbg(hba->dev,
			"dme-link-startup: error code %d\n", ret);
	return ret;
}

static inline void ufshcd_add_delay_before_dme_cmd(struct ufs_hba *hba)
{
	#define MIN_DELAY_BEFORE_DME_CMDS_US	1000
	unsigned long min_sleep_time_us;

	if (!(hba->quirks & UFSHCD_QUIRK_DELAY_BEFORE_DME_CMDS))
		return;

	/*
	 * last_dme_cmd_tstamp will be 0 only for 1st call to
	 * this function
	 */
	if (unlikely(!ktime_to_us(hba->last_dme_cmd_tstamp))) {
		min_sleep_time_us = MIN_DELAY_BEFORE_DME_CMDS_US;
	} else {
		unsigned long delta =
			(unsigned long) ktime_to_us(
				ktime_sub(ktime_get(),
				hba->last_dme_cmd_tstamp));

		if (delta < MIN_DELAY_BEFORE_DME_CMDS_US)
			min_sleep_time_us =
				MIN_DELAY_BEFORE_DME_CMDS_US - delta;
		else
			return; /* no more delay required */
	}

	/* allow sleep for extra 50us if needed */
	usleep_range(min_sleep_time_us, min_sleep_time_us + 50);
}

static inline void ufshcd_save_tstamp_of_last_dme_cmd(
			struct ufs_hba *hba)
{
	if (hba->quirks & UFSHCD_QUIRK_DELAY_BEFORE_DME_CMDS)
		hba->last_dme_cmd_tstamp = ktime_get();
}

/**
 * ufshcd_dme_set_attr - UIC command for DME_SET, DME_PEER_SET
 * @hba: per adapter instance
 * @attr_sel: uic command argument1
 * @attr_set: attribute set type as uic command argument2
 * @mib_val: setting value as uic command argument3
 * @peer: indicate whether peer or local
 *
 * Returns 0 on success, non-zero value on failure
 */
int ufshcd_dme_set_attr(struct ufs_hba *hba, u32 attr_sel,
			u8 attr_set, u32 mib_val, u8 peer)
{
	struct uic_command uic_cmd = {0};
	static const char *const action[] = {
		"dme-set",
		"dme-peer-set"
	};
	const char *set = action[!!peer];
	int ret;
	int retries = UFS_UIC_COMMAND_RETRIES;

	ufsdbg_error_inject_dispatcher(hba,
		ERR_INJECT_DME_ATTR, attr_sel, &attr_sel);

	uic_cmd.command = peer ?
		UIC_CMD_DME_PEER_SET : UIC_CMD_DME_SET;
	uic_cmd.argument1 = attr_sel;
	uic_cmd.argument2 = UIC_ARG_ATTR_TYPE(attr_set);
	uic_cmd.argument3 = mib_val;

	do {
		/* for peer attributes we retry upon failure */
		ret = ufshcd_send_uic_cmd(hba, &uic_cmd);
		if (ret)
			dev_dbg(hba->dev, "%s: attr-id 0x%x val 0x%x error code %d\n",
				set, UIC_GET_ATTR_ID(attr_sel), mib_val, ret);
	} while (ret && peer && --retries);

	if (ret)
		dev_err(hba->dev, "%s: attr-id 0x%x val 0x%x failed %d retries, err %d\n",
			set, UIC_GET_ATTR_ID(attr_sel), mib_val,
			UFS_UIC_COMMAND_RETRIES - retries, ret);

	return ret;
}
EXPORT_SYMBOL_GPL(ufshcd_dme_set_attr);

/**
 * ufshcd_dme_get_attr - UIC command for DME_GET, DME_PEER_GET
 * @hba: per adapter instance
 * @attr_sel: uic command argument1
 * @mib_val: the value of the attribute as returned by the UIC command
 * @peer: indicate whether peer or local
 *
 * Returns 0 on success, non-zero value on failure
 */
int ufshcd_dme_get_attr(struct ufs_hba *hba, u32 attr_sel,
			u32 *mib_val, u8 peer)
{
	struct uic_command uic_cmd = {0};
	static const char *const action[] = {
		"dme-get",
		"dme-peer-get"
	};
	const char *get = action[!!peer];
	int ret;
	int retries = UFS_UIC_COMMAND_RETRIES;
	struct ufs_pa_layer_attr orig_pwr_info;
	struct ufs_pa_layer_attr temp_pwr_info;
	bool pwr_mode_change = false;

	if (peer && (hba->quirks & UFSHCD_QUIRK_DME_PEER_ACCESS_AUTO_MODE)) {
		orig_pwr_info = hba->pwr_info;
		temp_pwr_info = orig_pwr_info;

		if (orig_pwr_info.pwr_tx == FAST_MODE ||
		    orig_pwr_info.pwr_rx == FAST_MODE) {
			temp_pwr_info.pwr_tx = FASTAUTO_MODE;
			temp_pwr_info.pwr_rx = FASTAUTO_MODE;
			pwr_mode_change = true;
		} else if (orig_pwr_info.pwr_tx == SLOW_MODE ||
		    orig_pwr_info.pwr_rx == SLOW_MODE) {
			temp_pwr_info.pwr_tx = SLOWAUTO_MODE;
			temp_pwr_info.pwr_rx = SLOWAUTO_MODE;
			pwr_mode_change = true;
		}
		if (pwr_mode_change) {
			ret = ufshcd_change_power_mode(hba, &temp_pwr_info);
			if (ret)
				goto out;
		}
	}

	uic_cmd.command = peer ?
		UIC_CMD_DME_PEER_GET : UIC_CMD_DME_GET;

	ufsdbg_error_inject_dispatcher(hba,
		ERR_INJECT_DME_ATTR, attr_sel, &attr_sel);

	uic_cmd.argument1 = attr_sel;

	do {
		/* for peer attributes we retry upon failure */
		ret = ufshcd_send_uic_cmd(hba, &uic_cmd);
		if (ret)
			dev_dbg(hba->dev, "%s: attr-id 0x%x error code %d\n",
				get, UIC_GET_ATTR_ID(attr_sel), ret);
	} while (ret && peer && --retries);

	if (ret)
		dev_err(hba->dev, "%s: attr-id 0x%x failed %d retries\n",
			get, UIC_GET_ATTR_ID(attr_sel),
			UFS_UIC_COMMAND_RETRIES - retries);

	if (mib_val && !ret)
		*mib_val = uic_cmd.argument3;

	if (peer && (hba->quirks & UFSHCD_QUIRK_DME_PEER_ACCESS_AUTO_MODE)
	    && pwr_mode_change)
		ufshcd_change_power_mode(hba, &orig_pwr_info);
out:
	return ret;
}
EXPORT_SYMBOL_GPL(ufshcd_dme_get_attr);

/**
 * ufshcd_uic_pwr_ctrl - executes UIC commands (which affects the link power
 * state) and waits for it to take effect.
 *
 * @hba: per adapter instance
 * @cmd: UIC command to execute
 *
 * DME operations like DME_SET(PA_PWRMODE), DME_HIBERNATE_ENTER &
 * DME_HIBERNATE_EXIT commands take some time to take its effect on both host
 * and device UniPro link and hence it's final completion would be indicated by
 * dedicated status bits in Interrupt Status register (UPMS, UHES, UHXS) in
 * addition to normal UIC command completion Status (UCCS). This function only
 * returns after the relevant status bits indicate the completion.
 *
 * Returns 0 on success, non-zero value on failure
 */
static int ufshcd_uic_pwr_ctrl(struct ufs_hba *hba, struct uic_command *cmd)
{
	struct completion uic_async_done;
	unsigned long flags;
	u8 status;
	int ret;
	bool reenable_intr = false;
	int wait_retries = 6; /* Allows 3secs max wait time */

	mutex_lock(&hba->uic_cmd_mutex);
	init_completion(&uic_async_done);
	ufshcd_add_delay_before_dme_cmd(hba);

	spin_lock_irqsave(hba->host->host_lock, flags);
	hba->uic_async_done = &uic_async_done;

	if (ufshcd_readl(hba, REG_INTERRUPT_ENABLE) & UIC_COMMAND_COMPL) {
		ufshcd_disable_intr(hba, UIC_COMMAND_COMPL);
		/*
		 * Make sure UIC command completion interrupt is disabled before
		 * issuing UIC command.
		 */
		wmb();
		reenable_intr = true;
	}
	ret = __ufshcd_send_uic_cmd(hba, cmd, false);
	spin_unlock_irqrestore(hba->host->host_lock, flags);
	if (ret) {
		dev_err(hba->dev,
			"pwr ctrl cmd 0x%x with mode 0x%x uic error %d\n",
			cmd->command, cmd->argument3, ret);
		goto out;
	}

more_wait:
	if (!wait_for_completion_timeout(hba->uic_async_done,
					 msecs_to_jiffies(UIC_CMD_TIMEOUT))) {
		u32 intr_status = 0;
		s64 ts_since_last_intr;

		dev_err(hba->dev,
			"pwr ctrl cmd 0x%x with mode 0x%x completion timeout\n",
			cmd->command, cmd->argument3);
		/*
		 * The controller must have triggered interrupt but ISR couldn't
		 * run due to interrupt starvation.
		 * Or ISR must have executed just after the timeout
		 * (which clears IS registers)
		 * If either of these two cases is true, then
		 * wait for little more time for completion.
		 */
		intr_status = ufshcd_readl(hba, REG_INTERRUPT_STATUS);
		ts_since_last_intr = ktime_ms_delta(ktime_get(),
						hba->ufs_stats.last_intr_ts);

		if ((intr_status & UFSHCD_UIC_PWR_MASK) ||
		    ((hba->ufs_stats.last_intr_status & UFSHCD_UIC_PWR_MASK) &&
		     (ts_since_last_intr < (s64)UIC_CMD_TIMEOUT))) {
			dev_info(hba->dev, "IS:0x%08x last_intr_sts:0x%08x last_intr_ts:%lld, retry-cnt:%d\n",
				intr_status, hba->ufs_stats.last_intr_status,
				hba->ufs_stats.last_intr_ts, wait_retries);
			if (wait_retries--)
				goto more_wait;

			/*
			 * If same state continues event after more wait time,
			 * something must be hogging CPU.
			 */
			BUG_ON(hba->crash_on_err);
		}
		ret = -ETIMEDOUT;
		goto out;
	}

	status = ufshcd_get_upmcrs(hba);
	if (status != PWR_LOCAL) {
		dev_err(hba->dev,
			"pwr ctrl cmd 0x%0x failed, host upmcrs:0x%x\n",
			cmd->command, status);
		ret = (status != PWR_OK) ? status : -1;
	}
	ufshcd_dme_cmd_log(hba, "dme_cmpl_2", hba->active_uic_cmd->command);

out:
	if (ret) {
		ufsdbg_set_err_state(hba);
		ufshcd_print_host_state(hba);
		ufshcd_print_pwr_info(hba);
		ufshcd_print_host_regs(hba);
		ufshcd_print_cmd_log(hba);
		if (hba->crash_on_err)
			BUG_ON(1);
	}

	ufshcd_save_tstamp_of_last_dme_cmd(hba);
	spin_lock_irqsave(hba->host->host_lock, flags);
	hba->active_uic_cmd = NULL;
	hba->uic_async_done = NULL;
	if (reenable_intr)
		ufshcd_enable_intr(hba, UIC_COMMAND_COMPL);
	spin_unlock_irqrestore(hba->host->host_lock, flags);
	mutex_unlock(&hba->uic_cmd_mutex);
	return ret;
}

/**
 * ufshcd_uic_change_pwr_mode - Perform the UIC power mode chage
 *				using DME_SET primitives.
 * @hba: per adapter instance
 * @mode: powr mode value
 *
 * Returns 0 on success, non-zero value on failure
 */
static int ufshcd_uic_change_pwr_mode(struct ufs_hba *hba, u8 mode)
{
	struct uic_command uic_cmd = {0};
	int ret;

	if (hba->quirks & UFSHCD_QUIRK_BROKEN_PA_RXHSUNTERMCAP) {
		ret = ufshcd_dme_set(hba,
				UIC_ARG_MIB_SEL(PA_RXHSUNTERMCAP, 0), 1);
		if (ret) {
			dev_err(hba->dev, "%s: failed to enable PA_RXHSUNTERMCAP ret %d\n",
						__func__, ret);
			goto out;
		}
	}

	uic_cmd.command = UIC_CMD_DME_SET;
	uic_cmd.argument1 = UIC_ARG_MIB(PA_PWRMODE);
	uic_cmd.argument3 = mode;
	hba->ufs_stats.clk_hold.ctx = PWRCTL_CMD_SEND;
	ufshcd_hold_all(hba);
	ret = ufshcd_uic_pwr_ctrl(hba, &uic_cmd);
	hba->ufs_stats.clk_rel.ctx = PWRCTL_CMD_SEND;
	ufshcd_release_all(hba);
out:
	return ret;
}

static int ufshcd_link_recovery(struct ufs_hba *hba)
{
	int ret = 0;
	unsigned long flags;

	/*
	 * Check if there is any race with fatal error handling.
	 * If so, wait for it to complete. Even though fatal error
	 * handling does reset and restore in some cases, don't assume
	 * anything out of it. We are just avoiding race here.
	 */
	do {
		spin_lock_irqsave(hba->host->host_lock, flags);
		if (!(work_pending(&hba->eh_work) ||
				hba->ufshcd_state == UFSHCD_STATE_RESET))
			break;
		spin_unlock_irqrestore(hba->host->host_lock, flags);
		dev_dbg(hba->dev, "%s: reset in progress\n", __func__);
		flush_work(&hba->eh_work);
	} while (1);


	/*
	 * we don't know if previous reset had really reset the host controller
	 * or not. So let's force reset here to be sure.
	 */
	hba->ufshcd_state = UFSHCD_STATE_ERROR;
	hba->force_host_reset = true;
	ufshcd_set_eh_in_progress(hba);
	schedule_work(&hba->eh_work);

	/* wait for the reset work to finish */
	do {
		if (!(work_pending(&hba->eh_work) ||
				hba->ufshcd_state == UFSHCD_STATE_RESET))
			break;
		spin_unlock_irqrestore(hba->host->host_lock, flags);
		dev_dbg(hba->dev, "%s: reset in progress\n", __func__);
		flush_work(&hba->eh_work);
		spin_lock_irqsave(hba->host->host_lock, flags);
	} while (1);

	if (!((hba->ufshcd_state == UFSHCD_STATE_OPERATIONAL) &&
	      ufshcd_is_link_active(hba)))
		ret = -ENOLINK;
	spin_unlock_irqrestore(hba->host->host_lock, flags);

	return ret;
}

static int __ufshcd_uic_hibern8_enter(struct ufs_hba *hba)
{
	int ret;
	struct uic_command uic_cmd = {0};
	ktime_t start = ktime_get();

	ufshcd_vops_hibern8_notify(hba, UIC_CMD_DME_HIBER_ENTER, PRE_CHANGE);

	uic_cmd.command = UIC_CMD_DME_HIBER_ENTER;
	ret = ufshcd_uic_pwr_ctrl(hba, &uic_cmd);
	trace_ufshcd_profile_hibern8(dev_name(hba->dev), "enter",
			     ktime_to_us(ktime_sub(ktime_get(), start)), ret);

	ufsdbg_error_inject_dispatcher(hba, ERR_INJECT_HIBERN8_ENTER, 0, &ret);

	/*
	 * Do full reinit if enter failed or if LINERESET was detected during
	 * Hibern8 operation. After LINERESET, link moves to default PWM-G1
	 * mode hence full reinit is required to move link to HS speeds.
	 */
	if (ret || hba->full_init_linereset) {
		int err;

		hba->full_init_linereset = false;
		ufshcd_update_error_stats(hba, UFS_ERR_HIBERN8_ENTER);
		dev_err(hba->dev, "%s: hibern8 enter failed. ret = %d\n",
			__func__, ret);

		/*
		 * If link recovery fails then return error code returned from
		 * ufshcd_link_recovery().
		 * If link recovery succeeds then return -EAGAIN to attempt
		 * hibern8 enter retry again.
		 */
		err = ufshcd_link_recovery(hba);
		if (err) {
			dev_err(hba->dev, "%s: link recovery failed", __func__);
			ret = err;
		} else {
			ret = -EAGAIN;
		}
	} else {
		ufshcd_vops_hibern8_notify(hba, UIC_CMD_DME_HIBER_ENTER,
								POST_CHANGE);
		dev_dbg(hba->dev, "%s: Hibern8 Enter at %lld us", __func__,
			ktime_to_us(ktime_get()));
	}

	return ret;
}

int ufshcd_uic_hibern8_enter(struct ufs_hba *hba)
{
	int ret = 0, retries;

	for (retries = UIC_HIBERN8_ENTER_RETRIES; retries > 0; retries--) {
		ret = __ufshcd_uic_hibern8_enter(hba);
		if (!ret)
			goto out;
		else if (ret != -EAGAIN)
			/* Unable to recover the link, so no point proceeding */
			BUG();
	}
out:
	return ret;
}

int ufshcd_uic_hibern8_exit(struct ufs_hba *hba)
{
	struct uic_command uic_cmd = {0};
	int ret;
	ktime_t start = ktime_get();

	ufshcd_vops_hibern8_notify(hba, UIC_CMD_DME_HIBER_EXIT, PRE_CHANGE);

	uic_cmd.command = UIC_CMD_DME_HIBER_EXIT;
	ret = ufshcd_uic_pwr_ctrl(hba, &uic_cmd);
	trace_ufshcd_profile_hibern8(dev_name(hba->dev), "exit",
			     ktime_to_us(ktime_sub(ktime_get(), start)), ret);

	ufsdbg_error_inject_dispatcher(hba, ERR_INJECT_HIBERN8_EXIT, 0, &ret);

	/* Do full reinit if exit failed */
	if (ret) {
		ufshcd_update_error_stats(hba, UFS_ERR_HIBERN8_EXIT);
		dev_err(hba->dev, "%s: hibern8 exit failed. ret = %d\n",
			__func__, ret);
		ret = ufshcd_link_recovery(hba);
		/* Unable to recover the link, so no point proceeding */
		if (ret)
			BUG();
	} else {
		ufshcd_vops_hibern8_notify(hba, UIC_CMD_DME_HIBER_EXIT,
								POST_CHANGE);
		dev_dbg(hba->dev, "%s: Hibern8 Exit at %lld us", __func__,
			ktime_to_us(ktime_get()));
		hba->ufs_stats.last_hibern8_exit_tstamp = ktime_get();
		hba->ufs_stats.hibern8_exit_cnt++;
	}

	return ret;
}

 /**
 * ufshcd_init_pwr_info - setting the POR (power on reset)
 * values in hba power info
 * @hba: per-adapter instance
 */
static void ufshcd_init_pwr_info(struct ufs_hba *hba)
{
	hba->pwr_info.gear_rx = UFS_PWM_G1;
	hba->pwr_info.gear_tx = UFS_PWM_G1;
	hba->pwr_info.lane_rx = 1;
	hba->pwr_info.lane_tx = 1;
	hba->pwr_info.pwr_rx = SLOWAUTO_MODE;
	hba->pwr_info.pwr_tx = SLOWAUTO_MODE;
	hba->pwr_info.hs_rate = 0;
}

/**
 * ufshcd_get_max_pwr_mode - reads the max power mode negotiated with device
 * @hba: per-adapter instance
 */
static int ufshcd_get_max_pwr_mode(struct ufs_hba *hba)
{
	struct ufs_pa_layer_attr *pwr_info = &hba->max_pwr_info.info;

	if (hba->max_pwr_info.is_valid)
		return 0;

	pwr_info->pwr_tx = FAST_MODE;
	pwr_info->pwr_rx = FAST_MODE;
	pwr_info->hs_rate = PA_HS_MODE_B;

	/* Get the connected lane count */
	ufshcd_dme_get(hba, UIC_ARG_MIB(PA_CONNECTEDRXDATALANES),
			&pwr_info->lane_rx);
	ufshcd_dme_get(hba, UIC_ARG_MIB(PA_CONNECTEDTXDATALANES),
			&pwr_info->lane_tx);

	if (!pwr_info->lane_rx || !pwr_info->lane_tx) {
		dev_err(hba->dev, "%s: invalid connected lanes value. rx=%d, tx=%d\n",
				__func__,
				pwr_info->lane_rx,
				pwr_info->lane_tx);
		return -EINVAL;
	}

	/*
	 * First, get the maximum gears of HS speed.
	 * If a zero value, it means there is no HSGEAR capability.
	 * Then, get the maximum gears of PWM speed.
	 */
	ufshcd_dme_get(hba, UIC_ARG_MIB(PA_MAXRXHSGEAR), &pwr_info->gear_rx);
	if (!pwr_info->gear_rx) {
		ufshcd_dme_get(hba, UIC_ARG_MIB(PA_MAXRXPWMGEAR),
				&pwr_info->gear_rx);
		if (!pwr_info->gear_rx) {
			dev_err(hba->dev, "%s: invalid max pwm rx gear read = %d\n",
				__func__, pwr_info->gear_rx);
			return -EINVAL;
		} else {
			if (hba->limit_rx_pwm_gear > 0 &&
			    (hba->limit_rx_pwm_gear < pwr_info->gear_rx))
				pwr_info->gear_rx = hba->limit_rx_pwm_gear;
		}
		pwr_info->pwr_rx = SLOW_MODE;
	} else {
		if (hba->limit_rx_hs_gear > 0 &&
		    (hba->limit_rx_hs_gear < pwr_info->gear_rx))
			pwr_info->gear_rx = hba->limit_rx_hs_gear;
	}

	ufshcd_dme_peer_get(hba, UIC_ARG_MIB(PA_MAXRXHSGEAR),
			&pwr_info->gear_tx);
	if (!pwr_info->gear_tx) {
		ufshcd_dme_peer_get(hba, UIC_ARG_MIB(PA_MAXRXPWMGEAR),
				&pwr_info->gear_tx);
		if (!pwr_info->gear_tx) {
			dev_err(hba->dev, "%s: invalid max pwm tx gear read = %d\n",
				__func__, pwr_info->gear_tx);
			return -EINVAL;
		} else {
			if (hba->limit_tx_pwm_gear > 0 &&
			    (hba->limit_tx_pwm_gear < pwr_info->gear_tx))
				pwr_info->gear_tx = hba->limit_tx_pwm_gear;
		}
		pwr_info->pwr_tx = SLOW_MODE;
	} else {
		if (hba->limit_tx_hs_gear > 0 &&
		    (hba->limit_tx_hs_gear < pwr_info->gear_tx))
			pwr_info->gear_tx = hba->limit_tx_hs_gear;
	}

	hba->max_pwr_info.is_valid = true;
	return 0;
}

int ufshcd_change_power_mode(struct ufs_hba *hba,
			     struct ufs_pa_layer_attr *pwr_mode)
{
	int ret = 0;
	u32 peer_rx_hs_adapt_initial_cap;

	/* if already configured to the requested pwr_mode */
	if (!hba->restore_needed &&
		pwr_mode->gear_rx == hba->pwr_info.gear_rx &&
		pwr_mode->gear_tx == hba->pwr_info.gear_tx &&
	    pwr_mode->lane_rx == hba->pwr_info.lane_rx &&
	    pwr_mode->lane_tx == hba->pwr_info.lane_tx &&
	    pwr_mode->pwr_rx == hba->pwr_info.pwr_rx &&
	    pwr_mode->pwr_tx == hba->pwr_info.pwr_tx &&
	    pwr_mode->hs_rate == hba->pwr_info.hs_rate) {
		dev_dbg(hba->dev, "%s: power already configured\n", __func__);
		return 0;
	}

	ufsdbg_error_inject_dispatcher(hba, ERR_INJECT_PWR_CHANGE, 0, &ret);
	if (ret)
		return ret;

	/*
	 * Configure attributes for power mode change with below.
	 * - PA_RXGEAR, PA_ACTIVERXDATALANES, PA_RXTERMINATION,
	 * - PA_TXGEAR, PA_ACTIVETXDATALANES, PA_TXTERMINATION,
	 * - PA_HSSERIES
	 */
	ufshcd_dme_set(hba, UIC_ARG_MIB(PA_RXGEAR), pwr_mode->gear_rx);
	ufshcd_dme_set(hba, UIC_ARG_MIB(PA_ACTIVERXDATALANES),
			pwr_mode->lane_rx);
	if (pwr_mode->pwr_rx == FASTAUTO_MODE ||
			pwr_mode->pwr_rx == FAST_MODE)
		ufshcd_dme_set(hba, UIC_ARG_MIB(PA_RXTERMINATION), TRUE);
	else
		ufshcd_dme_set(hba, UIC_ARG_MIB(PA_RXTERMINATION), FALSE);

	ufshcd_dme_set(hba, UIC_ARG_MIB(PA_TXGEAR), pwr_mode->gear_tx);
	ufshcd_dme_set(hba, UIC_ARG_MIB(PA_ACTIVETXDATALANES),
			pwr_mode->lane_tx);
	if (pwr_mode->pwr_tx == FASTAUTO_MODE ||
			pwr_mode->pwr_tx == FAST_MODE)
		ufshcd_dme_set(hba, UIC_ARG_MIB(PA_TXTERMINATION), TRUE);
	else
		ufshcd_dme_set(hba, UIC_ARG_MIB(PA_TXTERMINATION), FALSE);

	if (pwr_mode->pwr_rx == FASTAUTO_MODE ||
	    pwr_mode->pwr_tx == FASTAUTO_MODE ||
	    pwr_mode->pwr_rx == FAST_MODE ||
	    pwr_mode->pwr_tx == FAST_MODE)
		ufshcd_dme_set(hba, UIC_ARG_MIB(PA_HSSERIES),
						pwr_mode->hs_rate);

	if (pwr_mode->gear_tx == UFS_HS_G4) {
		ret = ufshcd_dme_peer_get(hba,
				 UIC_ARG_MIB_SEL(RX_HS_ADAPT_INITIAL_CAPABILITY,
					UIC_ARG_MPHY_RX_GEN_SEL_INDEX(0)),
				    &peer_rx_hs_adapt_initial_cap);
		if (ret) {
			dev_err(hba->dev,
				"%s: RX_HS_ADAPT_INITIAL_CAP get failed %d\n",
				__func__, ret);
			peer_rx_hs_adapt_initial_cap =
						PA_PEERRXHSADAPTINITIAL_Default;
		}
		ret = ufshcd_dme_set(hba, UIC_ARG_MIB(PA_PEERRXHSADAPTINITIAL),
				     peer_rx_hs_adapt_initial_cap);
		/* INITIAL ADAPT */
		ufshcd_dme_set(hba, UIC_ARG_MIB(PA_TXHSADAPTTYPE),
			       PA_INITIAL_ADAPT);
	} else if (hba->ufs_version >= UFSHCI_VERSION_30) {
		/* NO ADAPT */
		ufshcd_dme_set(hba, UIC_ARG_MIB(PA_TXHSADAPTTYPE), PA_NO_ADAPT);
	}

	ufshcd_dme_set(hba, UIC_ARG_MIB(PA_PWRMODEUSERDATA0),
			DL_FC0ProtectionTimeOutVal_Default);
	ufshcd_dme_set(hba, UIC_ARG_MIB(PA_PWRMODEUSERDATA1),
			DL_TC0ReplayTimeOutVal_Default);
	ufshcd_dme_set(hba, UIC_ARG_MIB(PA_PWRMODEUSERDATA2),
			DL_AFC0ReqTimeOutVal_Default);

	ufshcd_dme_set(hba, UIC_ARG_MIB(DME_LocalFC0ProtectionTimeOutVal),
			DL_FC0ProtectionTimeOutVal_Default);
	ufshcd_dme_set(hba, UIC_ARG_MIB(DME_LocalTC0ReplayTimeOutVal),
			DL_TC0ReplayTimeOutVal_Default);
	ufshcd_dme_set(hba, UIC_ARG_MIB(DME_LocalAFC0ReqTimeOutVal),
			DL_AFC0ReqTimeOutVal_Default);

	ret = ufshcd_uic_change_pwr_mode(hba, pwr_mode->pwr_rx << 4
			| pwr_mode->pwr_tx);

	if (ret) {
		ufshcd_update_error_stats(hba, UFS_ERR_POWER_MODE_CHANGE);
		dev_err(hba->dev,
			"%s: power mode change failed %d\n", __func__, ret);
	} else {
		ufshcd_vops_pwr_change_notify(hba, POST_CHANGE, NULL,
								pwr_mode);

		memcpy(&hba->pwr_info, pwr_mode,
			sizeof(struct ufs_pa_layer_attr));
		hba->ufs_stats.power_mode_change_cnt++;
	}

	return ret;
}

/**
 * ufshcd_config_pwr_mode - configure a new power mode
 * @hba: per-adapter instance
 * @desired_pwr_mode: desired power configuration
 */
static int ufshcd_config_pwr_mode(struct ufs_hba *hba,
		struct ufs_pa_layer_attr *desired_pwr_mode)
{
	struct ufs_pa_layer_attr final_params = { 0 };
	int ret;

	ret = ufshcd_vops_pwr_change_notify(hba, PRE_CHANGE,
					desired_pwr_mode, &final_params);

	if (ret)
		memcpy(&final_params, desired_pwr_mode, sizeof(final_params));

	ret = ufshcd_change_power_mode(hba, &final_params);
	if (!ret)
		ufshcd_print_pwr_info(hba);

	return ret;
}

/**
 * ufshcd_complete_dev_init() - checks device readiness
 * hba: per-adapter instance
 *
 * Set fDeviceInit flag and poll until device toggles it.
 */
static int ufshcd_complete_dev_init(struct ufs_hba *hba)
{
	int i = 0;
	int err;
	bool flag_res = 1;
	ktime_t timeout;

	err = ufshcd_query_flag_retry(hba, UPIU_QUERY_OPCODE_SET_FLAG,
		QUERY_FLAG_IDN_FDEVICEINIT, NULL);
	if (err) {
		dev_err(hba->dev,
			"%s setting fDeviceInit flag failed with error %d\n",
			__func__, err);
		goto out;
	}

	/*
	 * Some vendor devices are taking longer time to complete its internal
	 * initialization, so set fDeviceInit flag poll time to 5 secs
	 */
	timeout = ktime_add_ms(ktime_get(), 5000);

	/* poll for max. 5sec for fDeviceInit flag to clear */
	while (1) {
		bool timedout = ktime_after(ktime_get(), timeout);
		err = ufshcd_query_flag_retry(hba, UPIU_QUERY_OPCODE_READ_FLAG,
					QUERY_FLAG_IDN_FDEVICEINIT, &flag_res);
		if (err || !flag_res || timedout)
			break;

		/*
		 * Poll for this flag in a tight loop for first 1000 iterations.
		 * This is same as old logic which is working for most of the
		 * devices, so continue using the same.
		 */
		if (i == 1000)
			msleep(20);
		else
			i++;
	}

	if (err)
		dev_err(hba->dev,
			"%s reading fDeviceInit flag failed with error %d\n",
			__func__, err);
	else if (flag_res)
		dev_err(hba->dev,
			"%s fDeviceInit was not cleared by the device\n",
			__func__);

out:
	return err;
}

/**
 * ufshcd_make_hba_operational - Make UFS controller operational
 * @hba: per adapter instance
 *
 * To bring UFS host controller to operational state,
 * 1. Enable required interrupts
 * 2. Configure interrupt aggregation
 * 3. Program UTRL and UTMRL base address
 * 4. Configure run-stop-registers
 *
 * Returns 0 on success, non-zero value on failure
 */
static int ufshcd_make_hba_operational(struct ufs_hba *hba)
{
	int err = 0;
	u32 reg;

	/* Enable required interrupts */
	ufshcd_enable_intr(hba, UFSHCD_ENABLE_INTRS);

	/* Configure interrupt aggregation */
	if (ufshcd_is_intr_aggr_allowed(hba))
		ufshcd_config_intr_aggr(hba, hba->nutrs - 1, INT_AGGR_DEF_TO);
	else
		ufshcd_disable_intr_aggr(hba);

	/* Configure UTRL and UTMRL base address registers */
	ufshcd_writel(hba, lower_32_bits(hba->utrdl_dma_addr),
			REG_UTP_TRANSFER_REQ_LIST_BASE_L);
	ufshcd_writel(hba, upper_32_bits(hba->utrdl_dma_addr),
			REG_UTP_TRANSFER_REQ_LIST_BASE_H);
	ufshcd_writel(hba, lower_32_bits(hba->utmrdl_dma_addr),
			REG_UTP_TASK_REQ_LIST_BASE_L);
	ufshcd_writel(hba, upper_32_bits(hba->utmrdl_dma_addr),
			REG_UTP_TASK_REQ_LIST_BASE_H);

	/*
	 * Make sure base address and interrupt setup are updated before
	 * enabling the run/stop registers below.
	 */
	wmb();

	/*
	 * UCRDY, UTMRLDY and UTRLRDY bits must be 1
	 */
	reg = ufshcd_readl(hba, REG_CONTROLLER_STATUS);
	if (!(ufshcd_get_lists_status(reg))) {
		ufshcd_enable_run_stop_reg(hba);
	} else {
		dev_err(hba->dev,
			"Host controller not ready to process requests");
		err = -EIO;
		goto out;
	}

out:
	return err;
}

/**
 * ufshcd_hba_stop - Send controller to reset state
 * @hba: per adapter instance
 * @can_sleep: perform sleep or just spin
 */
static inline void ufshcd_hba_stop(struct ufs_hba *hba, bool can_sleep)
{
	int err;

	ufshcd_crypto_disable(hba);

	ufshcd_writel(hba, CONTROLLER_DISABLE,  REG_CONTROLLER_ENABLE);
	err = ufshcd_wait_for_register(hba, REG_CONTROLLER_ENABLE,
					CONTROLLER_ENABLE, CONTROLLER_DISABLE,
					10, 1, can_sleep);
	if (err)
		dev_err(hba->dev, "%s: Controller disable failed\n", __func__);
}

/**
 * ufshcd_hba_enable - initialize the controller
 * @hba: per adapter instance
 *
 * The controller resets itself and controller firmware initialization
 * sequence kicks off. When controller is ready it will set
 * the Host Controller Enable bit to 1.
 *
 * Returns 0 on success, non-zero value on failure
 */
static int ufshcd_hba_enable(struct ufs_hba *hba)
{
	int retry;

	/*
	 * msleep of 1 and 5 used in this function might result in msleep(20),
	 * but it was necessary to send the UFS FPGA to reset mode during
	 * development and testing of this driver. msleep can be changed to
	 * mdelay and retry count can be reduced based on the controller.
	 */
	if (!ufshcd_is_hba_active(hba))
		/* change controller state to "reset state" */
		ufshcd_hba_stop(hba, true);

	/* UniPro link is disabled at this point */
	ufshcd_set_link_off(hba);

	ufshcd_vops_hce_enable_notify(hba, PRE_CHANGE);

	/* start controller initialization sequence */
	ufshcd_hba_start(hba);

	/*
	 * To initialize a UFS host controller HCE bit must be set to 1.
	 * During initialization the HCE bit value changes from 1->0->1.
	 * When the host controller completes initialization sequence
	 * it sets the value of HCE bit to 1. The same HCE bit is read back
	 * to check if the controller has completed initialization sequence.
	 * So without this delay the value HCE = 1, set in the previous
	 * instruction might be read back.
	 * This delay can be changed based on the controller.
	 */
	msleep(1);

	/* wait for the host controller to complete initialization */
	retry = 10;
	while (ufshcd_is_hba_active(hba)) {
		if (retry) {
			retry--;
		} else {
			dev_err(hba->dev,
				"Controller enable failed\n");
			return -EIO;
		}
		msleep(5);
	}

	/* enable UIC related interrupts */
	ufshcd_enable_intr(hba, UFSHCD_UIC_MASK);

	ufshcd_vops_hce_enable_notify(hba, POST_CHANGE);

	return 0;
}

static int ufshcd_disable_tx_lcc(struct ufs_hba *hba, bool peer)
{
	int tx_lanes, i, err = 0;

	if (!peer)
		ufshcd_dme_get(hba, UIC_ARG_MIB(PA_CONNECTEDTXDATALANES),
			       &tx_lanes);
	else
		ufshcd_dme_peer_get(hba, UIC_ARG_MIB(PA_CONNECTEDTXDATALANES),
				    &tx_lanes);
	for (i = 0; i < tx_lanes; i++) {
		if (!peer)
			err = ufshcd_dme_set(hba,
				UIC_ARG_MIB_SEL(TX_LCC_ENABLE,
					UIC_ARG_MPHY_TX_GEN_SEL_INDEX(i)),
					0);
		else
			err = ufshcd_dme_peer_set(hba,
				UIC_ARG_MIB_SEL(TX_LCC_ENABLE,
					UIC_ARG_MPHY_TX_GEN_SEL_INDEX(i)),
					0);
		if (err) {
			dev_err(hba->dev, "%s: TX LCC Disable failed, peer = %d, lane = %d, err = %d",
				__func__, peer, i, err);
			break;
		}
	}

	return err;
}

static inline int ufshcd_disable_host_tx_lcc(struct ufs_hba *hba)
{
	return ufshcd_disable_tx_lcc(hba, false);
}

static inline int ufshcd_disable_device_tx_lcc(struct ufs_hba *hba)
{
	return ufshcd_disable_tx_lcc(hba, true);
}

/**
 * ufshcd_link_startup - Initialize unipro link startup
 * @hba: per adapter instance
 *
 * Returns 0 for success, non-zero in case of failure
 */
static int ufshcd_link_startup(struct ufs_hba *hba)
{
	int ret;
	int retries = DME_LINKSTARTUP_RETRIES;

	do {
		ufshcd_vops_link_startup_notify(hba, PRE_CHANGE);

		ret = ufshcd_dme_link_startup(hba);
		if (ret)
			ufshcd_update_error_stats(hba, UFS_ERR_LINKSTARTUP);

		/* check if device is detected by inter-connect layer */
		if (!ret && !ufshcd_is_device_present(hba)) {
			ufshcd_update_error_stats(hba, UFS_ERR_LINKSTARTUP);
			dev_err(hba->dev, "%s: Device not present\n", __func__);
			ret = -ENXIO;
			goto out;
		}

		/*
		 * DME link lost indication is only received when link is up,
		 * but we can't be sure if the link is up until link startup
		 * succeeds. So reset the local Uni-Pro and try again.
		 */
		if (ret && ufshcd_hba_enable(hba))
			goto out;
	} while (ret && retries--);

	if (ret)
		/* failed to get the link up... retire */
		goto out;

	/* Mark that link is up in PWM-G1, 1-lane, SLOW-AUTO mode */
	ufshcd_init_pwr_info(hba);
	ufshcd_print_pwr_info(hba);

	if (hba->quirks & UFSHCD_QUIRK_BROKEN_LCC) {
		ret = ufshcd_disable_device_tx_lcc(hba);
		if (ret)
			goto out;
	}

	if (hba->dev_info.quirks & UFS_DEVICE_QUIRK_BROKEN_LCC) {
		ret = ufshcd_disable_host_tx_lcc(hba);
		if (ret)
			goto out;
	}

	/* Include any host controller configuration via UIC commands */
	ret = ufshcd_vops_link_startup_notify(hba, POST_CHANGE);
	if (ret)
		goto out;

	ret = ufshcd_make_hba_operational(hba);
out:
	if (ret)
		dev_err(hba->dev, "link startup failed %d\n", ret);
	/*
	 * For some external cards, link startup succeeds only after few link
	 * startup attempts and err_state may get set in this case.
	 * But as the link startup has finally succeded, we are clearing the
	 * error state.
	 */
	else if (hba->extcon)
		ufsdbg_clr_err_state(hba);

	return ret;
}

/**
 * ufshcd_verify_dev_init() - Verify device initialization
 * @hba: per-adapter instance
 *
 * Send NOP OUT UPIU and wait for NOP IN response to check whether the
 * device Transport Protocol (UTP) layer is ready after a reset.
 * If the UTP layer at the device side is not initialized, it may
 * not respond with NOP IN UPIU within timeout of %NOP_OUT_TIMEOUT
 * and we retry sending NOP OUT for %NOP_OUT_RETRIES iterations.
 */
static int ufshcd_verify_dev_init(struct ufs_hba *hba)
{
	int err = 0;
	int retries;

	ufshcd_hold_all(hba);
	mutex_lock(&hba->dev_cmd.lock);
	for (retries = NOP_OUT_RETRIES; retries > 0; retries--) {
		err = ufshcd_exec_dev_cmd(hba, DEV_CMD_TYPE_NOP,
					       NOP_OUT_TIMEOUT);

		if (!err || err == -ETIMEDOUT)
			break;

		dev_dbg(hba->dev, "%s: error %d retrying\n", __func__, err);
	}
	mutex_unlock(&hba->dev_cmd.lock);
	ufshcd_release_all(hba);

	if (err)
		dev_err(hba->dev, "%s: NOP OUT failed %d\n", __func__, err);
	return err;
}

/**
 * ufshcd_set_queue_depth - set lun queue depth
 * @sdev: pointer to SCSI device
 *
 * Read bLUQueueDepth value and activate scsi tagged command
 * queueing. For WLUN, queue depth is set to 1. For best-effort
 * cases (bLUQueueDepth = 0) the queue depth is set to a maximum
 * value that host can queue.
 */
static void ufshcd_set_queue_depth(struct scsi_device *sdev)
{
	int ret = 0;
	u8 lun_qdepth;
	struct ufs_hba *hba;

	hba = shost_priv(sdev->host);

	lun_qdepth = hba->nutrs;
	ret = ufshcd_read_unit_desc_param(hba,
			  ufshcd_scsi_to_upiu_lun(sdev->lun),
			  UNIT_DESC_PARAM_LU_Q_DEPTH,
			  &lun_qdepth,
			  sizeof(lun_qdepth));

	/* Some WLUN doesn't support unit descriptor */
	if (ret == -EOPNOTSUPP)
		lun_qdepth = 1;
	else if (!lun_qdepth)
		/* eventually, we can figure out the real queue depth */
		lun_qdepth = hba->nutrs;
	else
		lun_qdepth = min_t(int, lun_qdepth, hba->nutrs);

	dev_dbg(hba->dev, "%s: activate tcq with queue depth %d\n",
			__func__, lun_qdepth);
	scsi_change_queue_depth(sdev, lun_qdepth);
}

/*
 * ufshcd_get_lu_wp - returns the "b_lu_write_protect" from UNIT DESCRIPTOR
 * @hba: per-adapter instance
 * @lun: UFS device lun id
 * @b_lu_write_protect: pointer to buffer to hold the LU's write protect info
 *
 * Returns 0 in case of success and b_lu_write_protect status would be returned
 * @b_lu_write_protect parameter.
 * Returns -ENOTSUPP if reading b_lu_write_protect is not supported.
 * Returns -EINVAL in case of invalid parameters passed to this function.
 */
static int ufshcd_get_lu_wp(struct ufs_hba *hba,
			    u8 lun,
			    u8 *b_lu_write_protect)
{
	int ret;

	if (!b_lu_write_protect)
		ret = -EINVAL;
	/*
	 * According to UFS device spec, RPMB LU can't be write
	 * protected so skip reading bLUWriteProtect parameter for
	 * it. For other W-LUs, UNIT DESCRIPTOR is not available.
	 */
	else if (lun >= UFS_UPIU_MAX_GENERAL_LUN)
		ret = -ENOTSUPP;
	else
		ret = ufshcd_read_unit_desc_param(hba,
					  lun,
					  UNIT_DESC_PARAM_LU_WR_PROTECT,
					  b_lu_write_protect,
					  sizeof(*b_lu_write_protect));
	return ret;
}

/**
 * ufshcd_get_lu_power_on_wp_status - get LU's power on write protect
 * status
 * @hba: per-adapter instance
 * @sdev: pointer to SCSI device
 *
 */
static inline void ufshcd_get_lu_power_on_wp_status(struct ufs_hba *hba,
						    struct scsi_device *sdev)
{
	if (hba->dev_info.f_power_on_wp_en &&
	    !hba->dev_info.is_lu_power_on_wp) {
		u8 b_lu_write_protect;

		if (!ufshcd_get_lu_wp(hba, ufshcd_scsi_to_upiu_lun(sdev->lun),
				      &b_lu_write_protect) &&
		    (b_lu_write_protect == UFS_LU_POWER_ON_WP))
			hba->dev_info.is_lu_power_on_wp = true;
	}
}

/**
 * ufshcd_slave_alloc - handle initial SCSI device configurations
 * @sdev: pointer to SCSI device
 *
 * Returns success
 */
static int ufshcd_slave_alloc(struct scsi_device *sdev)
{
	struct ufs_hba *hba;

	hba = shost_priv(sdev->host);

	/* Mode sense(6) is not supported by UFS, so use Mode sense(10) */
	sdev->use_10_for_ms = 1;

	/* allow SCSI layer to restart the device in case of errors */
	sdev->allow_restart = 1;

	/* REPORT SUPPORTED OPERATION CODES is not supported */
	sdev->no_report_opcodes = 1;

	/* WRITE_SAME command is not supported */
	sdev->no_write_same = 1;

	ufshcd_set_queue_depth(sdev);

	ufshcd_get_lu_power_on_wp_status(hba, sdev);

	return 0;
}

/**
 * ufshcd_change_queue_depth - change queue depth
 * @sdev: pointer to SCSI device
 * @depth: required depth to set
 *
 * Change queue depth and make sure the max. limits are not crossed.
 */
static int ufshcd_change_queue_depth(struct scsi_device *sdev, int depth)
{
	struct ufs_hba *hba = shost_priv(sdev->host);

	if (depth > hba->nutrs)
		depth = hba->nutrs;
	return scsi_change_queue_depth(sdev, depth);
}

/**
 * ufshcd_slave_configure - adjust SCSI device configurations
 * @sdev: pointer to SCSI device
 */
static int ufshcd_slave_configure(struct scsi_device *sdev)
{
	struct ufs_hba *hba = shost_priv(sdev->host);
	struct request_queue *q = sdev->request_queue;

	blk_queue_update_dma_pad(q, PRDT_DATA_BYTE_COUNT_PAD - 1);
	blk_queue_max_segment_size(q, PRDT_DATA_BYTE_COUNT_MAX);

	if (hba->scsi_cmd_timeout) {
		blk_queue_rq_timeout(q, hba->scsi_cmd_timeout * HZ);
		scsi_set_cmd_timeout_override(sdev, hba->scsi_cmd_timeout * HZ);
	}

	sdev->autosuspend_delay = UFSHCD_AUTO_SUSPEND_DELAY_MS;
	sdev->use_rpm_auto = 1;
	ufshcd_crypto_setup_rq_keyslot_manager(hba, q);

	return 0;
}

/**
 * ufshcd_slave_destroy - remove SCSI device configurations
 * @sdev: pointer to SCSI device
 */
static void ufshcd_slave_destroy(struct scsi_device *sdev)
{
	struct ufs_hba *hba;
	struct request_queue *q = sdev->request_queue;

	hba = shost_priv(sdev->host);
	/* Drop the reference as it won't be needed anymore */
	if (ufshcd_scsi_to_upiu_lun(sdev->lun) == UFS_UPIU_UFS_DEVICE_WLUN) {
		unsigned long flags;

		spin_lock_irqsave(hba->host->host_lock, flags);
		hba->sdev_ufs_device = NULL;
		spin_unlock_irqrestore(hba->host->host_lock, flags);
	}

	ufshcd_crypto_destroy_rq_keyslot_manager(hba, q);
}

/**
 * ufshcd_task_req_compl - handle task management request completion
 * @hba: per adapter instance
 * @index: index of the completed request
 * @resp: task management service response
 *
 * Returns non-zero value on error, zero on success
 */
static int ufshcd_task_req_compl(struct ufs_hba *hba, u32 index, u8 *resp)
{
	struct utp_task_req_desc *task_req_descp;
	struct utp_upiu_task_rsp *task_rsp_upiup;
	unsigned long flags;
	int ocs_value;
	int task_result;

	spin_lock_irqsave(hba->host->host_lock, flags);

	/* Clear completed tasks from outstanding_tasks */
	__clear_bit(index, &hba->outstanding_tasks);

	task_req_descp = hba->utmrdl_base_addr;
	ocs_value = ufshcd_get_tmr_ocs(&task_req_descp[index]);

	if (ocs_value == OCS_SUCCESS) {
		task_rsp_upiup = (struct utp_upiu_task_rsp *)
				task_req_descp[index].task_rsp_upiu;
		task_result = be32_to_cpu(task_rsp_upiup->output_param1);
		task_result = task_result & MASK_TM_SERVICE_RESP;
		if (resp)
			*resp = (u8)task_result;
	} else {
		dev_err(hba->dev, "%s: failed, ocs = 0x%x\n",
				__func__, ocs_value);
	}
	spin_unlock_irqrestore(hba->host->host_lock, flags);

	return ocs_value;
}

/**
 * ufshcd_scsi_cmd_status - Update SCSI command result based on SCSI status
 * @lrb: pointer to local reference block of completed command
 * @scsi_status: SCSI command status
 *
 * Returns value base on SCSI command status
 */
static inline int
ufshcd_scsi_cmd_status(struct ufshcd_lrb *lrbp, int scsi_status)
{
	int result = 0;

	switch (scsi_status) {
	case SAM_STAT_CHECK_CONDITION:
		ufshcd_copy_sense_data(lrbp);
	case SAM_STAT_GOOD:
		result |= DID_OK << 16 |
			  COMMAND_COMPLETE << 8 |
			  scsi_status;
		break;
	case SAM_STAT_TASK_SET_FULL:
	case SAM_STAT_BUSY:
	case SAM_STAT_TASK_ABORTED:
		ufshcd_copy_sense_data(lrbp);
		result |= scsi_status;
		break;
	default:
		result |= DID_ERROR << 16;
		break;
	} /* end of switch */

	return result;
}

/**
 * ufshcd_transfer_rsp_status - Get overall status of the response
 * @hba: per adapter instance
 * @lrb: pointer to local reference block of completed command
 *
 * Returns result of the command to notify SCSI midlayer
 */
static inline int
ufshcd_transfer_rsp_status(struct ufs_hba *hba, struct ufshcd_lrb *lrbp)
{
	int result = 0;
	int scsi_status;
	int ocs;
	bool print_prdt;

	/* overall command status of utrd */
	ocs = ufshcd_get_tr_ocs(lrbp);

	switch (ocs) {
	case OCS_SUCCESS:
		result = ufshcd_get_req_rsp(lrbp->ucd_rsp_ptr);
		hba->ufs_stats.last_hibern8_exit_tstamp = ktime_set(0, 0);
		switch (result) {
		case UPIU_TRANSACTION_RESPONSE:
			/*
			 * get the response UPIU result to extract
			 * the SCSI command status
			 */
			result = ufshcd_get_rsp_upiu_result(lrbp->ucd_rsp_ptr);

			/*
			 * get the result based on SCSI status response
			 * to notify the SCSI midlayer of the command status
			 */
			scsi_status = result & MASK_SCSI_STATUS;
			result = ufshcd_scsi_cmd_status(lrbp, scsi_status);

			/*
			 * Currently we are only supporting BKOPs exception
			 * events hence we can ignore BKOPs exception event
			 * during power management callbacks. BKOPs exception
			 * event is not expected to be raised in runtime suspend
			 * callback as it allows the urgent bkops.
			 * During system suspend, we are anyway forcefully
			 * disabling the bkops and if urgent bkops is needed
			 * it will be enabled on system resume. Long term
			 * solution could be to abort the system suspend if
			 * UFS device needs urgent BKOPs.
			 */
			if (!hba->pm_op_in_progress &&
			    ufshcd_is_exception_event(lrbp->ucd_rsp_ptr)) {
				/*
				 * Prevent suspend once eeh_work is scheduled
				 * to avoid deadlock between ufshcd_suspend
				 * and exception event handler.
				 */
				if (schedule_work(&hba->eeh_work))
					pm_runtime_get_noresume(hba->dev);
			}
			break;
		case UPIU_TRANSACTION_REJECT_UPIU:
			/* TODO: handle Reject UPIU Response */
			result = DID_ERROR << 16;
			dev_err(hba->dev,
				"Reject UPIU not fully implemented\n");
			break;
		default:
			result = DID_ERROR << 16;
			dev_err(hba->dev,
				"Unexpected request response code = %x\n",
				result);
			break;
		}
		break;
	case OCS_ABORTED:
		result |= DID_ABORT << 16;
		break;
	case OCS_INVALID_COMMAND_STATUS:
		result |= DID_REQUEUE << 16;
		break;
	case OCS_INVALID_CMD_TABLE_ATTR:
	case OCS_INVALID_PRDT_ATTR:
	case OCS_MISMATCH_DATA_BUF_SIZE:
	case OCS_MISMATCH_RESP_UPIU_SIZE:
	case OCS_PEER_COMM_FAILURE:
	case OCS_FATAL_ERROR:
	case OCS_DEVICE_FATAL_ERROR:
	case OCS_INVALID_CRYPTO_CONFIG:
	case OCS_GENERAL_CRYPTO_ERROR:
	default:
		result |= DID_ERROR << 16;
		dev_err(hba->dev,
				"OCS error from controller = %x for tag %d\n",
				ocs, lrbp->task_tag);
		/*
		 * This is called in interrupt context, hence avoid sleep
		 * while printing debug registers. Also print only the minimum
		 * debug registers needed to debug OCS failure.
		 */
		__ufshcd_print_host_regs(hba, true);
		ufshcd_print_host_state(hba);
		break;
	} /* end of switch */

	if ((host_byte(result) != DID_OK) && !hba->silence_err_logs) {
		print_prdt = (ocs == OCS_INVALID_PRDT_ATTR ||
			ocs == OCS_MISMATCH_DATA_BUF_SIZE);
		ufshcd_print_trs(hba, 1 << lrbp->task_tag, print_prdt);
	}

	if ((host_byte(result) == DID_ERROR) ||
	    (host_byte(result) == DID_ABORT))
		ufsdbg_set_err_state(hba);

	return result;
}

/**
 * ufshcd_uic_cmd_compl - handle completion of uic command
 * @hba: per adapter instance
 * @intr_status: interrupt status generated by the controller
 *
 * Returns
 *  IRQ_HANDLED - If interrupt is valid
 *  IRQ_NONE    - If invalid interrupt
 */
static irqreturn_t ufshcd_uic_cmd_compl(struct ufs_hba *hba, u32 intr_status)
{
	irqreturn_t retval = IRQ_NONE;

	if ((intr_status & UIC_COMMAND_COMPL) && hba->active_uic_cmd) {
		hba->active_uic_cmd->argument2 |=
			ufshcd_get_uic_cmd_result(hba);
		hba->active_uic_cmd->argument3 =
			ufshcd_get_dme_attr_val(hba);
		complete(&hba->active_uic_cmd->done);
		retval = IRQ_HANDLED;
	}

	if (intr_status & UFSHCD_UIC_PWR_MASK) {
		if (hba->uic_async_done) {
			complete(hba->uic_async_done);
			retval = IRQ_HANDLED;
		} else if (ufshcd_is_auto_hibern8_supported(hba) &&
			   hba->hibern8_on_idle.is_enabled) {
			/*
			 * If uic_async_done flag is not set then this
			 * is an Auto hibern8 err interrupt.
			 * Perform a host reset followed by a full
			 * link recovery.
			 */
			hba->ufshcd_state = UFSHCD_STATE_ERROR;
			hba->force_host_reset = true;
			dev_err(hba->dev, "%s: Auto Hibern8 %s failed - status: 0x%08x, upmcrs: 0x%08x\n",
				__func__, (intr_status & UIC_HIBERNATE_ENTER) ?
				"Enter" : "Exit",
				intr_status, ufshcd_get_upmcrs(hba));
			/*
			 * It is possible to see auto-h8 errors during card
			 * removal, so set this flag and let the error handler
			 * decide if this error is seen while card was present
			 * or due to card removal.
			 * If error is seen during card removal, we don't want
			 * to printout the debug messages.
			 */
			hba->auto_h8_err = true;
			schedule_work(&hba->eh_work);
			retval = IRQ_HANDLED;
		}
	}
	return retval;
}

/**
 * __ufshcd_transfer_req_compl - handle SCSI and query command completion
 * @hba: per adapter instance
 * @completed_reqs: requests to complete
 */
static void __ufshcd_transfer_req_compl(struct ufs_hba *hba,
					unsigned long completed_reqs)
{
	struct ufshcd_lrb *lrbp;
	struct scsi_cmnd *cmd;
	int result;
	int index;
	struct request *req;

	for_each_set_bit(index, &completed_reqs, hba->nutrs) {
		lrbp = &hba->lrb[index];
		cmd = lrbp->cmd;
		if (cmd) {
			ufshcd_cond_add_cmd_trace(hba, index, "scsi_cmpl");
			ufshcd_update_tag_stats_completion(hba, cmd);
			result = ufshcd_transfer_rsp_status(hba, lrbp);
			scsi_dma_unmap(cmd);
			cmd->result = result;
			clear_bit_unlock(index, &hba->lrb_in_use);
			lrbp->complete_time_stamp = ktime_get();
			update_req_stats(hba, lrbp);
			ufshcd_complete_lrbp_crypto(hba, cmd, lrbp);
			/* Mark completed command as NULL in LRB */
			lrbp->cmd = NULL;
			hba->ufs_stats.clk_rel.ctx = XFR_REQ_COMPL;
			__ufshcd_release(hba, false);
			__ufshcd_hibern8_release(hba, false);
			if (cmd->request) {
				/*
				 * As we are accessing the "request" structure,
				 * this must be called before calling
				 * ->scsi_done() callback.
				 */
				ufshcd_vops_pm_qos_req_end(hba, cmd->request,
					false);
			}

			req = cmd->request;
			if (req) {
				/* Update IO svc time latency histogram */
				if (req->lat_hist_enabled) {
					ktime_t completion;
					u_int64_t delta_us;

					completion = ktime_get();
					delta_us = ktime_us_delta(completion,
						  req->lat_hist_io_start);
					/* rq_data_dir() => true if WRITE */
					blk_update_latency_hist(&hba->io_lat_s,
						(rq_data_dir(req) == READ),
						delta_us);
				}
			}

			/* Do not touch lrbp after scsi done */
			cmd->scsi_done(cmd);
		} else if (lrbp->command_type == UTP_CMD_TYPE_DEV_MANAGE ||
			lrbp->command_type == UTP_CMD_TYPE_UFS_STORAGE) {
			if (hba->dev_cmd.complete) {
				ufshcd_cond_add_cmd_trace(hba, index,
						"dev_cmd_cmpl");
				complete(hba->dev_cmd.complete);
			}
		}
		if (ufshcd_is_clkscaling_supported(hba))
			hba->clk_scaling.active_reqs--;
	}

	/* clear corresponding bits of completed commands */
	hba->outstanding_reqs ^= completed_reqs;

	ufshcd_clk_scaling_update_busy(hba);

	/* we might have free'd some tags above */
	wake_up(&hba->dev_cmd.tag_wq);
}

/**
 * ufshcd_abort_outstanding_requests - abort all outstanding transfer requests.
 * @hba: per adapter instance
 * @result: error result to inform scsi layer about
 */
void ufshcd_abort_outstanding_transfer_requests(struct ufs_hba *hba, int result)
{
	u8 index;
	struct ufshcd_lrb *lrbp;
	struct scsi_cmnd *cmd;

	if (!hba->outstanding_reqs)
		return;

	for_each_set_bit(index, &hba->outstanding_reqs, hba->nutrs) {
		lrbp = &hba->lrb[index];
		cmd = lrbp->cmd;
		if (cmd) {
			ufshcd_cond_add_cmd_trace(hba, index, "scsi_failed");
			ufshcd_update_error_stats(hba,
					UFS_ERR_INT_FATAL_ERRORS);
			scsi_dma_unmap(cmd);
			cmd->result = result;
			/* Clear pending transfer requests */
			ufshcd_clear_cmd(hba, index);
			ufshcd_outstanding_req_clear(hba, index);
			clear_bit_unlock(index, &hba->lrb_in_use);
			lrbp->complete_time_stamp = ktime_get();
			update_req_stats(hba, lrbp);
			/* Mark completed command as NULL in LRB */
			lrbp->cmd = NULL;
			ufshcd_release_all(hba);
			if (cmd->request) {
				/*
				 * As we are accessing the "request" structure,
				 * this must be called before calling
				 * ->scsi_done() callback.
				 */
				ufshcd_vops_pm_qos_req_end(hba, cmd->request,
					true);
			}
			/* Do not touch lrbp after scsi done */
			cmd->scsi_done(cmd);
		} else if (lrbp->command_type == UTP_CMD_TYPE_DEV_MANAGE) {
			if (hba->dev_cmd.complete) {
				ufshcd_cond_add_cmd_trace(hba, index,
							"dev_cmd_failed");
				ufshcd_outstanding_req_clear(hba, index);
				complete(hba->dev_cmd.complete);
			}
		}
		if (ufshcd_is_clkscaling_supported(hba))
			hba->clk_scaling.active_reqs--;
	}
}

/**
 * ufshcd_transfer_req_compl - handle SCSI and query command completion
 * @hba: per adapter instance
 *
 * Returns
 *  IRQ_HANDLED - If interrupt is valid
 *  IRQ_NONE    - If invalid interrupt
 */
static irqreturn_t ufshcd_transfer_req_compl(struct ufs_hba *hba)
{
	unsigned long completed_reqs;
	u32 tr_doorbell;

	/* Resetting interrupt aggregation counters first and reading the
	 * DOOR_BELL afterward allows us to handle all the completed requests.
	 * In order to prevent other interrupts starvation the DB is read once
	 * after reset. The down side of this solution is the possibility of
	 * false interrupt if device completes another request after resetting
	 * aggregation and before reading the DB.
	 */
	if (ufshcd_is_intr_aggr_allowed(hba))
		ufshcd_reset_intr_aggr(hba);

	tr_doorbell = ufshcd_readl(hba, REG_UTP_TRANSFER_REQ_DOOR_BELL);
	completed_reqs = tr_doorbell ^ hba->outstanding_reqs;

	if (completed_reqs) {
		__ufshcd_transfer_req_compl(hba, completed_reqs);
		return IRQ_HANDLED;
	} else {
		return IRQ_NONE;
	}
}

/**
 * ufshcd_disable_ee - disable exception event
 * @hba: per-adapter instance
 * @mask: exception event to disable
 *
 * Disables exception event in the device so that the EVENT_ALERT
 * bit is not set.
 *
 * Returns zero on success, non-zero error value on failure.
 */
static int ufshcd_disable_ee(struct ufs_hba *hba, u16 mask)
{
	int err = 0;
	u32 val;

	if (!(hba->ee_ctrl_mask & mask))
		goto out;

	val = hba->ee_ctrl_mask & ~mask;
	val &= MASK_EE_STATUS;
	err = ufshcd_query_attr_retry(hba, UPIU_QUERY_OPCODE_WRITE_ATTR,
			QUERY_ATTR_IDN_EE_CONTROL, 0, 0, &val);
	if (!err)
		hba->ee_ctrl_mask &= ~mask;
out:
	return err;
}

/**
 * ufshcd_enable_ee - enable exception event
 * @hba: per-adapter instance
 * @mask: exception event to enable
 *
 * Enable corresponding exception event in the device to allow
 * device to alert host in critical scenarios.
 *
 * Returns zero on success, non-zero error value on failure.
 */
static int ufshcd_enable_ee(struct ufs_hba *hba, u16 mask)
{
	int err = 0;
	u32 val;

	if (hba->ee_ctrl_mask & mask)
		goto out;

	val = hba->ee_ctrl_mask | mask;
	val &= MASK_EE_STATUS;
	err = ufshcd_query_attr_retry(hba, UPIU_QUERY_OPCODE_WRITE_ATTR,
			QUERY_ATTR_IDN_EE_CONTROL, 0, 0, &val);
	if (!err)
		hba->ee_ctrl_mask |= mask;
out:
	return err;
}

/**
 * ufshcd_enable_auto_bkops - Allow device managed BKOPS
 * @hba: per-adapter instance
 *
 * Allow device to manage background operations on its own. Enabling
 * this might lead to inconsistent latencies during normal data transfers
 * as the device is allowed to manage its own way of handling background
 * operations.
 *
 * Returns zero on success, non-zero on failure.
 */
static int ufshcd_enable_auto_bkops(struct ufs_hba *hba)
{
	int err = 0;

	if (hba->auto_bkops_enabled)
		goto out;

	err = ufshcd_query_flag_retry(hba, UPIU_QUERY_OPCODE_SET_FLAG,
			QUERY_FLAG_IDN_BKOPS_EN, NULL);
	if (err) {
		dev_err(hba->dev, "%s: failed to enable bkops %d\n",
				__func__, err);
		goto out;
	}

	hba->auto_bkops_enabled = true;
	trace_ufshcd_auto_bkops_state(dev_name(hba->dev), 1);

	/* No need of URGENT_BKOPS exception from the device */
	err = ufshcd_disable_ee(hba, MASK_EE_URGENT_BKOPS);
	if (err)
		dev_err(hba->dev, "%s: failed to disable exception event %d\n",
				__func__, err);
out:
	return err;
}

/**
 * ufshcd_disable_auto_bkops - block device in doing background operations
 * @hba: per-adapter instance
 *
 * Disabling background operations improves command response latency but
 * has drawback of device moving into critical state where the device is
 * not-operable. Make sure to call ufshcd_enable_auto_bkops() whenever the
 * host is idle so that BKOPS are managed effectively without any negative
 * impacts.
 *
 * Returns zero on success, non-zero on failure.
 */
static int ufshcd_disable_auto_bkops(struct ufs_hba *hba)
{
	int err = 0;

	if (!hba->auto_bkops_enabled)
		goto out;

	/*
	 * If host assisted BKOPs is to be enabled, make sure
	 * urgent bkops exception is allowed.
	 */
	err = ufshcd_enable_ee(hba, MASK_EE_URGENT_BKOPS);
	if (err) {
		dev_err(hba->dev, "%s: failed to enable exception event %d\n",
				__func__, err);
		goto out;
	}

	err = ufshcd_query_flag_retry(hba, UPIU_QUERY_OPCODE_CLEAR_FLAG,
			QUERY_FLAG_IDN_BKOPS_EN, NULL);
	if (err) {
		dev_err(hba->dev, "%s: failed to disable bkops %d\n",
				__func__, err);
		ufshcd_disable_ee(hba, MASK_EE_URGENT_BKOPS);
		goto out;
	}

	hba->auto_bkops_enabled = false;
	trace_ufshcd_auto_bkops_state(dev_name(hba->dev), 0);
	hba->is_urgent_bkops_lvl_checked = false;
out:
	return err;
}

/**
 * ufshcd_force_reset_auto_bkops - force reset auto bkops state
 * @hba: per adapter instance
 *
 * After a device reset the device may toggle the BKOPS_EN flag
 * to default value. The s/w tracking variables should be updated
 * as well. This function would change the auto-bkops state based on
 * UFSHCD_CAP_KEEP_AUTO_BKOPS_ENABLED_EXCEPT_SUSPEND.
 */
static void ufshcd_force_reset_auto_bkops(struct ufs_hba *hba)
{
	if (ufshcd_keep_autobkops_enabled_except_suspend(hba)) {
		hba->auto_bkops_enabled = false;
		hba->ee_ctrl_mask |= MASK_EE_URGENT_BKOPS;
		ufshcd_enable_auto_bkops(hba);
	} else {
		hba->auto_bkops_enabled = true;
		hba->ee_ctrl_mask &= ~MASK_EE_URGENT_BKOPS;
		ufshcd_disable_auto_bkops(hba);
	}
	hba->is_urgent_bkops_lvl_checked = false;
}

static inline int ufshcd_get_bkops_status(struct ufs_hba *hba, u32 *status)
{
	return ufshcd_query_attr_retry(hba, UPIU_QUERY_OPCODE_READ_ATTR,
			QUERY_ATTR_IDN_BKOPS_STATUS, 0, 0, status);
}

/**
 * ufshcd_bkops_ctrl - control the auto bkops based on current bkops status
 * @hba: per-adapter instance
 * @status: bkops_status value
 *
 * Read the bkops_status from the UFS device and Enable fBackgroundOpsEn
 * flag in the device to permit background operations if the device
 * bkops_status is greater than or equal to "status" argument passed to
 * this function, disable otherwise.
 *
 * Returns 0 for success, non-zero in case of failure.
 *
 * NOTE: Caller of this function can check the "hba->auto_bkops_enabled" flag
 * to know whether auto bkops is enabled or disabled after this function
 * returns control to it.
 */
static int ufshcd_bkops_ctrl(struct ufs_hba *hba,
			     enum bkops_status status)
{
	int err;
	u32 curr_status = 0;

	err = ufshcd_get_bkops_status(hba, &curr_status);
	if (err) {
		dev_err(hba->dev, "%s: failed to get BKOPS status %d\n",
				__func__, err);
		goto out;
	} else if (curr_status > BKOPS_STATUS_MAX) {
		dev_err(hba->dev, "%s: invalid BKOPS status %d\n",
				__func__, curr_status);
		err = -EINVAL;
		goto out;
	}

	if (curr_status >= status)
		err = ufshcd_enable_auto_bkops(hba);
	else
		err = ufshcd_disable_auto_bkops(hba);
out:
	return err;
}

/**
 * ufshcd_urgent_bkops - handle urgent bkops exception event
 * @hba: per-adapter instance
 *
 * Enable fBackgroundOpsEn flag in the device to permit background
 * operations.
 *
 * If BKOPs is enabled, this function returns 0, 1 if the bkops in not enabled
 * and negative error value for any other failure.
 */
static int ufshcd_urgent_bkops(struct ufs_hba *hba)
{
	return ufshcd_bkops_ctrl(hba, hba->urgent_bkops_lvl);
}

static inline int ufshcd_get_ee_status(struct ufs_hba *hba, u32 *status)
{
	return ufshcd_query_attr_retry(hba, UPIU_QUERY_OPCODE_READ_ATTR,
			QUERY_ATTR_IDN_EE_STATUS, 0, 0, status);
}

static void ufshcd_bkops_exception_event_handler(struct ufs_hba *hba)
{
	int err;
	u32 curr_status = 0;

	if (hba->is_urgent_bkops_lvl_checked)
		goto enable_auto_bkops;

	err = ufshcd_get_bkops_status(hba, &curr_status);
	if (err) {
		dev_err(hba->dev, "%s: failed to get BKOPS status %d\n",
				__func__, err);
		goto out;
	}

	/*
	 * We are seeing that some devices are raising the urgent bkops
	 * exception events even when BKOPS status doesn't indicate performace
	 * impacted or critical. Handle these device by determining their urgent
	 * bkops status at runtime.
	 */
	if (curr_status < BKOPS_STATUS_PERF_IMPACT) {
		dev_err(hba->dev, "%s: device raised urgent BKOPS exception for bkops status %d\n",
				__func__, curr_status);
		/* update the current status as the urgent bkops level */
		hba->urgent_bkops_lvl = curr_status;
		hba->is_urgent_bkops_lvl_checked = true;
	}

enable_auto_bkops:
	err = ufshcd_enable_auto_bkops(hba);
out:
	if (err < 0)
		dev_err(hba->dev, "%s: failed to handle urgent bkops %d\n",
				__func__, err);
}

/**
 * ufshcd_exception_event_handler - handle exceptions raised by device
 * @work: pointer to work data
 *
 * Read bExceptionEventStatus attribute from the device and handle the
 * exception event accordingly.
 */
static void ufshcd_exception_event_handler(struct work_struct *work)
{
	struct ufs_hba *hba;
	int err;
	u32 status = 0;
	hba = container_of(work, struct ufs_hba, eeh_work);

	pm_runtime_get_sync(hba->dev);
	ufshcd_scsi_block_requests(hba);
	err = ufshcd_get_ee_status(hba, &status);
	if (err) {
		dev_err(hba->dev, "%s: failed to get exception status %d\n",
				__func__, err);
		goto out;
	}

	status &= hba->ee_ctrl_mask;

	if (status & MASK_EE_URGENT_BKOPS)
		ufshcd_bkops_exception_event_handler(hba);

out:
	ufshcd_scsi_unblock_requests(hba);
	/*
	 * pm_runtime_get_noresume is called while scheduling
	 * eeh_work to avoid suspend racing with exception work.
	 * Hence decrement usage counter using pm_runtime_put_noidle
	 * to allow suspend on completion of exception event handler.
	 */
	pm_runtime_put_noidle(hba->dev);
	pm_runtime_put(hba->dev);
	return;
}

/* Complete requests that have door-bell cleared */
static void ufshcd_complete_requests(struct ufs_hba *hba)
{
	ufshcd_transfer_req_compl(hba);
	ufshcd_tmc_handler(hba);
}

/**
 * ufshcd_quirk_dl_nac_errors - This function checks if error handling is
 *				to recover from the DL NAC errors or not.
 * @hba: per-adapter instance
 *
 * Returns true if error handling is required, false otherwise
 */
static bool ufshcd_quirk_dl_nac_errors(struct ufs_hba *hba)
{
	unsigned long flags;
	bool err_handling = true;

	spin_lock_irqsave(hba->host->host_lock, flags);
	/*
	 * UFS_DEVICE_QUIRK_RECOVERY_FROM_DL_NAC_ERRORS only workaround the
	 * device fatal error and/or DL NAC & REPLAY timeout errors.
	 */
	if (hba->saved_err & (CONTROLLER_FATAL_ERROR | SYSTEM_BUS_FATAL_ERROR))
		goto out;

	if ((hba->saved_err & DEVICE_FATAL_ERROR) ||
	    ((hba->saved_err & UIC_ERROR) &&
	     (hba->saved_uic_err & UFSHCD_UIC_DL_TCx_REPLAY_ERROR))) {
		/*
		 * we have to do error recovery but atleast silence the error
		 * logs.
		 */
		hba->silence_err_logs = true;
		goto out;
	}

	if ((hba->saved_err & UIC_ERROR) &&
	    (hba->saved_uic_err & UFSHCD_UIC_DL_NAC_RECEIVED_ERROR)) {
		int err;
		/*
		 * wait for 50ms to see if we can get any other errors or not.
		 */
		spin_unlock_irqrestore(hba->host->host_lock, flags);
		msleep(50);
		spin_lock_irqsave(hba->host->host_lock, flags);

		/*
		 * now check if we have got any other severe errors other than
		 * DL NAC error?
		 */
		if ((hba->saved_err & INT_FATAL_ERRORS) ||
		    ((hba->saved_err & UIC_ERROR) &&
		    (hba->saved_uic_err & ~UFSHCD_UIC_DL_NAC_RECEIVED_ERROR))) {
			if (((hba->saved_err & INT_FATAL_ERRORS) ==
				DEVICE_FATAL_ERROR) || (hba->saved_uic_err &
					~UFSHCD_UIC_DL_NAC_RECEIVED_ERROR))
				hba->silence_err_logs = true;
			goto out;
		}

		/*
		 * As DL NAC is the only error received so far, send out NOP
		 * command to confirm if link is still active or not.
		 *   - If we don't get any response then do error recovery.
		 *   - If we get response then clear the DL NAC error bit.
		 */

		/* silence the error logs from NOP command */
		hba->silence_err_logs = true;
		spin_unlock_irqrestore(hba->host->host_lock, flags);
		err = ufshcd_verify_dev_init(hba);
		spin_lock_irqsave(hba->host->host_lock, flags);
		hba->silence_err_logs = false;

		if (err) {
			hba->silence_err_logs = true;
			goto out;
		}

		/* Link seems to be alive hence ignore the DL NAC errors */
		if (hba->saved_uic_err == UFSHCD_UIC_DL_NAC_RECEIVED_ERROR)
			hba->saved_err &= ~UIC_ERROR;
		/* clear NAC error */
		hba->saved_uic_err &= ~UFSHCD_UIC_DL_NAC_RECEIVED_ERROR;
		if (!hba->saved_uic_err) {
			err_handling = false;
			goto out;
		}
		/*
		 * there seems to be some errors other than NAC, so do error
		 * recovery
		 */
		hba->silence_err_logs = true;
	}
out:
	spin_unlock_irqrestore(hba->host->host_lock, flags);
	return err_handling;
}

/**
 * ufshcd_err_handler - handle UFS errors that require s/w attention
 * @work: pointer to work structure
 */
static void ufshcd_err_handler(struct work_struct *work)
{
	struct ufs_hba *hba;
	unsigned long flags;
	bool err_xfer = false, err_tm = false;
	int err = 0;
	int tag;
	bool needs_reset = false;
	bool clks_enabled = false;

	hba = container_of(work, struct ufs_hba, eh_work);

	spin_lock_irqsave(hba->host->host_lock, flags);
	if (hba->extcon) {
		if (ufshcd_is_card_online(hba)) {
			spin_unlock_irqrestore(hba->host->host_lock, flags);
			/*
			 * TODO: need better way to ensure that this delay is
			 * more than extcon's debounce-ms
			 */
			msleep(300);
			spin_lock_irqsave(hba->host->host_lock, flags);
		}

		/*
		 * ignore error if card was online and offline/removed now or
		 * card was already offline.
		 */
		if (ufshcd_is_card_offline(hba)) {
			hba->saved_err = 0;
			hba->saved_uic_err = 0;
			hba->saved_ce_err = 0;
			hba->auto_h8_err = false;
			hba->force_host_reset = false;
			hba->ufshcd_state = UFSHCD_STATE_OPERATIONAL;
			goto out;
		}
	}

	ufsdbg_set_err_state(hba);

	if (hba->ufshcd_state == UFSHCD_STATE_RESET)
		goto out;

	/*
	 * Make sure the clocks are ON before we proceed with err
	 * handling. For the majority of cases err handler would be
	 * run with clocks ON. There is a possibility that the err
	 * handler was scheduled due to auto hibern8 error interrupt,
	 * in which case the clocks could be gated or be in the
	 * process of gating when the err handler runs.
	 */
	if (unlikely((hba->clk_gating.state != CLKS_ON) &&
	    ufshcd_is_auto_hibern8_supported(hba) &&
	    hba->hibern8_on_idle.is_enabled)) {
		spin_unlock_irqrestore(hba->host->host_lock, flags);
		hba->ufs_stats.clk_hold.ctx = ERR_HNDLR_WORK;
		ufshcd_hold(hba, false);
		spin_lock_irqsave(hba->host->host_lock, flags);
		clks_enabled = true;
	}

	hba->ufshcd_state = UFSHCD_STATE_RESET;
	ufshcd_set_eh_in_progress(hba);

	/* Complete requests that have door-bell cleared by h/w */
	ufshcd_complete_requests(hba);

	if (hba->dev_info.quirks &
	    UFS_DEVICE_QUIRK_RECOVERY_FROM_DL_NAC_ERRORS) {
		bool ret;

		spin_unlock_irqrestore(hba->host->host_lock, flags);
		/* release the lock as ufshcd_quirk_dl_nac_errors() may sleep */
		ret = ufshcd_quirk_dl_nac_errors(hba);
		spin_lock_irqsave(hba->host->host_lock, flags);
		if (!ret)
			goto skip_err_handling;
	}

	/*
	 * Dump controller state before resetting. Transfer requests state
	 * will be dump as part of the request completion.
	 */
	if ((hba->saved_err & (INT_FATAL_ERRORS | UIC_ERROR | UIC_LINK_LOST)) ||
	    hba->auto_h8_err) {
		dev_err(hba->dev, "%s: saved_err 0x%x saved_uic_err 0x%x",
			__func__, hba->saved_err, hba->saved_uic_err);
		if (!hba->silence_err_logs) {
			/* release lock as print host regs sleeps */
			spin_unlock_irqrestore(hba->host->host_lock, flags);
			ufshcd_print_host_regs(hba);
			ufshcd_print_host_state(hba);
			ufshcd_print_pwr_info(hba);
			ufshcd_print_tmrs(hba, hba->outstanding_tasks);
			ufshcd_print_cmd_log(hba);
			spin_lock_irqsave(hba->host->host_lock, flags);
		}
		hba->auto_h8_err = false;
	}

	if ((hba->saved_err & (INT_FATAL_ERRORS | UIC_LINK_LOST))
	    || hba->saved_ce_err || hba->force_host_reset ||
	    ((hba->saved_err & UIC_ERROR) &&
	    (hba->saved_uic_err & (UFSHCD_UIC_DL_PA_INIT_ERROR |
				   UFSHCD_UIC_DL_NAC_RECEIVED_ERROR |
				   UFSHCD_UIC_DL_TCx_REPLAY_ERROR))))
		needs_reset = true;

	/*
	 * if host reset is required then skip clearing the pending
	 * transfers forcefully because they will get cleared during
	 * host reset and restore
	 */
	if (needs_reset)
		goto skip_pending_xfer_clear;

	/* release lock as clear command might sleep */
	spin_unlock_irqrestore(hba->host->host_lock, flags);
	/* Clear pending transfer requests */
	for_each_set_bit(tag, &hba->outstanding_reqs, hba->nutrs) {
		if (ufshcd_clear_cmd(hba, tag)) {
			err_xfer = true;
			goto lock_skip_pending_xfer_clear;
		}
	}

	/* Clear pending task management requests */
	for_each_set_bit(tag, &hba->outstanding_tasks, hba->nutmrs) {
		if (ufshcd_clear_tm_cmd(hba, tag)) {
			err_tm = true;
			goto lock_skip_pending_xfer_clear;
		}
	}

lock_skip_pending_xfer_clear:
	spin_lock_irqsave(hba->host->host_lock, flags);

	/* Complete the requests that are cleared by s/w */
	ufshcd_complete_requests(hba);

	if (err_xfer || err_tm)
		needs_reset = true;

skip_pending_xfer_clear:
	/* Fatal errors need reset */
	if (needs_reset) {
		unsigned long max_doorbells = (1UL << hba->nutrs) - 1;

		if (hba->saved_err & INT_FATAL_ERRORS)
			ufshcd_update_error_stats(hba,
						  UFS_ERR_INT_FATAL_ERRORS);
		if (hba->saved_ce_err)
			ufshcd_update_error_stats(hba, UFS_ERR_CRYPTO_ENGINE);

		if (hba->saved_err & UIC_ERROR)
			ufshcd_update_error_stats(hba,
						  UFS_ERR_INT_UIC_ERROR);

		if (err_xfer || err_tm)
			ufshcd_update_error_stats(hba,
						  UFS_ERR_CLEAR_PEND_XFER_TM);

		/*
		 * ufshcd_reset_and_restore() does the link reinitialization
		 * which will need atleast one empty doorbell slot to send the
		 * device management commands (NOP and query commands).
		 * If there is no slot empty at this moment then free up last
		 * slot forcefully.
		 */
		if (hba->outstanding_reqs == max_doorbells)
			__ufshcd_transfer_req_compl(hba,
						    (1UL << (hba->nutrs - 1)));

		spin_unlock_irqrestore(hba->host->host_lock, flags);
		err = ufshcd_reset_and_restore(hba);
		spin_lock_irqsave(hba->host->host_lock, flags);
		if (err) {
			dev_err(hba->dev, "%s: reset and restore failed\n",
					__func__);
			hba->ufshcd_state = UFSHCD_STATE_ERROR;
		}
		/*
		 * Inform scsi mid-layer that we did reset and allow to handle
		 * Unit Attention properly.
		 */
		scsi_report_bus_reset(hba->host, 0);
		hba->saved_err = 0;
		hba->saved_uic_err = 0;
		hba->saved_ce_err = 0;
		hba->force_host_reset = false;
	}

skip_err_handling:
	if (!needs_reset) {
		hba->ufshcd_state = UFSHCD_STATE_OPERATIONAL;
		if (hba->saved_err || hba->saved_uic_err)
			dev_err_ratelimited(hba->dev, "%s: exit: saved_err 0x%x saved_uic_err 0x%x",
			    __func__, hba->saved_err, hba->saved_uic_err);
	}

	hba->silence_err_logs = false;

	if (clks_enabled) {
		__ufshcd_release(hba, false);
		hba->ufs_stats.clk_rel.ctx = ERR_HNDLR_WORK;
	}
out:
	ufshcd_clear_eh_in_progress(hba);
	spin_unlock_irqrestore(hba->host->host_lock, flags);
}

static void ufshcd_update_uic_reg_hist(struct ufs_uic_err_reg_hist *reg_hist,
		u32 reg)
{
	reg_hist->reg[reg_hist->pos] = reg;
	reg_hist->tstamp[reg_hist->pos] = ktime_get();
	reg_hist->pos = (reg_hist->pos + 1) % UIC_ERR_REG_HIST_LENGTH;
}

static void ufshcd_rls_handler(struct work_struct *work)
{
	struct ufs_hba *hba;
	int ret = 0;
	u32 mode;

	hba = container_of(work, struct ufs_hba, rls_work);
	pm_runtime_get_sync(hba->dev);
	down_write(&hba->lock);
	ufshcd_scsi_block_requests(hba);
	if (ufshcd_is_shutdown_ongoing(hba))
		goto out;
	ret = ufshcd_wait_for_doorbell_clr(hba, U64_MAX);
	if (ret) {
		dev_err(hba->dev,
			"Timed out (%d) waiting for DB to clear\n",
			ret);
		goto out;
	}

	ufshcd_dme_get(hba, UIC_ARG_MIB(PA_PWRMODE), &mode);
	if (hba->pwr_info.pwr_rx != ((mode >> PWR_RX_OFFSET) & PWR_INFO_MASK))
		hba->restore_needed = true;

	if (hba->pwr_info.pwr_tx != (mode & PWR_INFO_MASK))
		hba->restore_needed = true;

	ufshcd_dme_get(hba, UIC_ARG_MIB(PA_RXGEAR), &mode);
	if (hba->pwr_info.gear_rx != mode)
		hba->restore_needed = true;

	ufshcd_dme_get(hba, UIC_ARG_MIB(PA_TXGEAR), &mode);
	if (hba->pwr_info.gear_tx != mode)
		hba->restore_needed = true;

	if (hba->restore_needed)
		ret = ufshcd_config_pwr_mode(hba, &(hba->pwr_info));

	if (ret)
		dev_err(hba->dev, "%s: Failed setting power mode, err = %d\n",
			__func__, ret);
	else
		hba->restore_needed = false;

out:
	up_write(&hba->lock);
	ufshcd_scsi_unblock_requests(hba);
	pm_runtime_put_sync(hba->dev);
}

/**
 * ufshcd_update_uic_error - check and set fatal UIC error flags.
 * @hba: per-adapter instance
 *
 * Returns
 *  IRQ_HANDLED - If interrupt is valid
 *  IRQ_NONE    - If invalid interrupt
 */
static irqreturn_t ufshcd_update_uic_error(struct ufs_hba *hba)
{
	u32 reg;
	irqreturn_t retval = IRQ_NONE;

	/* PHY layer lane error */
	reg = ufshcd_readl(hba, REG_UIC_ERROR_CODE_PHY_ADAPTER_LAYER);
	if ((reg & UIC_PHY_ADAPTER_LAYER_ERROR) &&
	    (reg & UIC_PHY_ADAPTER_LAYER_ERROR_CODE_MASK)) {
		/*
		 * To know whether this error is fatal or not, DB timeout
		 * must be checked but this error is handled separately.
		 */
		dev_dbg(hba->dev, "%s: UIC Lane error reported, reg 0x%x\n",
				__func__, reg);
		ufshcd_update_uic_error_cnt(hba, reg, UFS_UIC_ERROR_PA);
		ufshcd_update_uic_reg_hist(&hba->ufs_stats.pa_err, reg);

		/*
		 * Don't ignore LINERESET indication during hibern8
		 * enter operation.
		 */
		if (reg & UIC_PHY_ADAPTER_LAYER_GENERIC_ERROR) {
			struct uic_command *cmd = hba->active_uic_cmd;

			if (cmd) {
				if (cmd->command == UIC_CMD_DME_HIBER_ENTER) {
					dev_err(hba->dev, "%s: LINERESET during hibern8 enter, reg 0x%x\n",
						__func__, reg);
					hba->full_init_linereset = true;
				}
			}
			if (!hba->full_init_linereset)
				schedule_work(&hba->rls_work);
		}
		retval |= IRQ_HANDLED;
	}

	/* PA_INIT_ERROR is fatal and needs UIC reset */
	reg = ufshcd_readl(hba, REG_UIC_ERROR_CODE_DATA_LINK_LAYER);
	if ((reg & UIC_DATA_LINK_LAYER_ERROR) &&
	    (reg & UIC_DATA_LINK_LAYER_ERROR_CODE_MASK)) {
		ufshcd_update_uic_error_cnt(hba, reg, UFS_UIC_ERROR_DL);
		ufshcd_update_uic_reg_hist(&hba->ufs_stats.dl_err, reg);

		if (reg & UIC_DATA_LINK_LAYER_ERROR_PA_INIT) {
			hba->uic_error |= UFSHCD_UIC_DL_PA_INIT_ERROR;
		} else if (hba->dev_info.quirks &
			   UFS_DEVICE_QUIRK_RECOVERY_FROM_DL_NAC_ERRORS) {
			if (reg & UIC_DATA_LINK_LAYER_ERROR_NAC_RECEIVED)
				hba->uic_error |=
					UFSHCD_UIC_DL_NAC_RECEIVED_ERROR;
			else if (reg &
				 UIC_DATA_LINK_LAYER_ERROR_TCx_REPLAY_TIMEOUT)
				hba->uic_error |=
					UFSHCD_UIC_DL_TCx_REPLAY_ERROR;
		}
		retval |= IRQ_HANDLED;
	}

	/* UIC NL/TL/DME errors needs software retry */
	reg = ufshcd_readl(hba, REG_UIC_ERROR_CODE_NETWORK_LAYER);
	if ((reg & UIC_NETWORK_LAYER_ERROR) &&
	    (reg & UIC_NETWORK_LAYER_ERROR_CODE_MASK)) {
		ufshcd_update_uic_reg_hist(&hba->ufs_stats.nl_err, reg);
		hba->uic_error |= UFSHCD_UIC_NL_ERROR;
		retval |= IRQ_HANDLED;
	}

	reg = ufshcd_readl(hba, REG_UIC_ERROR_CODE_TRANSPORT_LAYER);
	if ((reg & UIC_TRANSPORT_LAYER_ERROR) &&
	    (reg & UIC_TRANSPORT_LAYER_ERROR_CODE_MASK)) {
		ufshcd_update_uic_reg_hist(&hba->ufs_stats.tl_err, reg);
		hba->uic_error |= UFSHCD_UIC_TL_ERROR;
		retval |= IRQ_HANDLED;
	}

	reg = ufshcd_readl(hba, REG_UIC_ERROR_CODE_DME);
	if ((reg & UIC_DME_ERROR) &&
	    (reg & UIC_DME_ERROR_CODE_MASK)) {
		ufshcd_update_uic_error_cnt(hba, reg, UFS_UIC_ERROR_DME);
		ufshcd_update_uic_reg_hist(&hba->ufs_stats.dme_err, reg);
		hba->uic_error |= UFSHCD_UIC_DME_ERROR;
		retval |= IRQ_HANDLED;
	}

	dev_dbg(hba->dev, "%s: UIC error flags = 0x%08x\n",
			__func__, hba->uic_error);
	return retval;
}

/**
 * ufshcd_check_errors - Check for errors that need s/w attention
 * @hba: per-adapter instance
 *
 * Returns
 *  IRQ_HANDLED - If interrupt is valid
 *  IRQ_NONE    - If invalid interrupt
 */
static irqreturn_t ufshcd_check_errors(struct ufs_hba *hba)
{
	bool queue_eh_work = false;
	irqreturn_t retval = IRQ_NONE;

	if (hba->errors & INT_FATAL_ERRORS || hba->ce_error)
		queue_eh_work = true;

	if (hba->errors & UIC_LINK_LOST) {
		dev_err(hba->dev, "%s: UIC_LINK_LOST received, errors 0x%x\n",
					__func__, hba->errors);
		queue_eh_work = true;
	}

	if (hba->errors & UIC_ERROR) {
		hba->uic_error = 0;
		retval = ufshcd_update_uic_error(hba);
		if (hba->uic_error)
			queue_eh_work = true;
	}

	if (hba->extcon && ufshcd_is_card_offline(hba)) {
		/* ignore UIC errors if card is offline */
		retval |= IRQ_HANDLED;
	} else if (queue_eh_work) {
		/*
		 * update the transfer error masks to sticky bits, let's do this
		 * irrespective of current ufshcd_state.
		 */
		hba->saved_err |= hba->errors;
		hba->saved_uic_err |= hba->uic_error;
		hba->saved_ce_err |= hba->ce_error;

		/* handle fatal errors only when link is functional */
		if (hba->ufshcd_state == UFSHCD_STATE_OPERATIONAL) {
			/*
			 * Set error handling in progress flag early so that we
			 * don't issue new requests any more.
			 */
			ufshcd_set_eh_in_progress(hba);

			hba->ufshcd_state = UFSHCD_STATE_EH_SCHEDULED;
			schedule_work(&hba->eh_work);
		}
		retval |= IRQ_HANDLED;
	}
	/*
	 * if (!queue_eh_work) -
	 * Other errors are either non-fatal where host recovers
	 * itself without s/w intervention or errors that will be
	 * handled by the SCSI core layer.
	 */
	return retval;
}

/**
 * ufshcd_tmc_handler - handle task management function completion
 * @hba: per adapter instance
 *
 * Returns
 *  IRQ_HANDLED - If interrupt is valid
 *  IRQ_NONE    - If invalid interrupt
 */
static irqreturn_t ufshcd_tmc_handler(struct ufs_hba *hba)
{
	u32 tm_doorbell;

	tm_doorbell = ufshcd_readl(hba, REG_UTP_TASK_REQ_DOOR_BELL);
	hba->tm_condition = tm_doorbell ^ hba->outstanding_tasks;
	if (hba->tm_condition) {
		wake_up(&hba->tm_wq);
		return IRQ_HANDLED;
	} else {
		return IRQ_NONE;
	}
}

/**
 * ufshcd_sl_intr - Interrupt service routine
 * @hba: per adapter instance
 * @intr_status: contains interrupts generated by the controller
 *
 * Returns
 *  IRQ_HANDLED - If interrupt is valid
 *  IRQ_NONE    - If invalid interrupt
 */
static irqreturn_t ufshcd_sl_intr(struct ufs_hba *hba, u32 intr_status)
{
	irqreturn_t retval = IRQ_NONE;

	ufsdbg_error_inject_dispatcher(hba,
		ERR_INJECT_INTR, intr_status, &intr_status);

	hba->errors = UFSHCD_ERROR_MASK & intr_status;
	if (hba->errors || hba->ce_error)
		retval |= ufshcd_check_errors(hba);

	if (intr_status & UFSHCD_UIC_MASK)
		retval |= ufshcd_uic_cmd_compl(hba, intr_status);

	if (intr_status & UTP_TASK_REQ_COMPL)
		retval |= ufshcd_tmc_handler(hba);

	if (intr_status & UTP_TRANSFER_REQ_COMPL)
		retval |= ufshcd_transfer_req_compl(hba);

	return retval;
}

/**
 * ufshcd_intr - Main interrupt service routine
 * @irq: irq number
 * @__hba: pointer to adapter instance
 *
 * Returns
 *  IRQ_HANDLED - If interrupt is valid
 *  IRQ_NONE    - If invalid interrupt
 */
static irqreturn_t ufshcd_intr(int irq, void *__hba)
{
	u32 intr_status, enabled_intr_status = 0;
	irqreturn_t retval = IRQ_NONE;
	struct ufs_hba *hba = __hba;
	int retries = hba->nutrs;

	spin_lock(hba->host->host_lock);
	intr_status = ufshcd_readl(hba, REG_INTERRUPT_STATUS);
	hba->ufs_stats.last_intr_status = intr_status;
	hba->ufs_stats.last_intr_ts = ktime_get();
	/*
	 * There could be max of hba->nutrs reqs in flight and in worst case
	 * if the reqs get finished 1 by 1 after the interrupt status is
	 * read, make sure we handle them by checking the interrupt status
	 * again in a loop until we process all of the reqs before returning.
	 */
	while (intr_status && retries--) {
		enabled_intr_status =
			intr_status & ufshcd_readl(hba, REG_INTERRUPT_ENABLE);
		if (intr_status)
			ufshcd_writel(hba, intr_status, REG_INTERRUPT_STATUS);
		if (enabled_intr_status)
			retval |= ufshcd_sl_intr(hba, enabled_intr_status);

		intr_status = ufshcd_readl(hba, REG_INTERRUPT_STATUS);
	}

	if (retval == IRQ_NONE) {
		dev_err(hba->dev, "%s: Unhandled interrupt 0x%08x\n",
					__func__, intr_status);
		ufshcd_hex_dump(hba, "host regs: ", hba->mmio_base,
					UFSHCI_REG_SPACE_SIZE);
	}

	spin_unlock(hba->host->host_lock);
	return retval;
}

static int ufshcd_clear_tm_cmd(struct ufs_hba *hba, int tag)
{
	int err = 0;
	u32 mask = 1 << tag;
	unsigned long flags;

	if (!test_bit(tag, &hba->outstanding_tasks))
		goto out;

	spin_lock_irqsave(hba->host->host_lock, flags);
	ufshcd_writel(hba, ~(1 << tag), REG_UTP_TASK_REQ_LIST_CLEAR);
	spin_unlock_irqrestore(hba->host->host_lock, flags);

	/* poll for max. 1 sec to clear door bell register by h/w */
	err = ufshcd_wait_for_register(hba,
			REG_UTP_TASK_REQ_DOOR_BELL,
			mask, 0, 1000, 1000, true);
out:
	return err;
}

/**
 * ufshcd_issue_tm_cmd - issues task management commands to controller
 * @hba: per adapter instance
 * @lun_id: LUN ID to which TM command is sent
 * @task_id: task ID to which the TM command is applicable
 * @tm_function: task management function opcode
 * @tm_response: task management service response return value
 *
 * Returns non-zero value on error, zero on success.
 */
static int ufshcd_issue_tm_cmd(struct ufs_hba *hba, int lun_id, int task_id,
		u8 tm_function, u8 *tm_response)
{
	struct utp_task_req_desc *task_req_descp;
	struct utp_upiu_task_req *task_req_upiup;
	struct Scsi_Host *host;
	unsigned long flags;
	int free_slot;
	int err;
	int task_tag;

	host = hba->host;

	/*
	 * Get free slot, sleep if slots are unavailable.
	 * Even though we use wait_event() which sleeps indefinitely,
	 * the maximum wait time is bounded by %TM_CMD_TIMEOUT.
	 */
	wait_event(hba->tm_tag_wq, ufshcd_get_tm_free_slot(hba, &free_slot));
	hba->ufs_stats.clk_hold.ctx = TM_CMD_SEND;
	ufshcd_hold_all(hba);

	spin_lock_irqsave(host->host_lock, flags);
	task_req_descp = hba->utmrdl_base_addr;
	task_req_descp += free_slot;

	/* Configure task request descriptor */
	task_req_descp->header.dword_0 = cpu_to_le32(UTP_REQ_DESC_INT_CMD);
	task_req_descp->header.dword_2 =
			cpu_to_le32(OCS_INVALID_COMMAND_STATUS);

	/* Configure task request UPIU */
	task_req_upiup =
		(struct utp_upiu_task_req *) task_req_descp->task_req_upiu;
	task_tag = hba->nutrs + free_slot;
	task_req_upiup->header.dword_0 =
		UPIU_HEADER_DWORD(UPIU_TRANSACTION_TASK_REQ, 0,
					      lun_id, task_tag);
	task_req_upiup->header.dword_1 =
		UPIU_HEADER_DWORD(0, tm_function, 0, 0);
	/*
	 * The host shall provide the same value for LUN field in the basic
	 * header and for Input Parameter.
	 */
	task_req_upiup->input_param1 = cpu_to_be32(lun_id);
	task_req_upiup->input_param2 = cpu_to_be32(task_id);

	ufshcd_vops_setup_task_mgmt(hba, free_slot, tm_function);

	/* send command to the controller */
	__set_bit(free_slot, &hba->outstanding_tasks);

	/* Make sure descriptors are ready before ringing the task doorbell */
	wmb();

	ufshcd_writel(hba, 1 << free_slot, REG_UTP_TASK_REQ_DOOR_BELL);
	/* Make sure that doorbell is committed immediately */
	wmb();

	spin_unlock_irqrestore(host->host_lock, flags);

	/* wait until the task management command is completed */
	err = wait_event_timeout(hba->tm_wq,
			test_bit(free_slot, &hba->tm_condition),
			msecs_to_jiffies(TM_CMD_TIMEOUT));
	if (!err) {
		dev_err(hba->dev, "%s: task management cmd 0x%.2x timed-out\n",
				__func__, tm_function);
		if (ufshcd_clear_tm_cmd(hba, free_slot))
			dev_WARN(hba->dev, "%s: unable clear tm cmd (slot %d) after timeout\n",
					__func__, free_slot);
		err = -ETIMEDOUT;
	} else {
		err = ufshcd_task_req_compl(hba, free_slot, tm_response);
	}

	clear_bit(free_slot, &hba->tm_condition);
	ufshcd_put_tm_slot(hba, free_slot);
	wake_up(&hba->tm_tag_wq);
	hba->ufs_stats.clk_rel.ctx = TM_CMD_SEND;

	ufshcd_release_all(hba);
	return err;
}

/**
 * ufshcd_eh_device_reset_handler - device reset handler registered to
 *                                    scsi layer.
 * @cmd: SCSI command pointer
 *
 * Returns SUCCESS/FAILED
 */
static int ufshcd_eh_device_reset_handler(struct scsi_cmnd *cmd)
{
	struct Scsi_Host *host;
	struct ufs_hba *hba;
	u32 pos;
	int err;
	u8 resp = 0xF, lun;
	unsigned long flags;

	host = cmd->device->host;
	hba = shost_priv(host);

<<<<<<< HEAD
	ufshcd_print_cmd_log(hba);
	lrbp = &hba->lrb[tag];
	err = ufshcd_issue_tm_cmd(hba, lrbp->lun, 0, UFS_LOGICAL_RESET, &resp);
=======
	lun = ufshcd_scsi_to_upiu_lun(cmd->device->lun);
	err = ufshcd_issue_tm_cmd(hba, lun, 0, UFS_LOGICAL_RESET, &resp);
>>>>>>> 954b37d9
	if (err || resp != UPIU_TASK_MANAGEMENT_FUNC_COMPL) {
		if (!err)
			err = resp;
		goto out;
	}

	/* clear the commands that were pending for corresponding LUN */
	for_each_set_bit(pos, &hba->outstanding_reqs, hba->nutrs) {
		if (hba->lrb[pos].lun == lun) {
			err = ufshcd_clear_cmd(hba, pos);
			if (err)
				break;
		}
	}
	spin_lock_irqsave(host->host_lock, flags);
	ufshcd_transfer_req_compl(hba);
	spin_unlock_irqrestore(host->host_lock, flags);

out:
	hba->req_abort_count = 0;
	if (!err) {
		err = SUCCESS;
	} else {
		dev_err(hba->dev, "%s: failed with err %d\n", __func__, err);
		err = FAILED;
	}
	return err;
}

static void ufshcd_set_req_abort_skip(struct ufs_hba *hba, unsigned long bitmap)
{
	struct ufshcd_lrb *lrbp;
	int tag;

	for_each_set_bit(tag, &bitmap, hba->nutrs) {
		lrbp = &hba->lrb[tag];
		lrbp->req_abort_skip = true;
	}
}

/**
 * ufshcd_abort - abort a specific command
 * @cmd: SCSI command pointer
 *
 * Abort the pending command in device by sending UFS_ABORT_TASK task management
 * command, and in host controller by clearing the door-bell register. There can
 * be race between controller sending the command to the device while abort is
 * issued. To avoid that, first issue UFS_QUERY_TASK to check if the command is
 * really issued and then try to abort it.
 *
 * Returns SUCCESS/FAILED
 */
static int ufshcd_abort(struct scsi_cmnd *cmd)
{
	struct Scsi_Host *host;
	struct ufs_hba *hba;
	unsigned long flags;
	unsigned int tag;
	int err = 0;
	int poll_cnt;
	u8 resp = 0xF;
	struct ufshcd_lrb *lrbp;
	u32 reg;

	host = cmd->device->host;
	hba = shost_priv(host);
	tag = cmd->request->tag;
	if (!ufshcd_valid_tag(hba, tag)) {
		dev_err(hba->dev,
			"%s: invalid command tag %d: cmd=0x%p, cmd->request=0x%p",
			__func__, tag, cmd, cmd->request);
		BUG();
	}

	lrbp = &hba->lrb[tag];

	ufshcd_update_error_stats(hba, UFS_ERR_TASK_ABORT);

	if (!ufshcd_valid_tag(hba, tag)) {
		dev_err(hba->dev,
			"%s: invalid command tag %d: cmd=0x%p, cmd->request=0x%p",
			__func__, tag, cmd, cmd->request);
		BUG();
	}

	/*
	 * Task abort to the device W-LUN is illegal. When this command
	 * will fail, due to spec violation, scsi err handling next step
	 * will be to send LU reset which, again, is a spec violation.
	 * To avoid these unnecessary/illegal step we skip to the last error
	 * handling stage: reset and restore.
	 */
	if ((lrbp->lun == UFS_UPIU_UFS_DEVICE_WLUN) ||
	    (lrbp->lun == UFS_UPIU_REPORT_LUNS_WLUN) ||
	    (lrbp->lun == UFS_UPIU_BOOT_WLUN) ||
	    (lrbp->lun == UFS_UPIU_RPMB_WLUN))
		return ufshcd_eh_host_reset_handler(cmd);

	ufshcd_hold_all(hba);
	reg = ufshcd_readl(hba, REG_UTP_TRANSFER_REQ_DOOR_BELL);
	/* If command is already aborted/completed, return SUCCESS */
	if (!(test_bit(tag, &hba->outstanding_reqs))) {
		dev_err(hba->dev,
			"%s: cmd at tag %d already completed, outstanding=0x%lx, doorbell=0x%x\n",
			__func__, tag, hba->outstanding_reqs, reg);
		goto out;
	}

	if (!(reg & (1 << tag))) {
		dev_err(hba->dev,
		"%s: cmd was completed, but without a notifying intr, tag = %d",
		__func__, tag);
	}

	/* Print Transfer Request of aborted task */
	dev_err(hba->dev, "%s: Device abort task at tag %d\n", __func__, tag);

	/*
	 * Print detailed info about aborted request.
	 * As more than one request might get aborted at the same time,
	 * print full information only for the first aborted request in order
	 * to reduce repeated printouts. For other aborted requests only print
	 * basic details.
	 */
	scsi_print_command(cmd);
	if (!hba->req_abort_count) {
		ufshcd_print_fsm_state(hba);
		ufshcd_print_host_regs(hba);
		ufshcd_print_host_state(hba);
		ufshcd_print_pwr_info(hba);
		ufshcd_print_trs(hba, 1 << tag, true);
		/* crash the system upon setting this debugfs. */
		if (hba->crash_on_err)
			BUG_ON(1);
	} else {
		ufshcd_print_trs(hba, 1 << tag, false);
	}
	hba->req_abort_count++;

	/* Skip task abort in case previous aborts failed and report failure */
	if (lrbp->req_abort_skip) {
		err = -EIO;
		goto out;
	}

	for (poll_cnt = 100; poll_cnt; poll_cnt--) {
		err = ufshcd_issue_tm_cmd(hba, lrbp->lun, lrbp->task_tag,
				UFS_QUERY_TASK, &resp);
		if (!err && resp == UPIU_TASK_MANAGEMENT_FUNC_SUCCEEDED) {
			/* cmd pending in the device */
			dev_err(hba->dev, "%s: cmd pending in the device. tag = %d\n",
				__func__, tag);
			break;
		} else if (!err && resp == UPIU_TASK_MANAGEMENT_FUNC_COMPL) {
			/*
			 * cmd not pending in the device, check if it is
			 * in transition.
			 */
			dev_err(hba->dev, "%s: cmd at tag %d not pending in the device.\n",
				__func__, tag);
			reg = ufshcd_readl(hba, REG_UTP_TRANSFER_REQ_DOOR_BELL);
			if (reg & (1 << tag)) {
				/* sleep for max. 200us to stabilize */
				usleep_range(100, 200);
				continue;
			}
			/* command completed already */
			dev_err(hba->dev, "%s: cmd at tag %d successfully cleared from DB.\n",
				__func__, tag);
			goto cleanup;
		} else {
			dev_err(hba->dev,
				"%s: no response from device. tag = %d, err %d\n",
				__func__, tag, err);
			if (!err)
				err = resp; /* service response error */
			goto out;
		}
	}

	if (!poll_cnt) {
		err = -EBUSY;
		goto out;
	}

	err = ufshcd_issue_tm_cmd(hba, lrbp->lun, lrbp->task_tag,
			UFS_ABORT_TASK, &resp);
	if (err || resp != UPIU_TASK_MANAGEMENT_FUNC_COMPL) {
		if (!err) {
			err = resp; /* service response error */
			dev_err(hba->dev, "%s: issued. tag = %d, err %d\n",
				__func__, tag, err);
		}
		goto out;
	}

	err = ufshcd_clear_cmd(hba, tag);
	if (err) {
		dev_err(hba->dev, "%s: Failed clearing cmd at tag %d, err %d\n",
			__func__, tag, err);
		goto out;
	}

cleanup:
	scsi_dma_unmap(cmd);

	spin_lock_irqsave(host->host_lock, flags);
	ufshcd_outstanding_req_clear(hba, tag);
	hba->lrb[tag].cmd = NULL;
	spin_unlock_irqrestore(host->host_lock, flags);

	clear_bit_unlock(tag, &hba->lrb_in_use);
	wake_up(&hba->dev_cmd.tag_wq);

out:
	if (!err) {
		err = SUCCESS;
	} else {
		dev_err(hba->dev, "%s: failed with err %d\n", __func__, err);
		ufshcd_set_req_abort_skip(hba, hba->outstanding_reqs);
		err = FAILED;
	}

	/*
	 * This ufshcd_release_all() corresponds to the original scsi cmd that
	 * got aborted here (as we won't get any IRQ for it).
	 */
	ufshcd_release_all(hba);
	return err;
}

/**
 * ufshcd_host_reset_and_restore - reset and restore host controller
 * @hba: per-adapter instance
 *
 * Note that host controller reset may issue DME_RESET to
 * local and remote (device) Uni-Pro stack and the attributes
 * are reset to default state.
 *
 * Returns zero on success, non-zero on failure
 */
static int ufshcd_host_reset_and_restore(struct ufs_hba *hba)
{
	int err;
	unsigned long flags;

	/*
	 * Stop the host controller and complete the requests
	 * cleared by h/w
	 */
	spin_lock_irqsave(hba->host->host_lock, flags);
	ufshcd_hba_stop(hba, false);
	hba->silence_err_logs = true;
	ufshcd_complete_requests(hba);
	hba->silence_err_logs = false;
	spin_unlock_irqrestore(hba->host->host_lock, flags);

	/* scale up clocks to max frequency before full reinitialization */
	ufshcd_set_clk_freq(hba, true);

	err = ufshcd_hba_enable(hba);
	if (err)
		goto out;

	/* Establish the link again and restore the device */
	err = ufshcd_probe_hba(hba);

	if (!err && (hba->ufshcd_state != UFSHCD_STATE_OPERATIONAL)) {
		err = -EIO;
		goto out;
	}

out:
	if (err)
		dev_err(hba->dev, "%s: Host init failed %d\n", __func__, err);

	return err;
}

static int ufshcd_detect_device(struct ufs_hba *hba)
{
	int err = 0;

	err = ufshcd_vops_full_reset(hba);
	if (err)
		dev_warn(hba->dev, "%s: full reset returned %d\n",
			 __func__, err);

	err = ufshcd_reset_device(hba);
	if (err)
		dev_warn(hba->dev, "%s: device reset failed. err %d\n",
			 __func__, err);

	return ufshcd_host_reset_and_restore(hba);
}

/**
 * ufshcd_reset_and_restore - reset and re-initialize host/device
 * @hba: per-adapter instance
 *
 * Reset and recover device, host and re-establish link. This
 * is helpful to recover the communication in fatal error conditions.
 *
 * Returns zero on success, non-zero on failure
 */
static int ufshcd_reset_and_restore(struct ufs_hba *hba)
{
	int err = 0;
	int retries = MAX_HOST_RESET_RETRIES;

	ufshcd_enable_irq(hba);

	do {
		err = ufshcd_detect_device(hba);
	} while (err && --retries);

	/*
	 * There is no point proceeding even after failing
	 * to recover after multiple retries.
	 */
	if (err && ufshcd_is_embedded_dev(hba))
		BUG();

	return err;
}

/**
 * ufshcd_eh_host_reset_handler - host reset handler registered to scsi layer
 * @cmd - SCSI command pointer
 *
 * Returns SUCCESS/FAILED
 */
static int ufshcd_eh_host_reset_handler(struct scsi_cmnd *cmd)
{
	int err = SUCCESS;
	unsigned long flags;
	struct ufs_hba *hba;

	hba = shost_priv(cmd->device->host);

	/*
	 * Check if there is any race with fatal error handling.
	 * If so, wait for it to complete. Even though fatal error
	 * handling does reset and restore in some cases, don't assume
	 * anything out of it. We are just avoiding race here.
	 */
	do {
		spin_lock_irqsave(hba->host->host_lock, flags);
		if (!(work_pending(&hba->eh_work) ||
			    hba->ufshcd_state == UFSHCD_STATE_RESET ||
			    hba->ufshcd_state == UFSHCD_STATE_EH_SCHEDULED))
			break;
		spin_unlock_irqrestore(hba->host->host_lock, flags);
		dev_err(hba->dev, "%s: reset in progress - 1\n", __func__);
		flush_work(&hba->eh_work);
	} while (1);

	/*
	 * we don't know if previous reset had really reset the host controller
	 * or not. So let's force reset here to be sure.
	 */
	hba->ufshcd_state = UFSHCD_STATE_ERROR;
	hba->force_host_reset = true;
	schedule_work(&hba->eh_work);

	/* wait for the reset work to finish */
	do {
		if (!(work_pending(&hba->eh_work) ||
				hba->ufshcd_state == UFSHCD_STATE_RESET))
			break;
		spin_unlock_irqrestore(hba->host->host_lock, flags);
		dev_err(hba->dev, "%s: reset in progress - 2\n", __func__);
		flush_work(&hba->eh_work);
		spin_lock_irqsave(hba->host->host_lock, flags);
	} while (1);

	if (!((hba->ufshcd_state == UFSHCD_STATE_OPERATIONAL) &&
	      ufshcd_is_link_active(hba))) {
		err = FAILED;
		hba->ufshcd_state = UFSHCD_STATE_ERROR;
	}

	spin_unlock_irqrestore(hba->host->host_lock, flags);

	return err;
}

/**
 * ufshcd_get_max_icc_level - calculate the ICC level
 * @sup_curr_uA: max. current supported by the regulator
 * @start_scan: row at the desc table to start scan from
 * @buff: power descriptor buffer
 *
 * Returns calculated max ICC level for specific regulator
 */
static u32 ufshcd_get_max_icc_level(int sup_curr_uA, u32 start_scan, char *buff)
{
	int i;
	int curr_uA;
	u16 data;
	u16 unit;

	for (i = start_scan; i >= 0; i--) {
		data = be16_to_cpup((__be16 *)&buff[2 * i]);
		unit = (data & ATTR_ICC_LVL_UNIT_MASK) >>
						ATTR_ICC_LVL_UNIT_OFFSET;
		curr_uA = data & ATTR_ICC_LVL_VALUE_MASK;
		switch (unit) {
		case UFSHCD_NANO_AMP:
			curr_uA = curr_uA / 1000;
			break;
		case UFSHCD_MILI_AMP:
			curr_uA = curr_uA * 1000;
			break;
		case UFSHCD_AMP:
			curr_uA = curr_uA * 1000 * 1000;
			break;
		case UFSHCD_MICRO_AMP:
		default:
			break;
		}
		if (sup_curr_uA >= curr_uA)
			break;
	}
	if (i < 0) {
		i = 0;
		pr_err("%s: Couldn't find valid icc_level = %d", __func__, i);
	}

	return (u32)i;
}

/**
 * ufshcd_find_max_sup_active_icc_level - find the max ICC level
 * In case regulators are not initialized we'll return 0
 * @hba: per-adapter instance
 * @desc_buf: power descriptor buffer to extract ICC levels from.
 * @len: length of desc_buff
 *
 * Returns calculated max ICC level
 */
static u32 ufshcd_find_max_sup_active_icc_level(struct ufs_hba *hba,
							u8 *desc_buf, int len)
{
	u32 icc_level = 0;

	/*
	 * VCCQ rail is optional for removable UFS card and also most of the
	 * vendors don't use this rail for embedded UFS devices as well. So
	 * it is normal that VCCQ rail may not be provided for given platform.
	 */
	if (!hba->vreg_info.vcc || !hba->vreg_info.vccq2) {
		dev_err(hba->dev, "%s: Regulator capability was not set, bActiveICCLevel=%d\n",
			__func__, icc_level);
		goto out;
	}

	if (hba->vreg_info.vcc && hba->vreg_info.vcc->max_uA)
		icc_level = ufshcd_get_max_icc_level(
				hba->vreg_info.vcc->max_uA,
				POWER_DESC_MAX_ACTV_ICC_LVLS - 1,
				&desc_buf[PWR_DESC_ACTIVE_LVLS_VCC_0]);

	if (hba->vreg_info.vccq && hba->vreg_info.vccq->max_uA)
		icc_level = ufshcd_get_max_icc_level(
				hba->vreg_info.vccq->max_uA,
				icc_level,
				&desc_buf[PWR_DESC_ACTIVE_LVLS_VCCQ_0]);

	if (hba->vreg_info.vccq2 && hba->vreg_info.vccq2->max_uA)
		icc_level = ufshcd_get_max_icc_level(
				hba->vreg_info.vccq2->max_uA,
				icc_level,
				&desc_buf[PWR_DESC_ACTIVE_LVLS_VCCQ2_0]);
out:
	return icc_level;
}

static void ufshcd_set_active_icc_lvl(struct ufs_hba *hba)
{
	int ret;
	int buff_len = hba->desc_size.pwr_desc;
	u8 *desc_buf = NULL;
	u32 icc_level;

	if (buff_len) {
		desc_buf = kmalloc(buff_len, GFP_KERNEL);
		if (!desc_buf)
			return;
	}

	ret = ufshcd_read_power_desc(hba, desc_buf, buff_len);
	if (ret) {
		dev_err(hba->dev,
			"%s: Failed reading power descriptor.len = %d ret = %d",
			__func__, buff_len, ret);
		goto out;
	}

	icc_level = ufshcd_find_max_sup_active_icc_level(hba, desc_buf,
							 buff_len);
	dev_dbg(hba->dev, "%s: setting icc_level 0x%x", __func__, icc_level);

	ret = ufshcd_query_attr_retry(hba, UPIU_QUERY_OPCODE_WRITE_ATTR,
		QUERY_ATTR_IDN_ACTIVE_ICC_LVL, 0, 0, &icc_level);

	if (ret)
		dev_err(hba->dev,
			"%s: Failed configuring bActiveICCLevel = %d ret = %d",
			__func__, icc_level, ret);
out:
	kfree(desc_buf);
}

static int ufshcd_set_low_vcc_level(struct ufs_hba *hba,
				  struct ufs_dev_desc *dev_desc)
{
	int ret;
	struct ufs_vreg *vreg = hba->vreg_info.vcc;

	/* Check if device supports the low voltage VCC feature */
	if (dev_desc->wspecversion < 0x300)
		return 0;

	/*
	 * Check if host has support for low VCC voltage?
	 * In addition, also check if we have already set the low VCC level
	 * or not?
	 */
	if (!vreg->low_voltage_sup || vreg->low_voltage_active)
		return 0;

	/* Put the device in sleep before lowering VCC level */
	ret = ufshcd_set_dev_pwr_mode(hba, UFS_SLEEP_PWR_MODE);

	/* Switch off VCC before switching it ON at 2.5v */
	ret = ufshcd_disable_vreg(hba->dev, vreg);
	/* add ~2ms delay before renabling VCC at lower voltage */
	usleep_range(2000, 2100);
	/* Now turn back VCC ON at low voltage */
	vreg->low_voltage_active = true;
	ret = ufshcd_enable_vreg(hba->dev, vreg);

	/* Bring the device in active now */
	ret = ufshcd_set_dev_pwr_mode(hba, UFS_ACTIVE_PWR_MODE);

	return ret;
}

/**
 * ufshcd_scsi_add_wlus - Adds required W-LUs
 * @hba: per-adapter instance
 *
 * UFS devices can support upto 4 well known logical units:
 *	"REPORT_LUNS" (address: 01h)
 *	"UFS Device" (address: 50h)
 *	"RPMB" (address: 44h)
 *	"BOOT" (address: 30h)
 *
 * "REPORT_LUNS" & "UFS Device" are mandatory for all device classes (see
 * "bDeviceSubClass" parameter of device descriptor) while "BOOT" is supported
 * only for bootable devices. "RPMB" is only supported with embedded devices.
 *
 * UFS device's power management needs to be controlled by "POWER CONDITION"
 * field of SSU (START STOP UNIT) command. But this "power condition" field
 * will take effect only when its sent to "UFS device" well known logical unit
 * hence we require the scsi_device instance to represent this logical unit in
 * order for the UFS host driver to send the SSU command for power management.

 * We also require the scsi_device instance for "RPMB" (Replay Protected Memory
 * Block) LU so user space process can control this LU. User space may also
 * want to have access to BOOT LU.

 * This function tries to add scsi device instances for each of all well known
 * LUs (except "REPORT LUNS" LU) depending on device class.
 *
 * Returns zero on success (all required W-LUs are added successfully),
 * non-zero error value on failure (if failed to add any of the required W-LU).
 */
static int ufshcd_scsi_add_wlus(struct ufs_hba *hba)
{
	int ret = 0;
	struct scsi_device *sdev_rpmb = NULL;
	struct scsi_device *sdev_boot = NULL;
	bool is_bootable_dev = false;
	bool is_embedded_dev = false;

	if ((hba->dev_info.b_device_sub_class == UFS_DEV_EMBEDDED_BOOTABLE) ||
	    (hba->dev_info.b_device_sub_class == UFS_DEV_REMOVABLE_BOOTABLE))
		is_bootable_dev = true;

	if ((hba->dev_info.b_device_sub_class == UFS_DEV_EMBEDDED_BOOTABLE) ||
	    (hba->dev_info.b_device_sub_class == UFS_DEV_EMBEDDED_NON_BOOTABLE))
		is_embedded_dev = true;

	hba->sdev_ufs_device = __scsi_add_device(hba->host, 0, 0,
		ufshcd_upiu_wlun_to_scsi_wlun(UFS_UPIU_UFS_DEVICE_WLUN), NULL);
	if (IS_ERR(hba->sdev_ufs_device)) {
		ret = PTR_ERR(hba->sdev_ufs_device);
		dev_err(hba->dev, "%s: failed adding DEVICE_WLUN. ret %d\n",
			__func__, ret);
		hba->sdev_ufs_device = NULL;
		goto out;
	}
	scsi_device_put(hba->sdev_ufs_device);

	if (is_bootable_dev) {
		sdev_boot = __scsi_add_device(hba->host, 0, 0,
			ufshcd_upiu_wlun_to_scsi_wlun(UFS_UPIU_BOOT_WLUN),
			NULL);

		if (IS_ERR(sdev_boot)) {
			dev_err(hba->dev, "%s: failed adding BOOT_WLUN. ret %d\n",
				__func__, ret);
			ret = PTR_ERR(sdev_boot);
			goto remove_sdev_ufs_device;
		}
		scsi_device_put(sdev_boot);
	}

	if (is_embedded_dev) {
		sdev_rpmb = __scsi_add_device(hba->host, 0, 0,
			ufshcd_upiu_wlun_to_scsi_wlun(UFS_UPIU_RPMB_WLUN),
			NULL);
		if (IS_ERR(sdev_rpmb)) {
			dev_err(hba->dev, "%s: failed adding RPMB_WLUN. ret %d\n",
				__func__, ret);
			ret = PTR_ERR(sdev_rpmb);
			goto remove_sdev_boot;
		}
		scsi_device_put(sdev_rpmb);
	}
	goto out;

remove_sdev_boot:
	if (is_bootable_dev)
		scsi_remove_device(sdev_boot);
remove_sdev_ufs_device:
	scsi_remove_device(hba->sdev_ufs_device);
out:
	return ret;
}

static int ufs_get_device_desc(struct ufs_hba *hba,
			       struct ufs_dev_desc *dev_desc)
{
	int err;
	u8 model_index;
	u8 str_desc_buf[QUERY_DESC_MAX_SIZE + 1] = {0};
	u8 desc_buf[hba->desc_size.dev_desc];

	err = ufshcd_read_device_desc(hba, desc_buf, hba->desc_size.dev_desc);
	if (err) {
		dev_err(hba->dev, "%s: Failed reading Device Desc. err = %d\n",
			__func__, err);
		goto out;
	}

	/*
	 * getting vendor (manufacturerID) and Bank Index in big endian
	 * format
	 */
	dev_desc->wmanufacturerid = desc_buf[DEVICE_DESC_PARAM_MANF_ID] << 8 |
				     desc_buf[DEVICE_DESC_PARAM_MANF_ID + 1];

	model_index = desc_buf[DEVICE_DESC_PARAM_PRDCT_NAME];

	err = ufshcd_read_string_desc(hba, model_index, str_desc_buf,
				QUERY_DESC_MAX_SIZE, ASCII_STD);
	if (err) {
		dev_err(hba->dev, "%s: Failed reading Product Name. err = %d\n",
			__func__, err);
		goto out;
	}

	str_desc_buf[QUERY_DESC_MAX_SIZE] = '\0';
	strlcpy(dev_desc->model, (str_desc_buf + QUERY_DESC_HDR_SIZE),
		min_t(u8, str_desc_buf[QUERY_DESC_LENGTH_OFFSET],
		      MAX_MODEL_LEN));

	/* Null terminate the model string */
	dev_desc->model[MAX_MODEL_LEN] = '\0';

	dev_desc->wspecversion = desc_buf[DEVICE_DESC_PARAM_SPEC_VER] << 8 |
				  desc_buf[DEVICE_DESC_PARAM_SPEC_VER + 1];

out:
	return err;
}

static void ufs_fixup_device_setup(struct ufs_hba *hba,
				   struct ufs_dev_desc *dev_desc)
{
	struct ufs_dev_fix *f;

	for (f = ufs_fixups; f->quirk; f++) {
		if ((f->w_manufacturer_id == dev_desc->wmanufacturerid ||
		     f->w_manufacturer_id == UFS_ANY_VENDOR) &&
		    (STR_PRFX_EQUAL(f->model, dev_desc->model) ||
		     !strcmp(f->model, UFS_ANY_MODEL)))
			hba->dev_info.quirks |= f->quirk;
	}
}

/**
 * ufshcd_tune_pa_tactivate - Tunes PA_TActivate of local UniPro
 * @hba: per-adapter instance
 *
 * PA_TActivate parameter can be tuned manually if UniPro version is less than
 * 1.61. PA_TActivate needs to be greater than or equal to peerM-PHY's
 * RX_MIN_ACTIVATETIME_CAPABILITY attribute. This optimal value can help reduce
 * the hibern8 exit latency.
 *
 * Returns zero on success, non-zero error value on failure.
 */
static int ufshcd_tune_pa_tactivate(struct ufs_hba *hba)
{
	int ret = 0;
	u32 peer_rx_min_activatetime = 0, tuned_pa_tactivate;

	if (!ufshcd_is_unipro_pa_params_tuning_req(hba))
		return 0;

	ret = ufshcd_dme_peer_get(hba,
				  UIC_ARG_MIB_SEL(
					RX_MIN_ACTIVATETIME_CAPABILITY,
					UIC_ARG_MPHY_RX_GEN_SEL_INDEX(0)),
				  &peer_rx_min_activatetime);
	if (ret)
		goto out;

	/* make sure proper unit conversion is applied */
	tuned_pa_tactivate =
		((peer_rx_min_activatetime * RX_MIN_ACTIVATETIME_UNIT_US)
		 / PA_TACTIVATE_TIME_UNIT_US);
	ret = ufshcd_dme_set(hba, UIC_ARG_MIB(PA_TACTIVATE),
			     tuned_pa_tactivate);

out:
	return ret;
}

/**
 * ufshcd_tune_pa_hibern8time - Tunes PA_Hibern8Time of local UniPro
 * @hba: per-adapter instance
 *
 * PA_Hibern8Time parameter can be tuned manually if UniPro version is less than
 * 1.61. PA_Hibern8Time needs to be maximum of local M-PHY's
 * TX_HIBERN8TIME_CAPABILITY & peer M-PHY's RX_HIBERN8TIME_CAPABILITY.
 * This optimal value can help reduce the hibern8 exit latency.
 *
 * Returns zero on success, non-zero error value on failure.
 */
static int ufshcd_tune_pa_hibern8time(struct ufs_hba *hba)
{
	int ret = 0;
	u32 local_tx_hibern8_time_cap = 0, peer_rx_hibern8_time_cap = 0;
	u32 max_hibern8_time, tuned_pa_hibern8time;

	ret = ufshcd_dme_get(hba,
			     UIC_ARG_MIB_SEL(TX_HIBERN8TIME_CAPABILITY,
					UIC_ARG_MPHY_TX_GEN_SEL_INDEX(0)),
				  &local_tx_hibern8_time_cap);
	if (ret)
		goto out;

	ret = ufshcd_dme_peer_get(hba,
				  UIC_ARG_MIB_SEL(RX_HIBERN8TIME_CAPABILITY,
					UIC_ARG_MPHY_RX_GEN_SEL_INDEX(0)),
				  &peer_rx_hibern8_time_cap);
	if (ret)
		goto out;

	max_hibern8_time = max(local_tx_hibern8_time_cap,
			       peer_rx_hibern8_time_cap);
	/* make sure proper unit conversion is applied */
	tuned_pa_hibern8time = ((max_hibern8_time * HIBERN8TIME_UNIT_US)
				/ PA_HIBERN8_TIME_UNIT_US);
	ret = ufshcd_dme_set(hba, UIC_ARG_MIB(PA_HIBERN8TIME),
			     tuned_pa_hibern8time);
out:
	return ret;
}

/**
 * ufshcd_quirk_tune_host_pa_tactivate - Ensures that host PA_TACTIVATE is
 * less than device PA_TACTIVATE time.
 * @hba: per-adapter instance
 *
 * Some UFS devices require host PA_TACTIVATE to be lower than device
 * PA_TACTIVATE, we need to enable UFS_DEVICE_QUIRK_HOST_PA_TACTIVATE quirk
 * for such devices.
 *
 * Returns zero on success, non-zero error value on failure.
 */
static int ufshcd_quirk_tune_host_pa_tactivate(struct ufs_hba *hba)
{
	int ret = 0;
	u32 granularity, peer_granularity;
	u32 pa_tactivate, peer_pa_tactivate;
	u32 pa_tactivate_us, peer_pa_tactivate_us;
	u8 gran_to_us_table[] = {1, 4, 8, 16, 32, 100};

	ret = ufshcd_dme_get(hba, UIC_ARG_MIB(PA_GRANULARITY),
				  &granularity);
	if (ret)
		goto out;

	ret = ufshcd_dme_peer_get(hba, UIC_ARG_MIB(PA_GRANULARITY),
				  &peer_granularity);
	if (ret)
		goto out;

	if ((granularity < PA_GRANULARITY_MIN_VAL) ||
	    (granularity > PA_GRANULARITY_MAX_VAL)) {
		dev_err(hba->dev, "%s: invalid host PA_GRANULARITY %d",
			__func__, granularity);
		return -EINVAL;
	}

	if ((peer_granularity < PA_GRANULARITY_MIN_VAL) ||
	    (peer_granularity > PA_GRANULARITY_MAX_VAL)) {
		dev_err(hba->dev, "%s: invalid device PA_GRANULARITY %d",
			__func__, peer_granularity);
		return -EINVAL;
	}

	ret = ufshcd_dme_get(hba, UIC_ARG_MIB(PA_TACTIVATE), &pa_tactivate);
	if (ret)
		goto out;

	ret = ufshcd_dme_peer_get(hba, UIC_ARG_MIB(PA_TACTIVATE),
				  &peer_pa_tactivate);
	if (ret)
		goto out;

	pa_tactivate_us = pa_tactivate * gran_to_us_table[granularity - 1];
	peer_pa_tactivate_us = peer_pa_tactivate *
			     gran_to_us_table[peer_granularity - 1];

	if (pa_tactivate_us > peer_pa_tactivate_us) {
		u32 new_peer_pa_tactivate;

		new_peer_pa_tactivate = pa_tactivate_us /
				      gran_to_us_table[peer_granularity - 1];
		new_peer_pa_tactivate++;
		ret = ufshcd_dme_peer_set(hba, UIC_ARG_MIB(PA_TACTIVATE),
					  new_peer_pa_tactivate);
	}

out:
	return ret;
}

static void ufshcd_tune_unipro_params(struct ufs_hba *hba)
{
	if (ufshcd_is_unipro_pa_params_tuning_req(hba)) {
		ufshcd_tune_pa_tactivate(hba);
		ufshcd_tune_pa_hibern8time(hba);
	}

	if (hba->dev_info.quirks & UFS_DEVICE_QUIRK_PA_TACTIVATE)
		/* set 1ms timeout for PA_TACTIVATE */
		ufshcd_dme_set(hba, UIC_ARG_MIB(PA_TACTIVATE), 10);

	if (hba->dev_info.quirks & UFS_DEVICE_QUIRK_HOST_PA_TACTIVATE)
		ufshcd_quirk_tune_host_pa_tactivate(hba);

	ufshcd_vops_apply_dev_quirks(hba);
}

static void ufshcd_clear_dbg_ufs_stats(struct ufs_hba *hba)
{
	int err_reg_hist_size = sizeof(struct ufs_uic_err_reg_hist);

	memset(&hba->ufs_stats.pa_err, 0, err_reg_hist_size);
	memset(&hba->ufs_stats.dl_err, 0, err_reg_hist_size);
	memset(&hba->ufs_stats.nl_err, 0, err_reg_hist_size);
	memset(&hba->ufs_stats.tl_err, 0, err_reg_hist_size);
	memset(&hba->ufs_stats.dme_err, 0, err_reg_hist_size);

	hba->req_abort_count = 0;
}

static void ufshcd_init_desc_sizes(struct ufs_hba *hba)
{
	int err;

	err = ufshcd_read_desc_length(hba, QUERY_DESC_IDN_DEVICE, 0,
		&hba->desc_size.dev_desc);
	if (err)
		hba->desc_size.dev_desc = QUERY_DESC_DEVICE_DEF_SIZE;

	err = ufshcd_read_desc_length(hba, QUERY_DESC_IDN_POWER, 0,
		&hba->desc_size.pwr_desc);
	if (err)
		hba->desc_size.pwr_desc = QUERY_DESC_POWER_DEF_SIZE;

	err = ufshcd_read_desc_length(hba, QUERY_DESC_IDN_INTERCONNECT, 0,
		&hba->desc_size.interc_desc);
	if (err)
		hba->desc_size.interc_desc = QUERY_DESC_INTERCONNECT_DEF_SIZE;

	err = ufshcd_read_desc_length(hba, QUERY_DESC_IDN_CONFIGURATION, 0,
		&hba->desc_size.conf_desc);
	if (err)
		hba->desc_size.conf_desc = QUERY_DESC_CONFIGURATION_DEF_SIZE;

	err = ufshcd_read_desc_length(hba, QUERY_DESC_IDN_UNIT, 0,
		&hba->desc_size.unit_desc);
	if (err)
		hba->desc_size.unit_desc = QUERY_DESC_UNIT_DEF_SIZE;

	err = ufshcd_read_desc_length(hba, QUERY_DESC_IDN_GEOMETRY, 0,
		&hba->desc_size.geom_desc);
	if (err)
		hba->desc_size.geom_desc = QUERY_DESC_GEOMETRY_DEF_SIZE;

	err = ufshcd_read_desc_length(hba, QUERY_DESC_IDN_HEALTH, 0,
		&hba->desc_size.hlth_desc);
	if (err)
		hba->desc_size.hlth_desc = QUERY_DESC_HEALTH_DEF_SIZE;
}

static void ufshcd_def_desc_sizes(struct ufs_hba *hba)
{
	hba->desc_size.dev_desc = QUERY_DESC_DEVICE_DEF_SIZE;
	hba->desc_size.pwr_desc = QUERY_DESC_POWER_DEF_SIZE;
	hba->desc_size.interc_desc = QUERY_DESC_INTERCONNECT_DEF_SIZE;
	hba->desc_size.conf_desc = QUERY_DESC_CONFIGURATION_DEF_SIZE;
	hba->desc_size.unit_desc = QUERY_DESC_UNIT_DEF_SIZE;
	hba->desc_size.geom_desc = QUERY_DESC_GEOMETRY_DEF_SIZE;
	hba->desc_size.hlth_desc = QUERY_DESC_HEALTH_DEF_SIZE;
}

static void ufshcd_apply_pm_quirks(struct ufs_hba *hba)
{
	if (hba->dev_info.quirks & UFS_DEVICE_QUIRK_NO_LINK_OFF) {
		if (ufs_get_pm_lvl_to_link_pwr_state(hba->rpm_lvl) ==
		    UIC_LINK_OFF_STATE) {
			hba->rpm_lvl =
				ufs_get_desired_pm_lvl_for_dev_link_state(
						UFS_SLEEP_PWR_MODE,
						UIC_LINK_HIBERN8_STATE);
			dev_info(hba->dev, "UFS_DEVICE_QUIRK_NO_LINK_OFF enabled, changed rpm_lvl to %d\n",
				hba->rpm_lvl);
		}
		if (ufs_get_pm_lvl_to_link_pwr_state(hba->spm_lvl) ==
		    UIC_LINK_OFF_STATE) {
			hba->spm_lvl =
				ufs_get_desired_pm_lvl_for_dev_link_state(
						UFS_SLEEP_PWR_MODE,
						UIC_LINK_HIBERN8_STATE);
			dev_info(hba->dev, "UFS_DEVICE_QUIRK_NO_LINK_OFF enabled, changed spm_lvl to %d\n",
				hba->spm_lvl);
		}
	}
}

/**
 * ufshcd_set_dev_ref_clk - set the device bRefClkFreq
 * @hba: per-adapter instance
 *
 * Read the current value of the bRefClkFreq attribute from device and update it
 * if host is supplying different reference clock frequency than one mentioned
 * in bRefClkFreq attribute.
 *
 * Returns zero on success, non-zero error value on failure.
 */
static int ufshcd_set_dev_ref_clk(struct ufs_hba *hba)
{
	int err = 0;
	int ref_clk = -1;
	static const char * const ref_clk_freqs[] = {"19.2 MHz", "26 MHz",
						     "38.4 MHz", "52 MHz"};

	err = ufshcd_query_attr_retry(hba, UPIU_QUERY_OPCODE_READ_ATTR,
			QUERY_ATTR_IDN_REF_CLK_FREQ, 0, 0, &ref_clk);

	if (err) {
		dev_err(hba->dev, "%s: failed reading bRefClkFreq. err = %d\n",
			 __func__, err);
		goto out;
	}

	if ((ref_clk < 0) || (ref_clk > REF_CLK_FREQ_52_MHZ)) {
		dev_err(hba->dev, "%s: invalid ref_clk setting = %d\n",
			 __func__, ref_clk);
		err = -EINVAL;
		goto out;
	}

	if (ref_clk == hba->dev_ref_clk_freq)
		goto out; /* nothing to update */

	err = ufshcd_query_attr_retry(hba, UPIU_QUERY_OPCODE_WRITE_ATTR,
			QUERY_ATTR_IDN_REF_CLK_FREQ, 0, 0,
			&hba->dev_ref_clk_freq);

	if (err)
		dev_err(hba->dev, "%s: bRefClkFreq setting to %s failed\n",
			__func__, ref_clk_freqs[hba->dev_ref_clk_freq]);
	else
		/*
		 * It is good to print this out here to debug any later failures
		 * related to gear switch.
		 */
		dev_info(hba->dev, "%s: bRefClkFreq setting to %s succeeded\n",
			__func__, ref_clk_freqs[hba->dev_ref_clk_freq]);

out:
	return err;
}

static int ufshcd_get_dev_ref_clk_gating_wait(struct ufs_hba *hba,
					struct ufs_dev_desc *dev_desc)
{
	int err = 0;
	u32 gating_wait = UFSHCD_REF_CLK_GATING_WAIT_US;

	if (dev_desc->wspecversion >= 0x300) {
		err = ufshcd_query_attr_retry(hba, UPIU_QUERY_OPCODE_READ_ATTR,
				QUERY_ATTR_IDN_REF_CLK_GATING_WAIT_TIME, 0, 0,
				&gating_wait);

		if (err)
			dev_err(hba->dev, "failed reading bRefClkGatingWait. err = %d, use default %uus\n",
					err, gating_wait);

		if (gating_wait == 0) {
			gating_wait = UFSHCD_REF_CLK_GATING_WAIT_US;
			dev_err(hba->dev, "undefined ref clk gating wait time, use default %uus\n",
					gating_wait);
		}
	}

	hba->dev_ref_clk_gating_wait = gating_wait;
	return err;
}

static int ufs_read_device_desc_data(struct ufs_hba *hba)
{
	int err = 0;
	u8 *desc_buf = NULL;

	if (hba->desc_size.dev_desc) {
		desc_buf = kmalloc(hba->desc_size.dev_desc, GFP_KERNEL);
		if (!desc_buf) {
			err = -ENOMEM;
			dev_err(hba->dev,
				"%s: Failed to allocate desc_buf\n", __func__);
			return err;
		}
	}
	err = ufshcd_read_device_desc(hba, desc_buf, hba->desc_size.dev_desc);
	if (err)
		goto out;

	/*
	 * getting vendor (manufacturerID) and Bank Index in big endian
	 * format
	 */
	hba->dev_info.w_manufacturer_id =
		desc_buf[DEVICE_DESC_PARAM_MANF_ID] << 8 |
		desc_buf[DEVICE_DESC_PARAM_MANF_ID + 1];
	hba->dev_info.b_device_sub_class =
		desc_buf[DEVICE_DESC_PARAM_DEVICE_SUB_CLASS];
	hba->dev_info.i_product_name = desc_buf[DEVICE_DESC_PARAM_PRDCT_NAME];
	hba->dev_info.w_spec_version =
		desc_buf[DEVICE_DESC_PARAM_SPEC_VER] << 8 |
		desc_buf[DEVICE_DESC_PARAM_SPEC_VER + 1];

out:
	kfree(desc_buf);
	return err;
}

/**
 * ufshcd_probe_hba - probe hba to detect device and initialize
 * @hba: per-adapter instance
 *
 * Execute link-startup and verify device initialization
 */
static int ufshcd_probe_hba(struct ufs_hba *hba)
{
	struct ufs_dev_desc card = {0};
	int ret;
	ktime_t start = ktime_get();

reinit:
	ret = ufshcd_link_startup(hba);
	if (ret)
		goto out;

	/* Debug counters initialization */
	ufshcd_clear_dbg_ufs_stats(hba);
	/* set the default level for urgent bkops */
	hba->urgent_bkops_lvl = BKOPS_STATUS_PERF_IMPACT;
	hba->is_urgent_bkops_lvl_checked = false;

	/* UniPro link is active now */
	ufshcd_set_link_active(hba);

	ret = ufshcd_verify_dev_init(hba);
	if (ret)
		goto out;

	ret = ufshcd_complete_dev_init(hba);
	if (ret)
		goto out;

	/* clear any previous UFS device information */
	memset(&hba->dev_info, 0, sizeof(hba->dev_info));

	/* cache important parameters from device descriptor for later use */
	ret = ufs_read_device_desc_data(hba);
	if (ret)
		goto out;

	/* Init check for device descriptor sizes */
	ufshcd_init_desc_sizes(hba);

	ret = ufs_get_device_desc(hba, &card);
	if (ret) {
		dev_err(hba->dev, "%s: Failed getting device info. err = %d\n",
			__func__, ret);
		goto out;
	}

	if (card.wspecversion >= 0x300 && !hba->reinit_g4_rate_A) {
		unsigned long flags;
		int err;

		hba->reinit_g4_rate_A = true;

		err = ufshcd_vops_full_reset(hba);
		if (err)
			dev_warn(hba->dev, "%s: full reset returned %d\n",
				 __func__, err);

		err = ufshcd_reset_device(hba);
		if (err)
			dev_warn(hba->dev, "%s: device reset failed. err %d\n",
				 __func__, err);

		/* Reset the host controller */
		spin_lock_irqsave(hba->host->host_lock, flags);
		ufshcd_hba_stop(hba, false);
		spin_unlock_irqrestore(hba->host->host_lock, flags);

		err = ufshcd_hba_enable(hba);
		if (err)
			goto out;

		goto reinit;
	}

	ufs_fixup_device_setup(hba, &card);
	ufshcd_tune_unipro_params(hba);

	ufshcd_apply_pm_quirks(hba);
	if (card.wspecversion < 0x300) {
		ret = ufshcd_set_vccq_rail_unused(hba,
			(hba->dev_info.quirks & UFS_DEVICE_NO_VCCQ) ?
			true : false);
		if (ret)
			goto out;
	}

	/* UFS device is also active now */
	ufshcd_set_ufs_dev_active(hba);
	ufshcd_force_reset_auto_bkops(hba);

	if (ufshcd_get_max_pwr_mode(hba)) {
		dev_err(hba->dev,
			"%s: Failed getting max supported power mode\n",
			__func__);
	} else {
		ufshcd_get_dev_ref_clk_gating_wait(hba, &card);

		/*
		 * Set the right value to bRefClkFreq before attempting to
		 * switch to HS gears.
		 */
		ufshcd_set_dev_ref_clk(hba);
		ret = ufshcd_config_pwr_mode(hba, &hba->max_pwr_info.info);
		if (ret) {
			dev_err(hba->dev, "%s: Failed setting power mode, err = %d\n",
					__func__, ret);
			goto out;
		}
	}

	/*
	 * bActiveICCLevel is volatile for UFS device (as per latest v2.1 spec)
	 * and for removable UFS card as well, hence always set the parameter.
	 * Note: Error handler may issue the device reset hence resetting
	 *       bActiveICCLevel as well so it is always safe to set this here.
	 */
	ufshcd_set_active_icc_lvl(hba);

	/* set the state as operational after switching to desired gear */
	hba->ufshcd_state = UFSHCD_STATE_OPERATIONAL;

	/*
	 * If we are in error handling context or in power management callbacks
	 * context, no need to scan the host
	 */
	if (!ufshcd_eh_in_progress(hba) && !hba->pm_op_in_progress) {
		bool flag;

		if (!ufshcd_query_flag_retry(hba, UPIU_QUERY_OPCODE_READ_FLAG,
				QUERY_FLAG_IDN_PWR_ON_WPE, &flag))
			hba->dev_info.f_power_on_wp_en = flag;

		/* Add required well known logical units to scsi mid layer */
		ret = ufshcd_scsi_add_wlus(hba);
		if (ret)
			goto out;

		/* lower VCC voltage level */
		ufshcd_set_low_vcc_level(hba, &card);

		/* Initialize devfreq after UFS device is detected */
		if (ufshcd_is_clkscaling_supported(hba)) {
			memcpy(&hba->clk_scaling.saved_pwr_info.info,
				&hba->pwr_info,
				sizeof(struct ufs_pa_layer_attr));
			hba->clk_scaling.saved_pwr_info.is_valid = true;
			hba->clk_scaling.is_scaled_up = true;
			if (!hba->devfreq) {
				ret = ufshcd_devfreq_init(hba);
				if (ret)
					goto out;
			}
			hba->clk_scaling.is_allowed = true;
		}

		scsi_scan_host(hba->host);
		pm_runtime_put_sync(hba->dev);
	}

	/*
	 * Enable auto hibern8 if supported, after full host and
	 * device initialization.
	 */
	if (ufshcd_is_auto_hibern8_supported(hba) &&
	    hba->hibern8_on_idle.is_enabled)
		ufshcd_set_auto_hibern8_timer(hba,
				      hba->hibern8_on_idle.delay_ms);
out:
	if (ret) {
		ufshcd_set_ufs_dev_poweroff(hba);
		ufshcd_set_link_off(hba);
		if (hba->extcon) {
			if (!ufshcd_is_card_online(hba))
				ufsdbg_clr_err_state(hba);
			ufshcd_set_card_offline(hba);
		}
	} else if (hba->extcon) {
		ufshcd_set_card_online(hba);
	}

	/*
	 * If we failed to initialize the device or the device is not
	 * present, turn off the power/clocks etc.
	 */
	if (ret && !ufshcd_eh_in_progress(hba) && !hba->pm_op_in_progress)
		pm_runtime_put_sync(hba->dev);

	trace_ufshcd_init(dev_name(hba->dev), ret,
		ktime_to_us(ktime_sub(ktime_get(), start)),
		hba->curr_dev_pwr_mode, hba->uic_link_state);
	return ret;
}

static void ufshcd_remove_device(struct ufs_hba *hba)
{
	struct scsi_device *sdev;
	struct scsi_device *sdev_cache[UFS_MAX_LUS];
	int sdev_count = 0, i;
	unsigned long flags;

	ufshcd_hold_all(hba);
	/* Reset the host controller */
	spin_lock_irqsave(hba->host->host_lock, flags);
	hba->silence_err_logs = true;
	ufshcd_hba_stop(hba, false);
	spin_unlock_irqrestore(hba->host->host_lock, flags);

	ufshcd_set_ufs_dev_poweroff(hba);
	ufshcd_set_link_off(hba);
	__ufshcd_shutdown_clkscaling(hba);

	/* Complete requests that have door-bell cleared by h/w */
	ufshcd_complete_requests(hba);

	/* remove all scsi devices */
	list_for_each_entry(sdev, &hba->host->__devices, siblings) {
		if (sdev_count < UFS_MAX_LUS) {
			sdev_cache[sdev_count] = sdev;
			sdev_count++;
		}
	}

	for (i = 0; i < sdev_count; i++)
		scsi_remove_device(sdev_cache[i]);

	spin_lock_irqsave(hba->host->host_lock, flags);
	hba->silence_err_logs = false;
	spin_unlock_irqrestore(hba->host->host_lock, flags);

	ufshcd_release_all(hba);
}

static void ufshcd_card_detect_handler(struct work_struct *work)
{
	struct ufs_hba *hba;

	hba = container_of(work, struct ufs_hba, card_detect_work);

	if (ufshcd_is_card_online(hba) && !hba->sdev_ufs_device) {
		pm_runtime_get_sync(hba->dev);
		ufshcd_detect_device(hba);
		/* ufshcd_probe_hba() calls pm_runtime_put_sync() on exit */
	} else if (ufshcd_is_card_offline(hba) && hba->sdev_ufs_device) {
		pm_runtime_get_sync(hba->dev);
		ufshcd_remove_device(hba);
		pm_runtime_put_sync(hba->dev);
		ufsdbg_clr_err_state(hba);
	}
}

static int ufshcd_card_detect_notifier(struct notifier_block *nb,
				       unsigned long event, void *ptr)
{
	struct ufs_hba *hba = container_of(nb, struct ufs_hba, card_detect_nb);

	if (event)
		ufshcd_set_card_online(hba);
	else
		ufshcd_set_card_offline(hba);

	if (ufshcd_is_card_offline(hba) && !hba->sdev_ufs_device)
		goto out;

	/*
	 * card insertion/removal are very infrequent events and having this
	 * message helps if there is some issue with card detection/removal.
	 */
	dev_info(hba->dev, "%s: card %s notification rcvd\n",
		__func__, ufshcd_is_card_online(hba) ? "inserted" : "removed");

	schedule_work(&hba->card_detect_work);
out:
	return NOTIFY_DONE;
}

static int ufshcd_extcon_register(struct ufs_hba *hba)
{
	int ret;

	if (!hba->extcon)
		return 0;

	hba->card_detect_nb.notifier_call = ufshcd_card_detect_notifier;
	ret = extcon_register_notifier(hba->extcon,
				       EXTCON_MECHANICAL,
				       &hba->card_detect_nb);
	if (ret)
		dev_err(hba->dev, "%s: extcon_register_notifier() failed, ret %d\n",
			__func__, ret);

	return ret;
}

static int ufshcd_extcon_unregister(struct ufs_hba *hba)
{
	int ret;

	if (!hba->extcon)
		return 0;

	ret = extcon_unregister_notifier(hba->extcon, EXTCON_MECHANICAL,
					 &hba->card_detect_nb);
	if (ret)
		dev_err(hba->dev, "%s: extcon_unregister_notifier() failed, ret %d\n",
			__func__, ret);

	return ret;
}

/**
 * ufshcd_async_scan - asynchronous execution for probing hba
 * @data: data pointer to pass to this function
 * @cookie: cookie data
 */
static void ufshcd_async_scan(void *data, async_cookie_t cookie)
{
	struct ufs_hba *hba = (struct ufs_hba *)data;

	/*
	 * Don't allow clock gating and hibern8 enter for faster device
	 * detection.
	 */
	ufshcd_hold_all(hba);
	ufshcd_probe_hba(hba);
	ufshcd_release_all(hba);

	ufshcd_extcon_register(hba);
}

static enum blk_eh_timer_return ufshcd_eh_timed_out(struct scsi_cmnd *scmd)
{
	unsigned long flags;
	struct Scsi_Host *host;
	struct ufs_hba *hba;
	int index;
	bool found = false;

	if (!scmd || !scmd->device || !scmd->device->host)
		return BLK_EH_NOT_HANDLED;

	host = scmd->device->host;
	hba = shost_priv(host);
	if (!hba)
		return BLK_EH_NOT_HANDLED;

	spin_lock_irqsave(host->host_lock, flags);

	for_each_set_bit(index, &hba->outstanding_reqs, hba->nutrs) {
		if (hba->lrb[index].cmd == scmd) {
			found = true;
			break;
		}
	}

	spin_unlock_irqrestore(host->host_lock, flags);

	/*
	 * Bypass SCSI error handling and reset the block layer timer if this
	 * SCSI command was not actually dispatched to UFS driver, otherwise
	 * let SCSI layer handle the error as usual.
	 */
	return found ? BLK_EH_NOT_HANDLED : BLK_EH_RESET_TIMER;
}

/**
 * ufshcd_query_ioctl - perform user read queries
 * @hba: per-adapter instance
 * @lun: used for lun specific queries
 * @buffer: user space buffer for reading and submitting query data and params
 * @return: 0 for success negative error code otherwise
 *
 * Expected/Submitted buffer structure is struct ufs_ioctl_query_data.
 * It will read the opcode, idn and buf_length parameters, and, put the
 * response in the buffer field while updating the used size in buf_length.
 */
static int ufshcd_query_ioctl(struct ufs_hba *hba, u8 lun, void __user *buffer)
{
	struct ufs_ioctl_query_data *ioctl_data;
	int err = 0;
	int length = 0;
	void *data_ptr;
	bool flag;
	u32 att;
	u8 index;
	u8 *desc = NULL;

	ioctl_data = kzalloc(sizeof(struct ufs_ioctl_query_data), GFP_KERNEL);
	if (!ioctl_data) {
		dev_err(hba->dev, "%s: Failed allocating %zu bytes\n", __func__,
				sizeof(struct ufs_ioctl_query_data));
		err = -ENOMEM;
		goto out;
	}

	/* extract params from user buffer */
	err = copy_from_user(ioctl_data, buffer,
			sizeof(struct ufs_ioctl_query_data));
	if (err) {
		dev_err(hba->dev,
			"%s: Failed copying buffer from user, err %d\n",
			__func__, err);
		goto out_release_mem;
	}

	/* verify legal parameters & send query */
	switch (ioctl_data->opcode) {
	case UPIU_QUERY_OPCODE_READ_DESC:
		switch (ioctl_data->idn) {
		case QUERY_DESC_IDN_DEVICE:
		case QUERY_DESC_IDN_CONFIGURATION:
		case QUERY_DESC_IDN_INTERCONNECT:
		case QUERY_DESC_IDN_GEOMETRY:
		case QUERY_DESC_IDN_POWER:
			index = 0;
			break;
		case QUERY_DESC_IDN_UNIT:
			if (!ufs_is_valid_unit_desc_lun(lun)) {
				dev_err(hba->dev,
					"%s: No unit descriptor for lun 0x%x\n",
					__func__, lun);
				err = -EINVAL;
				goto out_release_mem;
			}
			index = lun;
			break;
		default:
			goto out_einval;
		}
		length = min_t(int, QUERY_DESC_MAX_SIZE,
				ioctl_data->buf_size);
		desc = kzalloc(length, GFP_KERNEL);
		if (!desc) {
			dev_err(hba->dev, "%s: Failed allocating %d bytes\n",
					__func__, length);
			err = -ENOMEM;
			goto out_release_mem;
		}
		err = ufshcd_query_descriptor_retry(hba, ioctl_data->opcode,
				ioctl_data->idn, index, 0, desc, &length);
		break;
	case UPIU_QUERY_OPCODE_READ_ATTR:
		switch (ioctl_data->idn) {
		case QUERY_ATTR_IDN_BOOT_LU_EN:
		case QUERY_ATTR_IDN_POWER_MODE:
		case QUERY_ATTR_IDN_ACTIVE_ICC_LVL:
		case QUERY_ATTR_IDN_OOO_DATA_EN:
		case QUERY_ATTR_IDN_BKOPS_STATUS:
		case QUERY_ATTR_IDN_PURGE_STATUS:
		case QUERY_ATTR_IDN_MAX_DATA_IN:
		case QUERY_ATTR_IDN_MAX_DATA_OUT:
		case QUERY_ATTR_IDN_REF_CLK_FREQ:
		case QUERY_ATTR_IDN_CONF_DESC_LOCK:
		case QUERY_ATTR_IDN_MAX_NUM_OF_RTT:
		case QUERY_ATTR_IDN_EE_CONTROL:
		case QUERY_ATTR_IDN_EE_STATUS:
		case QUERY_ATTR_IDN_SECONDS_PASSED:
			index = 0;
			break;
		case QUERY_ATTR_IDN_DYN_CAP_NEEDED:
		case QUERY_ATTR_IDN_CORR_PRG_BLK_NUM:
			index = lun;
			break;
		default:
			goto out_einval;
		}
		err = ufshcd_query_attr(hba, ioctl_data->opcode, ioctl_data->idn,
					index, 0, &att);
		break;

	case UPIU_QUERY_OPCODE_WRITE_ATTR:
		err = copy_from_user(&att,
				buffer + sizeof(struct ufs_ioctl_query_data),
				sizeof(u32));
		if (err) {
			dev_err(hba->dev,
				"%s: Failed copying buffer from user, err %d\n",
				__func__, err);
			goto out_release_mem;
		}

		switch (ioctl_data->idn) {
		case QUERY_ATTR_IDN_BOOT_LU_EN:
			index = 0;
			if (!att || att > QUERY_ATTR_IDN_BOOT_LU_EN_MAX) {
				dev_err(hba->dev,
					"%s: Illegal ufs query ioctl data, opcode 0x%x, idn 0x%x, att 0x%x\n",
					__func__, ioctl_data->opcode,
					(unsigned int)ioctl_data->idn, att);
				err = -EINVAL;
				goto out_release_mem;
			}
			break;
		default:
			goto out_einval;
		}
		err = ufshcd_query_attr(hba, ioctl_data->opcode,
					ioctl_data->idn, index, 0, &att);
		break;

	case UPIU_QUERY_OPCODE_READ_FLAG:
		switch (ioctl_data->idn) {
		case QUERY_FLAG_IDN_FDEVICEINIT:
		case QUERY_FLAG_IDN_PERMANENT_WPE:
		case QUERY_FLAG_IDN_PWR_ON_WPE:
		case QUERY_FLAG_IDN_BKOPS_EN:
		case QUERY_FLAG_IDN_PURGE_ENABLE:
		case QUERY_FLAG_IDN_FPHYRESOURCEREMOVAL:
		case QUERY_FLAG_IDN_BUSY_RTC:
			break;
		default:
			goto out_einval;
		}
		err = ufshcd_query_flag_retry(hba, ioctl_data->opcode,
			ioctl_data->idn, &flag);
		break;
	default:
		goto out_einval;
	}

	if (err) {
		dev_err(hba->dev, "%s: Query for idn %d failed\n", __func__,
				ioctl_data->idn);
		goto out_release_mem;
	}

	/*
	 * copy response data
	 * As we might end up reading less data then what is specified in
	 * "ioctl_data->buf_size". So we are updating "ioctl_data->
	 * buf_size" to what exactly we have read.
	 */
	switch (ioctl_data->opcode) {
	case UPIU_QUERY_OPCODE_READ_DESC:
		ioctl_data->buf_size = min_t(int, ioctl_data->buf_size, length);
		data_ptr = desc;
		break;
	case UPIU_QUERY_OPCODE_READ_ATTR:
		ioctl_data->buf_size = sizeof(u32);
		data_ptr = &att;
		break;
	case UPIU_QUERY_OPCODE_READ_FLAG:
		ioctl_data->buf_size = 1;
		data_ptr = &flag;
		break;
	case UPIU_QUERY_OPCODE_WRITE_ATTR:
		goto out_release_mem;
	default:
		goto out_einval;
	}

	/* copy to user */
	err = copy_to_user(buffer, ioctl_data,
			sizeof(struct ufs_ioctl_query_data));
	if (err)
		dev_err(hba->dev, "%s: Failed copying back to user.\n",
			__func__);
	err = copy_to_user(buffer + sizeof(struct ufs_ioctl_query_data),
			data_ptr, ioctl_data->buf_size);
	if (err)
		dev_err(hba->dev, "%s: err %d copying back to user.\n",
				__func__, err);
	goto out_release_mem;

out_einval:
	dev_err(hba->dev,
		"%s: illegal ufs query ioctl data, opcode 0x%x, idn 0x%x\n",
		__func__, ioctl_data->opcode, (unsigned int)ioctl_data->idn);
	err = -EINVAL;
out_release_mem:
	kfree(ioctl_data);
	kfree(desc);
out:
	return err;
}

/**
 * ufshcd_ioctl - ufs ioctl callback registered in scsi_host
 * @dev: scsi device required for per LUN queries
 * @cmd: command opcode
 * @buffer: user space buffer for transferring data
 *
 * Supported commands:
 * UFS_IOCTL_QUERY
 */
static int ufshcd_ioctl(struct scsi_device *dev, int cmd, void __user *buffer)
{
	struct ufs_hba *hba = shost_priv(dev->host);
	int err = 0;

	BUG_ON(!hba);

	switch (cmd) {
	case UFS_IOCTL_QUERY:
		if (!buffer) {
			dev_err(hba->dev, "%s: User buffer is NULL!\n",
				 __func__);
			return -EINVAL;
		}
		pm_runtime_get_sync(hba->dev);
		err = ufshcd_query_ioctl(hba, ufshcd_scsi_to_upiu_lun(dev->lun),
				buffer);
		pm_runtime_put_sync(hba->dev);
		break;
	default:
		err = -ENOIOCTLCMD;
		dev_dbg(hba->dev, "%s: Unsupported ioctl cmd %d\n", __func__,
			cmd);
		break;
	}

	return err;
}

static struct scsi_host_template ufshcd_driver_template = {
	.module			= THIS_MODULE,
	.name			= UFSHCD,
	.proc_name		= UFSHCD,
	.queuecommand		= ufshcd_queuecommand,
	.slave_alloc		= ufshcd_slave_alloc,
	.slave_configure	= ufshcd_slave_configure,
	.slave_destroy		= ufshcd_slave_destroy,
	.change_queue_depth	= ufshcd_change_queue_depth,
	.eh_abort_handler	= ufshcd_abort,
	.eh_device_reset_handler = ufshcd_eh_device_reset_handler,
	.eh_host_reset_handler   = ufshcd_eh_host_reset_handler,
	.eh_timed_out		= ufshcd_eh_timed_out,
	.ioctl			= ufshcd_ioctl,
#ifdef CONFIG_COMPAT
	.compat_ioctl		= ufshcd_ioctl,
#endif
	.this_id		= -1,
	.sg_tablesize		= SG_ALL,
	.cmd_per_lun		= UFSHCD_CMD_PER_LUN,
	.can_queue		= UFSHCD_CAN_QUEUE,
	.max_host_blocked	= 1,
	.track_queue_depth	= 1,
};

static int ufshcd_config_vreg_load(struct device *dev, struct ufs_vreg *vreg,
				   int ua)
{
	int ret;

	if (!vreg)
		return 0;

	/*
	 * "set_load" operation shall be required on those regulators
	 * which specifically configured current limitation. Otherwise
	 * zero max_uA may cause unexpected behavior when regulator is
	 * enabled or set as high power mode.
	 */
	if (!vreg->max_uA)
		return 0;

	ret = regulator_set_load(vreg->reg, ua);
	if (ret < 0) {
		dev_err(dev, "%s: %s set load (ua=%d) failed, err=%d\n",
				__func__, vreg->name, ua, ret);
	}

	return ret;
}

static inline int ufshcd_config_vreg_lpm(struct ufs_hba *hba,
					 struct ufs_vreg *vreg)
{
	if (!vreg)
		return 0;
	else if (vreg->unused)
		return 0;
	else
		return ufshcd_config_vreg_load(hba->dev, vreg,
					       UFS_VREG_LPM_LOAD_UA);
}

static inline int ufshcd_config_vreg_hpm(struct ufs_hba *hba,
					 struct ufs_vreg *vreg)
{
	if (!vreg)
		return 0;
	else if (vreg->unused)
		return 0;
	else
		return ufshcd_config_vreg_load(hba->dev, vreg, vreg->max_uA);
}

static int ufshcd_config_vreg(struct device *dev,
		struct ufs_vreg *vreg, bool on)
{
	int ret = 0;
	struct regulator *reg;
	const char *name;
	int min_uV, uA_load;

	BUG_ON(!vreg);

	reg = vreg->reg;
	name = vreg->name;

	if (regulator_count_voltages(reg) > 0) {
		uA_load = on ? vreg->max_uA : 0;
		ret = ufshcd_config_vreg_load(dev, vreg, uA_load);
		if (ret)
			goto out;

		if (vreg->min_uV && vreg->max_uV) {
			min_uV = on ? vreg->min_uV : 0;
			if (vreg->low_voltage_sup && !vreg->low_voltage_active)
				min_uV = vreg->max_uV;

			ret = regulator_set_voltage(reg, min_uV, vreg->max_uV);
			if (ret) {
				dev_err(dev,
					"%s: %s set voltage failed, err=%d\n",
					__func__, name, ret);
				goto out;
			}
		}
	}
out:
	return ret;
}

static int ufshcd_enable_vreg(struct device *dev, struct ufs_vreg *vreg)
{
	int ret = 0;

	if (!vreg)
		goto out;
	else if (vreg->enabled || vreg->unused)
		goto out;

	ret = ufshcd_config_vreg(dev, vreg, true);
	if (!ret)
		ret = regulator_enable(vreg->reg);

	if (!ret)
		vreg->enabled = true;
	else
		dev_err(dev, "%s: %s enable failed, err=%d\n",
				__func__, vreg->name, ret);
out:
	return ret;
}

static int ufshcd_disable_vreg(struct device *dev, struct ufs_vreg *vreg)
{
	int ret = 0;

	if (!vreg)
		goto out;
	else if (!vreg->enabled || vreg->unused)
		goto out;

	ret = regulator_disable(vreg->reg);

	if (!ret) {
		/* ignore errors on applying disable config */
		ufshcd_config_vreg(dev, vreg, false);
		vreg->enabled = false;
	} else {
		dev_err(dev, "%s: %s disable failed, err=%d\n",
				__func__, vreg->name, ret);
	}
out:
	return ret;
}

static int ufshcd_setup_vreg(struct ufs_hba *hba, bool on)
{
	int ret = 0;
	struct device *dev = hba->dev;
	struct ufs_vreg_info *info = &hba->vreg_info;

	if (!info)
		goto out;

	ret = ufshcd_toggle_vreg(dev, info->vcc, on);
	if (ret)
		goto out;

	ret = ufshcd_toggle_vreg(dev, info->vccq, on);
	if (ret)
		goto out;

	ret = ufshcd_toggle_vreg(dev, info->vccq2, on);
	if (ret)
		goto out;

out:
	if (ret) {
		ufshcd_toggle_vreg(dev, info->vccq2, false);
		ufshcd_toggle_vreg(dev, info->vccq, false);
		ufshcd_toggle_vreg(dev, info->vcc, false);
	}
	return ret;
}

static int ufshcd_setup_hba_vreg(struct ufs_hba *hba, bool on)
{
	struct ufs_vreg_info *info = &hba->vreg_info;
	int ret = 0;

	if (info->vdd_hba) {
		ret = ufshcd_toggle_vreg(hba->dev, info->vdd_hba, on);

		if (!ret)
			ufshcd_vops_update_sec_cfg(hba, on);
	}

	return ret;
}

static int ufshcd_get_vreg(struct device *dev, struct ufs_vreg *vreg)
{
	int ret = 0;

	if (!vreg)
		goto out;

	vreg->reg = devm_regulator_get(dev, vreg->name);
	if (IS_ERR(vreg->reg)) {
		ret = PTR_ERR(vreg->reg);
		dev_err(dev, "%s: %s get failed, err=%d\n",
				__func__, vreg->name, ret);
	}
out:
	return ret;
}

static int ufshcd_init_vreg(struct ufs_hba *hba)
{
	int ret = 0;
	struct device *dev = hba->dev;
	struct ufs_vreg_info *info = &hba->vreg_info;

	if (!info)
		goto out;

	ret = ufshcd_get_vreg(dev, info->vcc);
	if (ret)
		goto out;

	ret = ufshcd_get_vreg(dev, info->vccq);
	if (ret)
		goto out;

	ret = ufshcd_get_vreg(dev, info->vccq2);
out:
	return ret;
}

static int ufshcd_init_hba_vreg(struct ufs_hba *hba)
{
	struct ufs_vreg_info *info = &hba->vreg_info;

	if (info)
		return ufshcd_get_vreg(hba->dev, info->vdd_hba);

	return 0;
}

static int ufshcd_set_vccq_rail_unused(struct ufs_hba *hba, bool unused)
{
	int ret = 0;
	struct ufs_vreg_info *info = &hba->vreg_info;

	if (!info)
		goto out;
	else if (!info->vccq)
		goto out;

	if (unused) {
		/* shut off the rail here */
		ret = ufshcd_toggle_vreg(hba->dev, info->vccq, false);
		/*
		 * Mark this rail as no longer used, so it doesn't get enabled
		 * later by mistake
		 */
		if (!ret)
			info->vccq->unused = true;
	} else {
		/*
		 * rail should have been already enabled hence just make sure
		 * that unused flag is cleared.
		 */
		info->vccq->unused = false;
	}
out:
	return ret;
}

static int ufshcd_setup_clocks(struct ufs_hba *hba, bool on,
			       bool keep_link_active, bool is_gating_context)
{
	int ret = 0;
	struct ufs_clk_info *clki;
	struct list_head *head = &hba->clk_list_head;
	unsigned long flags;
	ktime_t start = ktime_get();
	bool clk_state_changed = false;

	if (list_empty(head))
		goto out;

	/* call vendor specific bus vote before enabling the clocks */
	if (on) {
		ret = ufshcd_vops_set_bus_vote(hba, on);
		if (ret)
			return ret;
	}

	/*
	 * vendor specific setup_clocks ops may depend on clocks managed by
	 * this standard driver hence call the vendor specific setup_clocks
	 * before disabling the clocks managed here.
	 */
	if (!on) {
		ret = ufshcd_vops_setup_clocks(hba, on, PRE_CHANGE);
		if (ret)
			return ret;
	}

	list_for_each_entry(clki, head, list) {
		if (!IS_ERR_OR_NULL(clki->clk)) {
			/*
			 * To keep link active, both device ref clock and unipro
			 * clock should be kept ON.
			 */
			if (keep_link_active &&
			    (!strcmp(clki->name, "ref_clk") ||
			     !strcmp(clki->name, "core_clk_unipro")))
				continue;

			clk_state_changed = on ^ clki->enabled;
			if (on && !clki->enabled) {
				ret = clk_prepare_enable(clki->clk);
				if (ret) {
					dev_err(hba->dev, "%s: %s prepare enable failed, %d\n",
						__func__, clki->name, ret);
					goto out;
				}
			} else if (!on && clki->enabled) {
				clk_disable_unprepare(clki->clk);
			}
			clki->enabled = on;
			dev_dbg(hba->dev, "%s: clk: %s %sabled\n", __func__,
					clki->name, on ? "en" : "dis");
		}
	}

	/*
	 * vendor specific setup_clocks ops may depend on clocks managed by
	 * this standard driver hence call the vendor specific setup_clocks
	 * after enabling the clocks managed here.
	 */
	if (on) {
		ret = ufshcd_vops_setup_clocks(hba, on, POST_CHANGE);
		if (ret)
			goto out;
	}

	/*
	 * call vendor specific bus vote to remove the vote after
	 * disabling the clocks.
	 */
	if (!on)
		ret = ufshcd_vops_set_bus_vote(hba, on);

out:
	if (ret) {
		if (on)
			/* Can't do much if this fails */
			(void) ufshcd_vops_set_bus_vote(hba, false);
		list_for_each_entry(clki, head, list) {
			if (!IS_ERR_OR_NULL(clki->clk) && clki->enabled)
				clk_disable_unprepare(clki->clk);
		}
	} else if (!ret && on) {
		spin_lock_irqsave(hba->host->host_lock, flags);
		hba->clk_gating.state = CLKS_ON;
		trace_ufshcd_clk_gating(dev_name(hba->dev),
					hba->clk_gating.state);
		spin_unlock_irqrestore(hba->host->host_lock, flags);
		/* restore the secure configuration as clocks are enabled */
		ufshcd_vops_update_sec_cfg(hba, true);
	}

	if (clk_state_changed)
		trace_ufshcd_profile_clk_gating(dev_name(hba->dev),
			(on ? "on" : "off"),
			ktime_to_us(ktime_sub(ktime_get(), start)), ret);
	return ret;
}

static int ufshcd_enable_clocks(struct ufs_hba *hba)
{
	return  ufshcd_setup_clocks(hba, true, false, false);
}

static int ufshcd_disable_clocks(struct ufs_hba *hba,
				 bool is_gating_context)
{
	return  ufshcd_setup_clocks(hba, false, false, is_gating_context);
}

static int ufshcd_disable_clocks_keep_link_active(struct ufs_hba *hba,
					      bool is_gating_context)
{
	return  ufshcd_setup_clocks(hba, false, true, is_gating_context);
}

static int ufshcd_init_clocks(struct ufs_hba *hba)
{
	int ret = 0;
	struct ufs_clk_info *clki;
	struct device *dev = hba->dev;
	struct list_head *head = &hba->clk_list_head;

	if (list_empty(head))
		goto out;

	list_for_each_entry(clki, head, list) {
		if (!clki->name)
			continue;

		clki->clk = devm_clk_get(dev, clki->name);
		if (IS_ERR(clki->clk)) {
			ret = PTR_ERR(clki->clk);
			dev_err(dev, "%s: %s clk get failed, %d\n",
					__func__, clki->name, ret);
			goto out;
		}

		if (clki->max_freq) {
			ret = clk_set_rate(clki->clk, clki->max_freq);
			if (ret) {
				dev_err(hba->dev, "%s: %s clk set rate(%dHz) failed, %d\n",
					__func__, clki->name,
					clki->max_freq, ret);
				goto out;
			}
			clki->curr_freq = clki->max_freq;
		}
		dev_dbg(dev, "%s: clk: %s, rate: %lu\n", __func__,
				clki->name, clk_get_rate(clki->clk));
	}
out:
	return ret;
}

static int ufshcd_variant_hba_init(struct ufs_hba *hba)
{
	int err = 0;

	if (!hba->var || !hba->var->vops)
		goto out;

	err = ufshcd_vops_init(hba);
	if (err)
		dev_err(hba->dev, "%s: variant %s init failed err %d\n",
			__func__, ufshcd_get_var_name(hba), err);
out:
	return err;
}

static void ufshcd_variant_hba_exit(struct ufs_hba *hba)
{
	if (!hba->var || !hba->var->vops)
		return;

	ufshcd_vops_exit(hba);
}

static int ufshcd_hba_init(struct ufs_hba *hba)
{
	int err;

	/*
	 * Handle host controller power separately from the UFS device power
	 * rails as it will help controlling the UFS host controller power
	 * collapse easily which is different than UFS device power collapse.
	 * Also, enable the host controller power before we go ahead with rest
	 * of the initialization here.
	 */
	err = ufshcd_init_hba_vreg(hba);
	if (err)
		goto out;

	err = ufshcd_setup_hba_vreg(hba, true);
	if (err)
		goto out;

	err = ufshcd_init_clocks(hba);
	if (err)
		goto out_disable_hba_vreg;

	err = ufshcd_enable_clocks(hba);
	if (err)
		goto out_disable_hba_vreg;

	err = ufshcd_init_vreg(hba);
	if (err)
		goto out_disable_clks;

	err = ufshcd_setup_vreg(hba, true);
	if (err)
		goto out_disable_clks;

	err = ufshcd_variant_hba_init(hba);
	if (err)
		goto out_disable_vreg;

	hba->is_powered = true;
	goto out;

out_disable_vreg:
	ufshcd_setup_vreg(hba, false);
out_disable_clks:
	ufshcd_disable_clocks(hba, false);
out_disable_hba_vreg:
	ufshcd_setup_hba_vreg(hba, false);
out:
	return err;
}

static void ufshcd_hba_exit(struct ufs_hba *hba)
{
	if (hba->is_powered) {
		ufshcd_extcon_unregister(hba);
		ufshcd_variant_hba_exit(hba);
		ufshcd_setup_vreg(hba, false);
		if (ufshcd_is_clkscaling_supported(hba)) {
			if (hba->devfreq)
				ufshcd_suspend_clkscaling(hba);
			if (hba->clk_scaling.workq)
				destroy_workqueue(hba->clk_scaling.workq);
			ufshcd_devfreq_remove(hba);
		}
		ufshcd_disable_clocks(hba, false);
		ufshcd_setup_hba_vreg(hba, false);
		hba->is_powered = false;
	}
}

static int
ufshcd_send_request_sense(struct ufs_hba *hba, struct scsi_device *sdp)
{
	unsigned char cmd[6] = {REQUEST_SENSE,
				0,
				0,
				0,
				UFSHCD_REQ_SENSE_SIZE,
				0};
	char *buffer;
	int ret;

	buffer = kzalloc(UFSHCD_REQ_SENSE_SIZE, GFP_KERNEL);
	if (!buffer) {
		ret = -ENOMEM;
		goto out;
	}

	ret = scsi_execute(sdp, cmd, DMA_FROM_DEVICE, buffer,
			UFSHCD_REQ_SENSE_SIZE, NULL, NULL,
			msecs_to_jiffies(1000), 3, 0, RQF_PM, NULL);
	if (ret)
		pr_err("%s: failed with err %d\n", __func__, ret);

	kfree(buffer);
out:
	return ret;
}

/**
 * ufshcd_set_dev_pwr_mode - sends START STOP UNIT command to set device
 *			     power mode
 * @hba: per adapter instance
 * @pwr_mode: device power mode to set
 *
 * Returns 0 if requested power mode is set successfully
 * Returns non-zero if failed to set the requested power mode
 */
static int ufshcd_set_dev_pwr_mode(struct ufs_hba *hba,
				     enum ufs_dev_pwr_mode pwr_mode)
{
	unsigned char cmd[6] = { START_STOP };
	struct scsi_sense_hdr sshdr;
	struct scsi_device *sdp;
	unsigned long flags;
	int ret;

	spin_lock_irqsave(hba->host->host_lock, flags);
	sdp = hba->sdev_ufs_device;
	if (sdp) {
		ret = scsi_device_get(sdp);
		if (!ret && !scsi_device_online(sdp)) {
			ret = -ENODEV;
			scsi_device_put(sdp);
		}
	} else {
		ret = -ENODEV;
	}
	spin_unlock_irqrestore(hba->host->host_lock, flags);

	if (ret)
		return ret;

	/*
	 * If scsi commands fail, the scsi mid-layer schedules scsi error-
	 * handling, which would wait for host to be resumed. Since we know
	 * we are functional while we are here, skip host resume in error
	 * handling context.
	 */
	hba->host->eh_noresume = 1;
	if (!hba->dev_info.is_ufs_dev_wlun_ua_cleared) {
		ret = ufshcd_send_request_sense(hba, sdp);
		if (ret)
			goto out;
		/* Unit attention condition is cleared now */
		hba->dev_info.is_ufs_dev_wlun_ua_cleared = 1;
	}

	cmd[4] = pwr_mode << 4;

	/*
	 * Current function would be generally called from the power management
	 * callbacks hence set the RQF_PM flag so that it doesn't resume the
	 * already suspended childs.
	 */
	ret = scsi_execute(sdp, cmd, DMA_NONE, NULL, 0, NULL, &sshdr,
			START_STOP_TIMEOUT, 0, 0, RQF_PM, NULL);
	if (ret) {
		sdev_printk(KERN_WARNING, sdp,
			    "START_STOP failed for power mode: %d, result %x\n",
			    pwr_mode, ret);
		if (driver_byte(ret) & DRIVER_SENSE)
			scsi_print_sense_hdr(sdp, NULL, &sshdr);
	}

	if (!ret)
		hba->curr_dev_pwr_mode = pwr_mode;
out:
	scsi_device_put(sdp);
	hba->host->eh_noresume = 0;
	return ret;
}

static int ufshcd_link_state_transition(struct ufs_hba *hba,
					enum uic_link_state req_link_state,
					int check_for_bkops)
{
	int ret = 0;

	if (req_link_state == hba->uic_link_state)
		return 0;

	if (req_link_state == UIC_LINK_HIBERN8_STATE) {
		ret = ufshcd_uic_hibern8_enter(hba);
		if (!ret)
			ufshcd_set_link_hibern8(hba);
		else
			goto out;
	}
	/*
	 * If autobkops is enabled, link can't be turned off because
	 * turning off the link would also turn off the device.
	 */
	else if ((req_link_state == UIC_LINK_OFF_STATE) &&
		   (!check_for_bkops || (check_for_bkops &&
		    !hba->auto_bkops_enabled))) {
		/*
		 * Let's make sure that link is in low power mode, we are doing
		 * this currently by putting the link in Hibern8. Otherway to
		 * put the link in low power mode is to send the DME end point
		 * to device and then send the DME reset command to local
		 * unipro. But putting the link in hibern8 is much faster.
		 */
		ret = ufshcd_uic_hibern8_enter(hba);
		if (ret)
			goto out;
		/*
		 * Change controller state to "reset state" which
		 * should also put the link in off/reset state
		 */
		ufshcd_hba_stop(hba, true);
		/*
		 * TODO: Check if we need any delay to make sure that
		 * controller is reset
		 */
		ufshcd_set_link_off(hba);
	}

out:
	return ret;
}

static void ufshcd_vreg_set_lpm(struct ufs_hba *hba)
{
	/*
	 * It seems some UFS devices may keep drawing more than sleep current
	 * (atleast for 500us) from UFS rails (especially from VCCQ rail).
	 * To avoid this situation, add 2ms delay before putting these UFS
	 * rails in LPM mode.
	 */
	if (!ufshcd_is_link_active(hba))
		usleep_range(2000, 2100);

	/*
	 * If UFS device is either in UFS_Sleep turn off VCC rail to save some
	 * power.
	 *
	 * If UFS device and link is in OFF state, all power supplies (VCC,
	 * VCCQ, VCCQ2) can be turned off if power on write protect is not
	 * required. If UFS link is inactive (Hibern8 or OFF state) and device
	 * is in sleep state, put VCCQ & VCCQ2 rails in LPM mode.
	 *
	 * Ignore the error returned by ufshcd_toggle_vreg() as device is anyway
	 * in low power state which would save some power.
	 */
	if (ufshcd_is_ufs_dev_poweroff(hba) && ufshcd_is_link_off(hba) &&
	    !hba->dev_info.is_lu_power_on_wp) {
		ufshcd_setup_vreg(hba, false);
	} else if (!ufshcd_is_ufs_dev_active(hba)) {
		ufshcd_toggle_vreg(hba->dev, hba->vreg_info.vcc, false);
		if (!ufshcd_is_link_active(hba)) {
			ufshcd_config_vreg_lpm(hba, hba->vreg_info.vccq);
			ufshcd_config_vreg_lpm(hba, hba->vreg_info.vccq2);
		}
	}
}

static int ufshcd_vreg_set_hpm(struct ufs_hba *hba)
{
	int ret = 0;

	if (ufshcd_is_ufs_dev_poweroff(hba) && ufshcd_is_link_off(hba) &&
	    !hba->dev_info.is_lu_power_on_wp) {
		ret = ufshcd_setup_vreg(hba, true);
	} else if (!ufshcd_is_ufs_dev_active(hba)) {
		if (!ret && !ufshcd_is_link_active(hba)) {
			ret = ufshcd_config_vreg_hpm(hba, hba->vreg_info.vccq);
			if (ret)
				goto vcc_disable;
			ret = ufshcd_config_vreg_hpm(hba, hba->vreg_info.vccq2);
			if (ret)
				goto vccq_lpm;
		}
		ret = ufshcd_toggle_vreg(hba->dev, hba->vreg_info.vcc, true);
	}
	goto out;

vccq_lpm:
	ufshcd_config_vreg_lpm(hba, hba->vreg_info.vccq);
vcc_disable:
	ufshcd_toggle_vreg(hba->dev, hba->vreg_info.vcc, false);
out:
	return ret;
}

static void ufshcd_hba_vreg_set_lpm(struct ufs_hba *hba)
{
	if (ufshcd_is_link_off(hba) ||
	    (ufshcd_is_link_hibern8(hba)
	     && ufshcd_is_power_collapse_during_hibern8_allowed(hba)))
		ufshcd_setup_hba_vreg(hba, false);
}

static void ufshcd_hba_vreg_set_hpm(struct ufs_hba *hba)
{
	if (ufshcd_is_link_off(hba) ||
	    (ufshcd_is_link_hibern8(hba)
	     && ufshcd_is_power_collapse_during_hibern8_allowed(hba)))
		ufshcd_setup_hba_vreg(hba, true);
}

/**
 * ufshcd_suspend - helper function for suspend operations
 * @hba: per adapter instance
 * @pm_op: desired low power operation type
 *
 * This function will try to put the UFS device and link into low power
 * mode based on the "rpm_lvl" (Runtime PM level) or "spm_lvl"
 * (System PM level).
 *
 * If this function is called during shutdown, it will make sure that
 * both UFS device and UFS link is powered off.
 *
 * NOTE: UFS device & link must be active before we enter in this function.
 *
 * Returns 0 for success and non-zero for failure
 */
static int ufshcd_suspend(struct ufs_hba *hba, enum ufs_pm_op pm_op)
{
	int ret = 0;
	enum ufs_pm_level pm_lvl;
	enum ufs_dev_pwr_mode req_dev_pwr_mode;
	enum uic_link_state req_link_state;

	hba->pm_op_in_progress = 1;
	if (!ufshcd_is_shutdown_pm(pm_op)) {
		pm_lvl = ufshcd_is_runtime_pm(pm_op) ?
			 hba->rpm_lvl : hba->spm_lvl;
		req_dev_pwr_mode = ufs_get_pm_lvl_to_dev_pwr_mode(pm_lvl);
		req_link_state = ufs_get_pm_lvl_to_link_pwr_state(pm_lvl);
	} else {
		req_dev_pwr_mode = UFS_POWERDOWN_PWR_MODE;
		req_link_state = UIC_LINK_OFF_STATE;
	}

	ret = ufshcd_crypto_suspend(hba, pm_op);
	if (ret)
		goto out;

	/*
	 * If we can't transition into any of the low power modes
	 * just gate the clocks.
	 */
	WARN_ON(hba->hibern8_on_idle.is_enabled &&
		hba->hibern8_on_idle.active_reqs);
	ufshcd_hold_all(hba);
	hba->clk_gating.is_suspended = true;
	hba->hibern8_on_idle.is_suspended = true;

	if (hba->clk_scaling.is_allowed) {
		cancel_work_sync(&hba->clk_scaling.suspend_work);
		cancel_work_sync(&hba->clk_scaling.resume_work);
		ufshcd_suspend_clkscaling(hba);
	}

	if (req_dev_pwr_mode == UFS_ACTIVE_PWR_MODE &&
			req_link_state == UIC_LINK_ACTIVE_STATE) {
		goto disable_clks;
	}

	if ((req_dev_pwr_mode == hba->curr_dev_pwr_mode) &&
	    (req_link_state == hba->uic_link_state))
		goto enable_gating;

	/* UFS device & link must be active before we enter in this function */
	if (!ufshcd_is_ufs_dev_active(hba) || !ufshcd_is_link_active(hba))
		goto disable_clks;

	if (ufshcd_is_runtime_pm(pm_op)) {
		if (ufshcd_can_autobkops_during_suspend(hba)) {
			/*
			 * The device is idle with no requests in the queue,
			 * allow background operations if bkops status shows
			 * that performance might be impacted.
			 */
			ret = ufshcd_urgent_bkops(hba);
			if (ret)
				goto enable_gating;
		} else {
			/* make sure that auto bkops is disabled */
			ufshcd_disable_auto_bkops(hba);
		}
	}

	if ((req_dev_pwr_mode != hba->curr_dev_pwr_mode) &&
	     ((ufshcd_is_runtime_pm(pm_op) && !hba->auto_bkops_enabled) ||
	       !ufshcd_is_runtime_pm(pm_op))) {
		/* ensure that bkops is disabled */
		ufshcd_disable_auto_bkops(hba);
		ret = ufshcd_set_dev_pwr_mode(hba, req_dev_pwr_mode);
		if (ret)
			goto enable_gating;
	}

	ret = ufshcd_link_state_transition(hba, req_link_state, 1);
	if (ret)
		goto set_dev_active;

	if (ufshcd_is_link_hibern8(hba) &&
	    ufshcd_is_hibern8_on_idle_allowed(hba))
		hba->hibern8_on_idle.state = HIBERN8_ENTERED;

disable_clks:
	/*
	 * Call vendor specific suspend callback. As these callbacks may access
	 * vendor specific host controller register space call them before the
	 * host clocks are ON.
	 */
	ret = ufshcd_vops_suspend(hba, pm_op);
	if (ret)
		goto set_link_active;

	/* reset the connected UFS device during power down */
	if (ufshcd_is_link_off(hba)) {
		ret = ufshcd_assert_device_reset(hba);
		if (ret)
			goto set_link_active;
	}

	if (!ufshcd_is_link_active(hba))
		ret = ufshcd_disable_clocks(hba, false);
	else
		/*
		 * If link is active, device ref_clk and unipro clock can't be
		 * switched off.
		 */
		ret = ufshcd_disable_clocks_keep_link_active(hba, false);
	if (ret)
		goto set_link_active;

	if (ufshcd_is_clkgating_allowed(hba)) {
		hba->clk_gating.state = CLKS_OFF;
		trace_ufshcd_clk_gating(dev_name(hba->dev),
					hba->clk_gating.state);
	}
	/*
	 * Disable the host irq as host controller as there won't be any
	 * host controller transaction expected till resume.
	 */
	ufshcd_disable_irq(hba);

	if (!hba->auto_bkops_enabled ||
		!(req_dev_pwr_mode == UFS_ACTIVE_PWR_MODE &&
		req_link_state == UIC_LINK_ACTIVE_STATE))
		ufshcd_vreg_set_lpm(hba);

	/* Put the host controller in low power mode if possible */
	ufshcd_hba_vreg_set_lpm(hba);
	goto out;

set_link_active:
	if (hba->clk_scaling.is_allowed)
		ufshcd_resume_clkscaling(hba);
	ufshcd_vreg_set_hpm(hba);
	if (ufshcd_is_link_hibern8(hba) && !ufshcd_uic_hibern8_exit(hba)) {
		ufshcd_set_link_active(hba);
	} else if (ufshcd_is_link_off(hba)) {
		ufshcd_update_error_stats(hba, UFS_ERR_VOPS_SUSPEND);
		ufshcd_deassert_device_reset(hba);
		ufshcd_host_reset_and_restore(hba);
	}
set_dev_active:
	if (!ufshcd_set_dev_pwr_mode(hba, UFS_ACTIVE_PWR_MODE))
		ufshcd_disable_auto_bkops(hba);
enable_gating:
	if (hba->clk_scaling.is_allowed)
		ufshcd_resume_clkscaling(hba);
	hba->hibern8_on_idle.is_suspended = false;
	hba->clk_gating.is_suspended = false;
	ufshcd_release_all(hba);
	ufshcd_crypto_resume(hba, pm_op);
out:
	hba->pm_op_in_progress = 0;

	if (ret)
		ufshcd_update_error_stats(hba, UFS_ERR_SUSPEND);

	return ret;
}

/**
 * ufshcd_resume - helper function for resume operations
 * @hba: per adapter instance
 * @pm_op: runtime PM or system PM
 *
 * This function basically brings the UFS device, UniPro link and controller
 * to active state.
 *
 * Returns 0 for success and non-zero for failure
 */
static int ufshcd_resume(struct ufs_hba *hba, enum ufs_pm_op pm_op)
{
	int ret;
	enum uic_link_state old_link_state;
	enum ufs_dev_pwr_mode old_pwr_mode;

	hba->pm_op_in_progress = 1;
	old_link_state = hba->uic_link_state;
	old_pwr_mode = hba->curr_dev_pwr_mode;

	ufshcd_hba_vreg_set_hpm(hba);

	ret = ufshcd_vreg_set_hpm(hba);
	if (ret)
		goto out;

	/* Make sure clocks are enabled before accessing controller */
	ret = ufshcd_enable_clocks(hba);
	if (ret)
		goto disable_vreg;

	/* enable the host irq as host controller would be active soon */
	ufshcd_enable_irq(hba);

	if (hba->restore) {
		/* Configure UTRL and UTMRL base address registers */
		ufshcd_writel(hba, lower_32_bits(hba->utrdl_dma_addr),
			      REG_UTP_TRANSFER_REQ_LIST_BASE_L);
		ufshcd_writel(hba, upper_32_bits(hba->utrdl_dma_addr),
			      REG_UTP_TRANSFER_REQ_LIST_BASE_H);
		ufshcd_writel(hba, lower_32_bits(hba->utmrdl_dma_addr),
			      REG_UTP_TASK_REQ_LIST_BASE_L);
		ufshcd_writel(hba, upper_32_bits(hba->utmrdl_dma_addr),
			      REG_UTP_TASK_REQ_LIST_BASE_H);
		/* Commit the registers */
		mb();
	}
	/*
	 * Call vendor specific resume callback. As these callbacks may access
	 * vendor specific host controller register space call them when the
	 * host clocks are ON.
	 */
	ret = ufshcd_vops_resume(hba, pm_op);
	if (ret)
		goto disable_irq_and_vops_clks;

	if (hba->extcon &&
	    (ufshcd_is_card_offline(hba) ||
	     (ufshcd_is_card_online(hba) && !hba->sdev_ufs_device)))
		goto skip_dev_ops;

	/* Resuming from hibernate, assume that link was OFF */
	if (hba->restore)
		ufshcd_set_link_off(hba);

	if (ufshcd_is_link_hibern8(hba)) {
		ret = ufshcd_uic_hibern8_exit(hba);
		if (!ret) {
			ufshcd_set_link_active(hba);
			if (ufshcd_is_hibern8_on_idle_allowed(hba))
				hba->hibern8_on_idle.state = HIBERN8_EXITED;
		} else {
			goto vendor_suspend;
		}
	} else if (ufshcd_is_link_off(hba)) {
		/*
		 * A full initialization of the host and the device is required
		 * since the link was put to off during suspend.
		 */
		ret = ufshcd_reset_and_restore(hba);
		/*
		 * ufshcd_reset_and_restore() should have already
		 * set the link state as active
		 */
		if (ret || !ufshcd_is_link_active(hba))
			goto vendor_suspend;
		/* mark link state as hibern8 exited */
		if (ufshcd_is_hibern8_on_idle_allowed(hba))
			hba->hibern8_on_idle.state = HIBERN8_EXITED;
	}

	if (!ufshcd_is_ufs_dev_active(hba)) {
		ret = ufshcd_set_dev_pwr_mode(hba, UFS_ACTIVE_PWR_MODE);
		if (ret)
			goto set_old_link_state;
	}

	ret = ufshcd_crypto_resume(hba, pm_op);
	if (ret)
		goto set_old_dev_pwr_mode;

	if (ufshcd_keep_autobkops_enabled_except_suspend(hba))
		ufshcd_enable_auto_bkops(hba);
	else
		/*
		 * If BKOPs operations are urgently needed at this moment then
		 * keep auto-bkops enabled or else disable it.
		 */
		ufshcd_urgent_bkops(hba);

	hba->clk_gating.is_suspended = false;
	hba->hibern8_on_idle.is_suspended = false;

	if (hba->clk_scaling.is_allowed)
		ufshcd_resume_clkscaling(hba);

skip_dev_ops:
	/* Schedule clock gating in case of no access to UFS device yet */
	ufshcd_release_all(hba);
	goto out;

set_old_dev_pwr_mode:
	if (old_pwr_mode != hba->curr_dev_pwr_mode)
		ufshcd_set_dev_pwr_mode(hba, old_pwr_mode);
set_old_link_state:
	ufshcd_link_state_transition(hba, old_link_state, 0);
	if (ufshcd_is_link_hibern8(hba) &&
	    ufshcd_is_hibern8_on_idle_allowed(hba))
		hba->hibern8_on_idle.state = HIBERN8_ENTERED;
vendor_suspend:
	ufshcd_vops_suspend(hba, pm_op);
disable_irq_and_vops_clks:
	ufshcd_disable_irq(hba);
	if (hba->clk_scaling.is_allowed)
		ufshcd_suspend_clkscaling(hba);
	ufshcd_disable_clocks(hba, false);
	if (ufshcd_is_clkgating_allowed(hba))
		hba->clk_gating.state = CLKS_OFF;
disable_vreg:
	ufshcd_vreg_set_lpm(hba);
out:
	hba->pm_op_in_progress = 0;

	if (hba->restore)
		hba->restore = false;

	if (ret)
		ufshcd_update_error_stats(hba, UFS_ERR_RESUME);

	return ret;
}

/**
 * ufshcd_system_suspend - system suspend routine
 * @hba: per adapter instance
 * @pm_op: runtime PM or system PM
 *
 * Check the description of ufshcd_suspend() function for more details.
 *
 * Returns 0 for success and non-zero for failure
 */
int ufshcd_system_suspend(struct ufs_hba *hba)
{
	int ret = 0;
	ktime_t start = ktime_get();

	if (!hba || !hba->is_powered)
		return 0;

	if ((ufs_get_pm_lvl_to_dev_pwr_mode(hba->spm_lvl) ==
	     hba->curr_dev_pwr_mode) &&
	    (ufs_get_pm_lvl_to_link_pwr_state(hba->spm_lvl) ==
	     hba->uic_link_state))
		goto out;

	if (pm_runtime_suspended(hba->dev)) {
		/*
		 * UFS device and/or UFS link low power states during runtime
		 * suspend seems to be different than what is expected during
		 * system suspend. Hence runtime resume the devic & link and
		 * let the system suspend low power states to take effect.
		 * TODO: If resume takes longer time, we might have optimize
		 * it in future by not resuming everything if possible.
		 */
		ret = ufshcd_runtime_resume(hba);
		if (ret)
			goto out;
	}

	ret = ufshcd_suspend(hba, UFS_SYSTEM_PM);
out:
	trace_ufshcd_system_suspend(dev_name(hba->dev), ret,
		ktime_to_us(ktime_sub(ktime_get(), start)),
		hba->curr_dev_pwr_mode, hba->uic_link_state);
	if (!ret)
		hba->is_sys_suspended = true;
	return ret;
}
EXPORT_SYMBOL(ufshcd_system_suspend);

/**
 * ufshcd_system_resume - system resume routine
 * @hba: per adapter instance
 *
 * Returns 0 for success and non-zero for failure
 */

int ufshcd_system_resume(struct ufs_hba *hba)
{
	int ret = 0;
	ktime_t start = ktime_get();

	if (!hba)
		return -EINVAL;

	if (!hba->is_powered || pm_runtime_suspended(hba->dev))
		/*
		 * Let the runtime resume take care of resuming
		 * if runtime suspended.
		 */
		goto out;
	else
		ret = ufshcd_resume(hba, UFS_SYSTEM_PM);
out:
	trace_ufshcd_system_resume(dev_name(hba->dev), ret,
		ktime_to_us(ktime_sub(ktime_get(), start)),
		hba->curr_dev_pwr_mode, hba->uic_link_state);
	if (!ret)
		hba->is_sys_suspended = false;
	return ret;
}
EXPORT_SYMBOL(ufshcd_system_resume);

/**
 * ufshcd_runtime_suspend - runtime suspend routine
 * @hba: per adapter instance
 *
 * Check the description of ufshcd_suspend() function for more details.
 *
 * Returns 0 for success and non-zero for failure
 */
int ufshcd_runtime_suspend(struct ufs_hba *hba)
{
	int ret = 0;
	ktime_t start = ktime_get();

	if (!hba)
		return -EINVAL;

	if (!hba->is_powered)
		goto out;
	else
		ret = ufshcd_suspend(hba, UFS_RUNTIME_PM);
out:
	trace_ufshcd_runtime_suspend(dev_name(hba->dev), ret,
		ktime_to_us(ktime_sub(ktime_get(), start)),
		hba->curr_dev_pwr_mode, hba->uic_link_state);
	return ret;
}
EXPORT_SYMBOL(ufshcd_runtime_suspend);

/**
 * ufshcd_runtime_resume - runtime resume routine
 * @hba: per adapter instance
 *
 * This function basically brings the UFS device, UniPro link and controller
 * to active state. Following operations are done in this function:
 *
 * 1. Turn on all the controller related clocks
 * 2. Bring the UniPro link out of Hibernate state
 * 3. If UFS device is in sleep state, turn ON VCC rail and bring the UFS device
 *    to active state.
 * 4. If auto-bkops is enabled on the device, disable it.
 *
 * So following would be the possible power state after this function return
 * successfully:
 *	S1: UFS device in Active state with VCC rail ON
 *	    UniPro link in Active state
 *	    All the UFS/UniPro controller clocks are ON
 *
 * Returns 0 for success and non-zero for failure
 */
int ufshcd_runtime_resume(struct ufs_hba *hba)
{
	int ret = 0;
	ktime_t start = ktime_get();

	if (!hba)
		return -EINVAL;

	if (!hba->is_powered)
		goto out;
	else
		ret = ufshcd_resume(hba, UFS_RUNTIME_PM);
out:
	trace_ufshcd_runtime_resume(dev_name(hba->dev), ret,
		ktime_to_us(ktime_sub(ktime_get(), start)),
		hba->curr_dev_pwr_mode, hba->uic_link_state);
	return ret;
}
EXPORT_SYMBOL(ufshcd_runtime_resume);

int ufshcd_runtime_idle(struct ufs_hba *hba)
{
	return 0;
}
EXPORT_SYMBOL(ufshcd_runtime_idle);

int ufshcd_system_freeze(struct ufs_hba *hba)
{
	int ret = 0;

	/*
	 * Run time resume the controller to make sure
	 * the PM work queue threads do not try to resume
	 * the child (scsi host), which leads to errors as
	 * the controller is not yet resumed.
	 */
	pm_runtime_get_sync(hba->dev);
	ret = ufshcd_system_suspend(hba);
	pm_runtime_put_sync(hba->dev);

	/*
	 * Ensure no runtime PM operations take
	 * place in the hibernation and restore sequence
	 * on successful freeze operation.
	 */
	if (!ret)
		pm_runtime_disable(hba->dev);

	return ret;
}
EXPORT_SYMBOL(ufshcd_system_freeze);

int ufshcd_system_restore(struct ufs_hba *hba)
{
	int ret = 0;

	hba->restore = true;
	ret = ufshcd_system_resume(hba);

	/*
	 * Now any runtime PM operations can be
	 * allowed on successful restore operation
	 */
	if (!ret)
		pm_runtime_enable(hba->dev);

	return ret;
}
EXPORT_SYMBOL(ufshcd_system_restore);

int ufshcd_system_thaw(struct ufs_hba *hba)
{
	int ret = 0;

	ret = ufshcd_system_resume(hba);
	if (!ret)
		pm_runtime_enable(hba->dev);

	return ret;
}
EXPORT_SYMBOL(ufshcd_system_thaw);

static inline ssize_t ufshcd_pm_lvl_store(struct device *dev,
					   struct device_attribute *attr,
					   const char *buf, size_t count,
					   bool rpm)
{
	struct ufs_hba *hba = dev_get_drvdata(dev);
	unsigned long flags, value;

	if (kstrtoul(buf, 0, &value))
		return -EINVAL;

	if (value >= UFS_PM_LVL_MAX)
		return -EINVAL;

	spin_lock_irqsave(hba->host->host_lock, flags);
	if (rpm)
		hba->rpm_lvl = value;
	else
		hba->spm_lvl = value;
	ufshcd_apply_pm_quirks(hba);
	spin_unlock_irqrestore(hba->host->host_lock, flags);
	return count;
}

static ssize_t ufshcd_rpm_lvl_show(struct device *dev,
		struct device_attribute *attr, char *buf)
{
	struct ufs_hba *hba = dev_get_drvdata(dev);
	int curr_len;
	u8 lvl;

	curr_len = snprintf(buf, PAGE_SIZE,
			    "\nCurrent Runtime PM level [%d] => dev_state [%s] link_state [%s]\n",
			    hba->rpm_lvl,
			    ufschd_ufs_dev_pwr_mode_to_string(
				ufs_pm_lvl_states[hba->rpm_lvl].dev_state),
			    ufschd_uic_link_state_to_string(
				ufs_pm_lvl_states[hba->rpm_lvl].link_state));

	curr_len += snprintf((buf + curr_len), (PAGE_SIZE - curr_len),
			     "\nAll available Runtime PM levels info:\n");
	for (lvl = UFS_PM_LVL_0; lvl < UFS_PM_LVL_MAX; lvl++)
		curr_len += snprintf((buf + curr_len), (PAGE_SIZE - curr_len),
				     "\tRuntime PM level [%d] => dev_state [%s] link_state [%s]\n",
				    lvl,
				    ufschd_ufs_dev_pwr_mode_to_string(
					ufs_pm_lvl_states[lvl].dev_state),
				    ufschd_uic_link_state_to_string(
					ufs_pm_lvl_states[lvl].link_state));

	return curr_len;
}

static ssize_t ufshcd_rpm_lvl_store(struct device *dev,
		struct device_attribute *attr, const char *buf, size_t count)
{
	return ufshcd_pm_lvl_store(dev, attr, buf, count, true);
}

static void ufshcd_add_rpm_lvl_sysfs_nodes(struct ufs_hba *hba)
{
	hba->rpm_lvl_attr.show = ufshcd_rpm_lvl_show;
	hba->rpm_lvl_attr.store = ufshcd_rpm_lvl_store;
	sysfs_attr_init(&hba->rpm_lvl_attr.attr);
	hba->rpm_lvl_attr.attr.name = "rpm_lvl";
	hba->rpm_lvl_attr.attr.mode = 0644;
	if (device_create_file(hba->dev, &hba->rpm_lvl_attr))
		dev_err(hba->dev, "Failed to create sysfs for rpm_lvl\n");
}

static ssize_t ufshcd_spm_lvl_show(struct device *dev,
		struct device_attribute *attr, char *buf)
{
	struct ufs_hba *hba = dev_get_drvdata(dev);
	int curr_len;
	u8 lvl;

	curr_len = snprintf(buf, PAGE_SIZE,
			    "\nCurrent System PM level [%d] => dev_state [%s] link_state [%s]\n",
			    hba->spm_lvl,
			    ufschd_ufs_dev_pwr_mode_to_string(
				ufs_pm_lvl_states[hba->spm_lvl].dev_state),
			    ufschd_uic_link_state_to_string(
				ufs_pm_lvl_states[hba->spm_lvl].link_state));

	curr_len += snprintf((buf + curr_len), (PAGE_SIZE - curr_len),
			     "\nAll available System PM levels info:\n");
	for (lvl = UFS_PM_LVL_0; lvl < UFS_PM_LVL_MAX; lvl++)
		curr_len += snprintf((buf + curr_len), (PAGE_SIZE - curr_len),
				     "\tSystem PM level [%d] => dev_state [%s] link_state [%s]\n",
				    lvl,
				    ufschd_ufs_dev_pwr_mode_to_string(
					ufs_pm_lvl_states[lvl].dev_state),
				    ufschd_uic_link_state_to_string(
					ufs_pm_lvl_states[lvl].link_state));

	return curr_len;
}

static ssize_t ufshcd_spm_lvl_store(struct device *dev,
		struct device_attribute *attr, const char *buf, size_t count)
{
	return ufshcd_pm_lvl_store(dev, attr, buf, count, false);
}

static void ufshcd_add_spm_lvl_sysfs_nodes(struct ufs_hba *hba)
{
	hba->spm_lvl_attr.show = ufshcd_spm_lvl_show;
	hba->spm_lvl_attr.store = ufshcd_spm_lvl_store;
	sysfs_attr_init(&hba->spm_lvl_attr.attr);
	hba->spm_lvl_attr.attr.name = "spm_lvl";
	hba->spm_lvl_attr.attr.mode = 0644;
	if (device_create_file(hba->dev, &hba->spm_lvl_attr))
		dev_err(hba->dev, "Failed to create sysfs for spm_lvl\n");
}

static ssize_t ufs_sysfs_read_desc_param(struct ufs_hba *hba,
				  enum desc_idn desc_id,
				  u8 desc_index,
				  u8 param_offset,
				  u8 *sysfs_buf,
				  u8 param_size)
{
	u8 desc_buf[8] = {0};
	int ret;

	if (param_size > 8)
		return -EINVAL;

	pm_runtime_get_sync(hba->dev);
	ret = ufshcd_read_desc_param(hba, desc_id, desc_index,
				param_offset, desc_buf, param_size);
	pm_runtime_put_sync(hba->dev);

	if (ret)
		return -EINVAL;
	switch (param_size) {
	case 1:
		ret = snprintf(sysfs_buf, PAGE_SIZE, "0x%02X\n", *desc_buf);
		break;
	case 2:
		ret = snprintf(sysfs_buf, PAGE_SIZE, "0x%04X\n",
			get_unaligned_be16(desc_buf));
		break;
	case 4:
		ret = snprintf(sysfs_buf, PAGE_SIZE, "0x%08X\n",
			get_unaligned_be32(desc_buf));
		break;
	case 8:
		ret = snprintf(sysfs_buf, PAGE_SIZE, "0x%016llX\n",
			get_unaligned_be64(desc_buf));
		break;
	}

	return ret;
}


#define UFS_DESC_PARAM(_name, _puname, _duname, _size)			\
	static ssize_t _name##_show(struct device *dev,			\
		struct device_attribute *attr, char *buf)			\
{									\
	struct ufs_hba *hba = dev_get_drvdata(dev); 		\
	return ufs_sysfs_read_desc_param(hba, QUERY_DESC_IDN_##_duname, \
		0, _duname##_DESC_PARAM##_puname, buf, _size);		\
}									\
static DEVICE_ATTR_RO(_name)

#define UFS_HEALTH_DESC_PARAM(_name, _uname, _size)			\
		UFS_DESC_PARAM(_name, _uname, HEALTH, _size)

UFS_HEALTH_DESC_PARAM(eol_info, _EOL_INFO, 1);
UFS_HEALTH_DESC_PARAM(life_time_estimation_a, _LIFE_TIME_EST_A, 1);
UFS_HEALTH_DESC_PARAM(life_time_estimation_b, _LIFE_TIME_EST_B, 1);

static struct attribute *ufs_sysfs_health_descriptor[] = {
	&dev_attr_eol_info.attr,
	&dev_attr_life_time_estimation_a.attr,
	&dev_attr_life_time_estimation_b.attr,
	NULL,
};

static const struct attribute_group ufs_sysfs_health_descriptor_group = {
	.name = "health_descriptor",
	.attrs = ufs_sysfs_health_descriptor,
};

static const struct attribute_group *ufs_sysfs_groups[] = {
	&ufs_sysfs_health_descriptor_group,
	NULL,
};


static void ufshcd_add_desc_sysfs_nodes(struct device *dev)
{
	int ret;

	ret = sysfs_create_groups(&dev->kobj, ufs_sysfs_groups);
	if (ret)
		dev_err(dev,
			"%s: sysfs groups creation failed (err = %d)\n",
			__func__, ret);
}

static void ufshcd_remove_desc_sysfs_nodes(struct device *dev)
{
	sysfs_remove_groups(&dev->kobj, ufs_sysfs_groups);
}

static inline void ufshcd_add_sysfs_nodes(struct ufs_hba *hba)
{
	ufshcd_add_rpm_lvl_sysfs_nodes(hba);
	ufshcd_add_spm_lvl_sysfs_nodes(hba);
	ufshcd_add_desc_sysfs_nodes(hba->dev);
}

static inline void ufshcd_remove_sysfs_nodes(struct ufs_hba *hba)
{
	device_remove_file(hba->dev, &hba->rpm_lvl_attr);
	device_remove_file(hba->dev, &hba->spm_lvl_attr);
	ufshcd_remove_desc_sysfs_nodes(hba->dev);
}

static void __ufshcd_shutdown_clkscaling(struct ufs_hba *hba)
{
	bool suspend = false;
	unsigned long flags;

	spin_lock_irqsave(hba->host->host_lock, flags);
	if (hba->clk_scaling.is_allowed) {
		hba->clk_scaling.is_allowed = false;
		suspend = true;
	}
	spin_unlock_irqrestore(hba->host->host_lock, flags);

	/**
	 * Scaling may be scheduled before, hence make sure it
	 * doesn't race with shutdown
	 */
	if (ufshcd_is_clkscaling_supported(hba)) {
		cancel_work_sync(&hba->clk_scaling.suspend_work);
		cancel_work_sync(&hba->clk_scaling.resume_work);
		if (suspend)
			ufshcd_suspend_clkscaling(hba);
	}

	/* Unregister so that devfreq_monitor can't race with shutdown */
	if (hba->devfreq) {
		devfreq_remove_device(hba->devfreq);
		hba->devfreq = NULL;
	}
}

static void ufshcd_shutdown_clkscaling(struct ufs_hba *hba)
{
	if (!ufshcd_is_clkscaling_supported(hba))
		return;
	__ufshcd_shutdown_clkscaling(hba);
	device_remove_file(hba->dev, &hba->clk_scaling.enable_attr);
}

/**
 * ufshcd_shutdown - shutdown routine
 * @hba: per adapter instance
 *
 * This function would power off both UFS device and UFS link.
 *
 * Returns 0 always to allow force shutdown even in case of errors.
 */
int ufshcd_shutdown(struct ufs_hba *hba)
{
	int ret = 0;

	if (!hba->is_powered)
		goto out;

	if (ufshcd_is_ufs_dev_poweroff(hba) && ufshcd_is_link_off(hba))
		goto out;

	pm_runtime_get_sync(hba->dev);
<<<<<<< HEAD
	ufshcd_hold_all(hba);
	ufshcd_mark_shutdown_ongoing(hba);
	ufshcd_shutdown_clkscaling(hba);
	/**
	 * (1) Acquire the lock to stop any more requests
	 * (2) Wait for all issued requests to complete
	 */
	ufshcd_get_write_lock(hba);
	ufshcd_scsi_block_requests(hba);
	ret = ufshcd_wait_for_doorbell_clr(hba, U64_MAX);
	if (ret)
		dev_err(hba->dev, "%s: waiting for DB clear: failed: %d\n",
			__func__, ret);
	/* Requests may have errored out above, let it be handled */
	flush_work(&hba->eh_work);
	/* reqs issued from contexts other than shutdown will fail from now */
	ufshcd_scsi_unblock_requests(hba);
	ufshcd_release_all(hba);
=======

>>>>>>> 954b37d9
	ret = ufshcd_suspend(hba, UFS_SHUTDOWN_PM);
out:
	if (ret)
		dev_err(hba->dev, "%s failed, err %d\n", __func__, ret);
	/* allow force shutdown even in case of errors */
	return 0;
}
EXPORT_SYMBOL(ufshcd_shutdown);

/*
 * Values permitted 0, 1, 2.
 * 0 -> Disable IO latency histograms (default)
 * 1 -> Enable IO latency histograms
 * 2 -> Zero out IO latency histograms
 */
static ssize_t
latency_hist_store(struct device *dev, struct device_attribute *attr,
		   const char *buf, size_t count)
{
	struct ufs_hba *hba = dev_get_drvdata(dev);
	long value;

	if (kstrtol(buf, 0, &value))
		return -EINVAL;
	if (value == BLK_IO_LAT_HIST_ZERO)
		blk_zero_latency_hist(&hba->io_lat_s);
	else if (value == BLK_IO_LAT_HIST_ENABLE ||
		 value == BLK_IO_LAT_HIST_DISABLE)
		hba->latency_hist_enabled = value;
	return count;
}

ssize_t
latency_hist_show(struct device *dev, struct device_attribute *attr,
		  char *buf)
{
	struct ufs_hba *hba = dev_get_drvdata(dev);

	return blk_latency_hist_show(&hba->io_lat_s, buf);
}

static DEVICE_ATTR(latency_hist, S_IRUGO | S_IWUSR,
		   latency_hist_show, latency_hist_store);

static void
ufshcd_init_latency_hist(struct ufs_hba *hba)
{
	if (device_create_file(hba->dev, &dev_attr_latency_hist))
		dev_err(hba->dev, "Failed to create latency_hist sysfs entry\n");
}

static void
ufshcd_exit_latency_hist(struct ufs_hba *hba)
{
	device_create_file(hba->dev, &dev_attr_latency_hist);
}

/**
 * ufshcd_remove - de-allocate SCSI host and host memory space
 *		data structure memory
 * @hba - per adapter instance
 */
void ufshcd_remove(struct ufs_hba *hba)
{
	ufshcd_remove_sysfs_nodes(hba);
	scsi_remove_host(hba->host);
	/* disable interrupts */
	ufshcd_disable_intr(hba, hba->intr_mask);
	ufshcd_hba_stop(hba, true);

	ufshcd_exit_clk_gating(hba);
	ufshcd_exit_hibern8_on_idle(hba);
	ufshcd_exit_latency_hist(hba);
	if (ufshcd_is_clkscaling_supported(hba)) {
		device_remove_file(hba->dev, &hba->clk_scaling.enable_attr);
		if (hba->devfreq)
			devfreq_remove_device(hba->devfreq);
	}

	ufshcd_hba_exit(hba);
	ufsdbg_remove_debugfs(hba);
}
EXPORT_SYMBOL_GPL(ufshcd_remove);

/**
 * ufshcd_dealloc_host - deallocate Host Bus Adapter (HBA)
 * @hba: pointer to Host Bus Adapter (HBA)
 */
void ufshcd_dealloc_host(struct ufs_hba *hba)
{
	scsi_host_put(hba->host);
}
EXPORT_SYMBOL_GPL(ufshcd_dealloc_host);

/**
 * ufshcd_set_dma_mask - Set dma mask based on the controller
 *			 addressing capability
 * @hba: per adapter instance
 *
 * Returns 0 for success, non-zero for failure
 */
static int ufshcd_set_dma_mask(struct ufs_hba *hba)
{
	if (hba->capabilities & MASK_64_ADDRESSING_SUPPORT) {
		if (!dma_set_mask_and_coherent(hba->dev, DMA_BIT_MASK(64)))
			return 0;
	}
	return dma_set_mask_and_coherent(hba->dev, DMA_BIT_MASK(32));
}

/**
 * ufshcd_alloc_host - allocate Host Bus Adapter (HBA)
 * @dev: pointer to device handle
 * @hba_handle: driver private handle
 * Returns 0 on success, non-zero value on failure
 */
int ufshcd_alloc_host(struct device *dev, struct ufs_hba **hba_handle)
{
	struct Scsi_Host *host;
	struct ufs_hba *hba;
	int err = 0;

	if (!dev) {
		dev_err(dev,
		"Invalid memory reference for dev is NULL\n");
		err = -ENODEV;
		goto out_error;
	}

	host = scsi_host_alloc(&ufshcd_driver_template,
				sizeof(struct ufs_hba));
	if (!host) {
		dev_err(dev, "scsi_host_alloc failed\n");
		err = -ENOMEM;
		goto out_error;
	}
	hba = shost_priv(host);
	hba->host = host;
	hba->dev = dev;
	*hba_handle = hba;
	hba->sg_entry_size = sizeof(struct ufshcd_sg_entry);

	INIT_LIST_HEAD(&hba->clk_list_head);

out_error:
	return err;
}
EXPORT_SYMBOL(ufshcd_alloc_host);

/**
 * ufshcd_init - Driver initialization routine
 * @hba: per-adapter instance
 * @mmio_base: base register address
 * @irq: Interrupt line of device
 * Returns 0 on success, non-zero value on failure
 */
int ufshcd_init(struct ufs_hba *hba, void __iomem *mmio_base, unsigned int irq)
{
	int err;
	struct Scsi_Host *host = hba->host;
	struct device *dev = hba->dev;

	if (!mmio_base) {
		dev_err(hba->dev,
		"Invalid memory reference for mmio_base is NULL\n");
		err = -ENODEV;
		goto out_error;
	}

	hba->mmio_base = mmio_base;
	hba->irq = irq;

	/* Set descriptor lengths to specification defaults */
	ufshcd_def_desc_sizes(hba);

	err = ufshcd_hba_init(hba);
	if (err)
		goto out_error;

	/* Read capabilities registers */
	ufshcd_hba_capabilities(hba);

	/* Get UFS version supported by the controller */
	hba->ufs_version = ufshcd_get_ufs_version(hba);

	/* print error message if ufs_version is not valid */
	if ((hba->ufs_version != UFSHCI_VERSION_10) &&
	    (hba->ufs_version != UFSHCI_VERSION_11) &&
	    (hba->ufs_version != UFSHCI_VERSION_20) &&
	    (hba->ufs_version != UFSHCI_VERSION_21) &&
	    (hba->ufs_version != UFSHCI_VERSION_30))
		dev_warn(hba->dev, "invalid UFS version 0x%x\n",
			hba->ufs_version);

	/* Get Interrupt bit mask per version */
	hba->intr_mask = ufshcd_get_intr_mask(hba);

	/* Enable debug prints */
	hba->ufshcd_dbg_print = DEFAULT_UFSHCD_DBG_PRINT_EN;

	err = ufshcd_set_dma_mask(hba);
	if (err) {
		dev_err(hba->dev, "set dma mask failed\n");
		goto out_disable;
	}

	/* Allocate memory for host memory space */
	err = ufshcd_memory_alloc(hba);
	if (err) {
		dev_err(hba->dev, "Memory allocation failed\n");
		goto out_disable;
	}

	/* Configure LRB */
	ufshcd_host_memory_configure(hba);

	host->can_queue = hba->nutrs;
	host->cmd_per_lun = hba->nutrs;
	host->max_id = UFSHCD_MAX_ID;
	host->max_lun = UFS_MAX_LUNS;
	host->max_channel = UFSHCD_MAX_CHANNEL;
	host->unique_id = host->host_no;
	host->max_cmd_len = MAX_CDB_SIZE;
	host->set_dbd_for_caching = 1;

	hba->max_pwr_info.is_valid = false;

	/* Initailize wait queue for task management */
	init_waitqueue_head(&hba->tm_wq);
	init_waitqueue_head(&hba->tm_tag_wq);

	/* Initialize work queues */
	INIT_WORK(&hba->eh_work, ufshcd_err_handler);
	INIT_WORK(&hba->eeh_work, ufshcd_exception_event_handler);
	INIT_WORK(&hba->card_detect_work, ufshcd_card_detect_handler);
	INIT_WORK(&hba->rls_work, ufshcd_rls_handler);

	/* Initialize UIC command mutex */
	mutex_init(&hba->uic_cmd_mutex);

	/* Initialize mutex for device management commands */
	mutex_init(&hba->dev_cmd.lock);

	init_rwsem(&hba->lock);

	/* Initialize device management tag acquire wait queue */
	init_waitqueue_head(&hba->dev_cmd.tag_wq);

	ufshcd_init_clk_gating(hba);
	ufshcd_init_hibern8_on_idle(hba);

	/*
	 * In order to avoid any spurious interrupt immediately after
	 * registering UFS controller interrupt handler, clear any pending UFS
	 * interrupt status and disable all the UFS interrupts.
	 */
	ufshcd_writel(hba, ufshcd_readl(hba, REG_INTERRUPT_STATUS),
		      REG_INTERRUPT_STATUS);
	ufshcd_writel(hba, 0, REG_INTERRUPT_ENABLE);
	/*
	 * Make sure that UFS interrupts are disabled and any pending interrupt
	 * status is cleared before registering UFS interrupt handler.
	 */
	mb();

	/* IRQ registration */
	err = devm_request_irq(dev, irq, ufshcd_intr, IRQF_SHARED,
				dev_name(dev), hba);
	if (err) {
		dev_err(hba->dev, "request irq failed\n");
		goto exit_gating;
	} else {
		hba->is_irq_enabled = true;
	}

	err = scsi_add_host(host, hba->dev);
	if (err) {
		dev_err(hba->dev, "scsi_add_host failed\n");
		goto exit_gating;
	}

	/* Reset controller to power on reset (POR) state */
	ufshcd_vops_full_reset(hba);

	/* reset connected UFS device */
	err = ufshcd_reset_device(hba);
	if (err)
		dev_warn(hba->dev, "%s: device reset failed. err %d\n",
			 __func__, err);

	if (hba->force_g4)
		hba->reinit_g4_rate_A = true;
	/* Init crypto */
	err = ufshcd_hba_init_crypto(hba);
	if (err) {
		dev_err(hba->dev, "crypto setup failed\n");
		goto out_remove_scsi_host;
	}

	/* Host controller enable */
	err = ufshcd_hba_enable(hba);
	if (err) {
		dev_err(hba->dev, "Host controller enable failed\n");
		ufshcd_print_host_regs(hba);
		ufshcd_print_host_state(hba);
		goto out_remove_scsi_host;
	}

	if (ufshcd_is_clkscaling_supported(hba)) {
		char wq_name[sizeof("ufs_clkscaling_00")];

		INIT_WORK(&hba->clk_scaling.suspend_work,
			  ufshcd_clk_scaling_suspend_work);
		INIT_WORK(&hba->clk_scaling.resume_work,
			  ufshcd_clk_scaling_resume_work);

		snprintf(wq_name, sizeof(wq_name), "ufs_clkscaling_%d",
			 host->host_no);
		hba->clk_scaling.workq = create_singlethread_workqueue(wq_name);

		ufshcd_clkscaling_init_sysfs(hba);
	}

	/*
	 * If rpm_lvl and and spm_lvl are not already set to valid levels,
	 * set the default power management level for UFS runtime and system
	 * suspend. Default power saving mode selected is keeping UFS link in
	 * Hibern8 state and UFS device in sleep state.
	 */
	if (!ufshcd_is_valid_pm_lvl(hba->rpm_lvl))
		hba->rpm_lvl = ufs_get_desired_pm_lvl_for_dev_link_state(
							UFS_SLEEP_PWR_MODE,
							UIC_LINK_HIBERN8_STATE);
	if (!ufshcd_is_valid_pm_lvl(hba->spm_lvl))
		hba->spm_lvl = ufs_get_desired_pm_lvl_for_dev_link_state(
							UFS_SLEEP_PWR_MODE,
							UIC_LINK_HIBERN8_STATE);

	/* Hold auto suspend until async scan completes */
	pm_runtime_get_sync(dev);

	ufshcd_init_latency_hist(hba);

	/*
	 * We are assuming that device wasn't put in sleep/power-down
	 * state exclusively during the boot stage before kernel.
	 * This assumption helps avoid doing link startup twice during
	 * ufshcd_probe_hba().
	 */
	ufshcd_set_ufs_dev_active(hba);

	ufshcd_cmd_log_init(hba);

	async_schedule(ufshcd_async_scan, hba);

	ufsdbg_add_debugfs(hba);

	ufshcd_add_sysfs_nodes(hba);

	return 0;

out_remove_scsi_host:
	scsi_remove_host(hba->host);
exit_gating:
	ufshcd_exit_clk_gating(hba);
	ufshcd_exit_latency_hist(hba);
out_disable:
	hba->is_irq_enabled = false;
	ufshcd_hba_exit(hba);
out_error:
	return err;
}
EXPORT_SYMBOL_GPL(ufshcd_init);

MODULE_AUTHOR("Santosh Yaragnavi <santosh.sy@samsung.com>");
MODULE_AUTHOR("Vinayak Holikatti <h.vinayak@samsung.com>");
MODULE_DESCRIPTION("Generic UFS host controller driver Core");
MODULE_LICENSE("GPL");
MODULE_VERSION(UFSHCD_DRIVER_VERSION);<|MERGE_RESOLUTION|>--- conflicted
+++ resolved
@@ -1953,11 +1953,8 @@
 	}
 	start = ktime_get();
 	ret = ufshcd_devfreq_scale(hba, scale_up);
-<<<<<<< HEAD
-=======
 	pm_runtime_put(hba->dev);
 
->>>>>>> 954b37d9
 	trace_ufshcd_profile_clk_scaling(dev_name(hba->dev),
 		(scale_up ? "up" : "down"),
 		ktime_to_us(ktime_sub(ktime_get(), start)), ret);
@@ -7660,14 +7657,9 @@
 	host = cmd->device->host;
 	hba = shost_priv(host);
 
-<<<<<<< HEAD
 	ufshcd_print_cmd_log(hba);
-	lrbp = &hba->lrb[tag];
-	err = ufshcd_issue_tm_cmd(hba, lrbp->lun, 0, UFS_LOGICAL_RESET, &resp);
-=======
 	lun = ufshcd_scsi_to_upiu_lun(cmd->device->lun);
 	err = ufshcd_issue_tm_cmd(hba, lun, 0, UFS_LOGICAL_RESET, &resp);
->>>>>>> 954b37d9
 	if (err || resp != UPIU_TASK_MANAGEMENT_FUNC_COMPL) {
 		if (!err)
 			err = resp;
@@ -10951,7 +10943,6 @@
 		goto out;
 
 	pm_runtime_get_sync(hba->dev);
-<<<<<<< HEAD
 	ufshcd_hold_all(hba);
 	ufshcd_mark_shutdown_ongoing(hba);
 	ufshcd_shutdown_clkscaling(hba);
@@ -10970,9 +10961,6 @@
 	/* reqs issued from contexts other than shutdown will fail from now */
 	ufshcd_scsi_unblock_requests(hba);
 	ufshcd_release_all(hba);
-=======
-
->>>>>>> 954b37d9
 	ret = ufshcd_suspend(hba, UFS_SHUTDOWN_PM);
 out:
 	if (ret)
