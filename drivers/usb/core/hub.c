/*
 * USB hub driver.
 *
 * (C) Copyright 1999 Linus Torvalds
 * (C) Copyright 1999 Johannes Erdfelt
 * (C) Copyright 1999 Gregory P. Smith
 * (C) Copyright 2001 Brad Hards (bhards@bigpond.net.au)
 *
 * Released under the GPLv2 only.
 * SPDX-License-Identifier: GPL-2.0
 */

#include <linux/kernel.h>
#include <linux/errno.h>
#include <linux/module.h>
#include <linux/moduleparam.h>
#include <linux/completion.h>
#include <linux/sched/mm.h>
#include <linux/list.h>
#include <linux/slab.h>
#include <linux/kcov.h>
#include <linux/ioctl.h>
#include <linux/usb.h>
#include <linux/usbdevice_fs.h>
#include <linux/usb/hcd.h>
#include <linux/usb/otg.h>
#include <linux/usb/quirks.h>
#include <linux/workqueue.h>
#include <linux/mutex.h>
#include <linux/random.h>
#include <linux/pm_qos.h>

#include <linux/uaccess.h>
#include <asm/byteorder.h>

#include "hub.h"
#include "otg_whitelist.h"

#define USB_VENDOR_GENESYS_LOGIC		0x05e3
#define USB_VENDOR_SMSC				0x0424
#define USB_PRODUCT_USB5534B			0x5534
#define USB_VENDOR_CYPRESS			0x04b4
#define USB_PRODUCT_CY7C65632			0x6570
#define HUB_QUIRK_CHECK_PORT_AUTOSUSPEND	0x01
#define HUB_QUIRK_DISABLE_AUTOSUSPEND		0x02

/* Protect struct usb_device->state and ->children members
 * Note: Both are also protected by ->dev.sem, except that ->state can
 * change to USB_STATE_NOTATTACHED even when the semaphore isn't held. */
static DEFINE_SPINLOCK(device_state_lock);

/* workqueue to process hub events */
static struct workqueue_struct *hub_wq;
static void hub_event(struct work_struct *work);

/* synchronize hub-port add/remove and peering operations */
DEFINE_MUTEX(usb_port_peer_mutex);

static bool skip_extended_resume_delay = 1;
module_param(skip_extended_resume_delay, bool, 0644);
MODULE_PARM_DESC(skip_extended_resume_delay,
		"removes extra delay added to finish bus resume");

/* cycle leds on hubs that aren't blinking for attention */
static bool blinkenlights;
module_param(blinkenlights, bool, S_IRUGO);
MODULE_PARM_DESC(blinkenlights, "true to cycle leds on hubs");

/*
 * Device SATA8000 FW1.0 from DATAST0R Technology Corp requires about
 * 10 seconds to send reply for the initial 64-byte descriptor request.
 */
/* define initial 64-byte descriptor request timeout in milliseconds */
static int initial_descriptor_timeout = USB_CTRL_GET_TIMEOUT;
module_param(initial_descriptor_timeout, int, S_IRUGO|S_IWUSR);
MODULE_PARM_DESC(initial_descriptor_timeout,
		"initial 64-byte descriptor request timeout in milliseconds "
		"(default 5000 - 5.0 seconds)");

/*
 * As of 2.6.10 we introduce a new USB device initialization scheme which
 * closely resembles the way Windows works.  Hopefully it will be compatible
 * with a wider range of devices than the old scheme.  However some previously
 * working devices may start giving rise to "device not accepting address"
 * errors; if that happens the user can try the old scheme by adjusting the
 * following module parameters.
 *
 * For maximum flexibility there are two boolean parameters to control the
 * hub driver's behavior.  On the first initialization attempt, if the
 * "old_scheme_first" parameter is set then the old scheme will be used,
 * otherwise the new scheme is used.  If that fails and "use_both_schemes"
 * is set, then the driver will make another attempt, using the other scheme.
 */
static bool old_scheme_first;
module_param(old_scheme_first, bool, S_IRUGO | S_IWUSR);
MODULE_PARM_DESC(old_scheme_first,
		 "start with the old device initialization scheme");

static bool use_both_schemes = 1;
module_param(use_both_schemes, bool, S_IRUGO | S_IWUSR);
MODULE_PARM_DESC(use_both_schemes,
		"try the other device initialization scheme if the "
		"first one fails");

/* Mutual exclusion for EHCI CF initialization.  This interferes with
 * port reset on some companion controllers.
 */
DECLARE_RWSEM(ehci_cf_port_reset_rwsem);
EXPORT_SYMBOL_GPL(ehci_cf_port_reset_rwsem);

#define HUB_DEBOUNCE_TIMEOUT	2000
#define HUB_DEBOUNCE_STEP	  25
#define HUB_DEBOUNCE_STABLE	 100

static void hub_release(struct kref *kref);
static int usb_reset_and_verify_device(struct usb_device *udev);
static int hub_port_disable(struct usb_hub *hub, int port1, int set_state);
static bool hub_port_warm_reset_required(struct usb_hub *hub, int port1,
		u16 portstatus);

static inline char *portspeed(struct usb_hub *hub, int portstatus)
{
	if (hub_is_superspeedplus(hub->hdev))
		return "10.0 Gb/s";
	if (hub_is_superspeed(hub->hdev))
		return "5.0 Gb/s";
	if (portstatus & USB_PORT_STAT_HIGH_SPEED)
		return "480 Mb/s";
	else if (portstatus & USB_PORT_STAT_LOW_SPEED)
		return "1.5 Mb/s";
	else
		return "12 Mb/s";
}

/* Note that hdev or one of its children must be locked! */
struct usb_hub *usb_hub_to_struct_hub(struct usb_device *hdev)
{
	if (!hdev || !hdev->actconfig || !hdev->maxchild)
		return NULL;
	return usb_get_intfdata(hdev->actconfig->interface[0]);
}

int usb_device_supports_lpm(struct usb_device *udev)
{
	/* Some devices have trouble with LPM */
	if (udev->quirks & USB_QUIRK_NO_LPM)
		return 0;

	/* USB 2.1 (and greater) devices indicate LPM support through
	 * their USB 2.0 Extended Capabilities BOS descriptor.
	 */
	if (udev->speed == USB_SPEED_HIGH || udev->speed == USB_SPEED_FULL) {
		if (udev->bos->ext_cap &&
			(USB_LPM_SUPPORT &
			 le32_to_cpu(udev->bos->ext_cap->bmAttributes)))
			return 1;
		return 0;
	}

	/*
	 * According to the USB 3.0 spec, all USB 3.0 devices must support LPM.
	 * However, there are some that don't, and they set the U1/U2 exit
	 * latencies to zero.
	 */
	if (!udev->bos->ss_cap) {
		dev_info(&udev->dev, "No LPM exit latency info found, disabling LPM.\n");
		return 0;
	}

	if (udev->bos->ss_cap->bU1devExitLat == 0 &&
			udev->bos->ss_cap->bU2DevExitLat == 0) {
		if (udev->parent)
			dev_info(&udev->dev, "LPM exit latency is zeroed, disabling LPM.\n");
		else
			dev_info(&udev->dev, "We don't know the algorithms for LPM for this host, disabling LPM.\n");
		return 0;
	}

	if (!udev->parent || udev->parent->lpm_capable)
		return 1;
	return 0;
}

/*
 * Set the Maximum Exit Latency (MEL) for the host to initiate a transition from
 * either U1 or U2.
 */
static void usb_set_lpm_mel(struct usb_device *udev,
		struct usb3_lpm_parameters *udev_lpm_params,
		unsigned int udev_exit_latency,
		struct usb_hub *hub,
		struct usb3_lpm_parameters *hub_lpm_params,
		unsigned int hub_exit_latency)
{
	unsigned int total_mel;
	unsigned int device_mel;
	unsigned int hub_mel;

	/*
	 * Calculate the time it takes to transition all links from the roothub
	 * to the parent hub into U0.  The parent hub must then decode the
	 * packet (hub header decode latency) to figure out which port it was
	 * bound for.
	 *
	 * The Hub Header decode latency is expressed in 0.1us intervals (0x1
	 * means 0.1us).  Multiply that by 100 to get nanoseconds.
	 */
	total_mel = hub_lpm_params->mel +
		(hub->descriptor->u.ss.bHubHdrDecLat * 100);

	/*
	 * How long will it take to transition the downstream hub's port into
	 * U0?  The greater of either the hub exit latency or the device exit
	 * latency.
	 *
	 * The BOS U1/U2 exit latencies are expressed in 1us intervals.
	 * Multiply that by 1000 to get nanoseconds.
	 */
	device_mel = udev_exit_latency * 1000;
	hub_mel = hub_exit_latency * 1000;
	if (device_mel > hub_mel)
		total_mel += device_mel;
	else
		total_mel += hub_mel;

	udev_lpm_params->mel = total_mel;
}

/*
 * Set the maximum Device to Host Exit Latency (PEL) for the device to initiate
 * a transition from either U1 or U2.
 */
static void usb_set_lpm_pel(struct usb_device *udev,
		struct usb3_lpm_parameters *udev_lpm_params,
		unsigned int udev_exit_latency,
		struct usb_hub *hub,
		struct usb3_lpm_parameters *hub_lpm_params,
		unsigned int hub_exit_latency,
		unsigned int port_to_port_exit_latency)
{
	unsigned int first_link_pel;
	unsigned int hub_pel;

	/*
	 * First, the device sends an LFPS to transition the link between the
	 * device and the parent hub into U0.  The exit latency is the bigger of
	 * the device exit latency or the hub exit latency.
	 */
	if (udev_exit_latency > hub_exit_latency)
		first_link_pel = udev_exit_latency * 1000;
	else
		first_link_pel = hub_exit_latency * 1000;

	/*
	 * When the hub starts to receive the LFPS, there is a slight delay for
	 * it to figure out that one of the ports is sending an LFPS.  Then it
	 * will forward the LFPS to its upstream link.  The exit latency is the
	 * delay, plus the PEL that we calculated for this hub.
	 */
	hub_pel = port_to_port_exit_latency * 1000 + hub_lpm_params->pel;

	/*
	 * According to figure C-7 in the USB 3.0 spec, the PEL for this device
	 * is the greater of the two exit latencies.
	 */
	if (first_link_pel > hub_pel)
		udev_lpm_params->pel = first_link_pel;
	else
		udev_lpm_params->pel = hub_pel;
}

/*
 * Set the System Exit Latency (SEL) to indicate the total worst-case time from
 * when a device initiates a transition to U0, until when it will receive the
 * first packet from the host controller.
 *
 * Section C.1.5.1 describes the four components to this:
 *  - t1: device PEL
 *  - t2: time for the ERDY to make it from the device to the host.
 *  - t3: a host-specific delay to process the ERDY.
 *  - t4: time for the packet to make it from the host to the device.
 *
 * t3 is specific to both the xHCI host and the platform the host is integrated
 * into.  The Intel HW folks have said it's negligible, FIXME if a different
 * vendor says otherwise.
 */
static void usb_set_lpm_sel(struct usb_device *udev,
		struct usb3_lpm_parameters *udev_lpm_params)
{
	struct usb_device *parent;
	unsigned int num_hubs;
	unsigned int total_sel;

	/* t1 = device PEL */
	total_sel = udev_lpm_params->pel;
	/* How many external hubs are in between the device & the root port. */
	for (parent = udev->parent, num_hubs = 0; parent->parent;
			parent = parent->parent)
		num_hubs++;
	/* t2 = 2.1us + 250ns * (num_hubs - 1) */
	if (num_hubs > 0)
		total_sel += 2100 + 250 * (num_hubs - 1);

	/* t4 = 250ns * num_hubs */
	total_sel += 250 * num_hubs;

	udev_lpm_params->sel = total_sel;
}

static void usb_set_lpm_parameters(struct usb_device *udev)
{
	struct usb_hub *hub;
	unsigned int port_to_port_delay;
	unsigned int udev_u1_del;
	unsigned int udev_u2_del;
	unsigned int hub_u1_del;
	unsigned int hub_u2_del;

	if (!udev->lpm_capable || udev->speed < USB_SPEED_SUPER)
		return;

	hub = usb_hub_to_struct_hub(udev->parent);
	/* It doesn't take time to transition the roothub into U0, since it
	 * doesn't have an upstream link.
	 */
	if (!hub)
		return;

	udev_u1_del = udev->bos->ss_cap->bU1devExitLat;
	udev_u2_del = le16_to_cpu(udev->bos->ss_cap->bU2DevExitLat);
	hub_u1_del = udev->parent->bos->ss_cap->bU1devExitLat;
	hub_u2_del = le16_to_cpu(udev->parent->bos->ss_cap->bU2DevExitLat);

	usb_set_lpm_mel(udev, &udev->u1_params, udev_u1_del,
			hub, &udev->parent->u1_params, hub_u1_del);

	usb_set_lpm_mel(udev, &udev->u2_params, udev_u2_del,
			hub, &udev->parent->u2_params, hub_u2_del);

	/*
	 * Appendix C, section C.2.2.2, says that there is a slight delay from
	 * when the parent hub notices the downstream port is trying to
	 * transition to U0 to when the hub initiates a U0 transition on its
	 * upstream port.  The section says the delays are tPort2PortU1EL and
	 * tPort2PortU2EL, but it doesn't define what they are.
	 *
	 * The hub chapter, sections 10.4.2.4 and 10.4.2.5 seem to be talking
	 * about the same delays.  Use the maximum delay calculations from those
	 * sections.  For U1, it's tHubPort2PortExitLat, which is 1us max.  For
	 * U2, it's tHubPort2PortExitLat + U2DevExitLat - U1DevExitLat.  I
	 * assume the device exit latencies they are talking about are the hub
	 * exit latencies.
	 *
	 * What do we do if the U2 exit latency is less than the U1 exit
	 * latency?  It's possible, although not likely...
	 */
	port_to_port_delay = 1;

	usb_set_lpm_pel(udev, &udev->u1_params, udev_u1_del,
			hub, &udev->parent->u1_params, hub_u1_del,
			port_to_port_delay);

	if (hub_u2_del > hub_u1_del)
		port_to_port_delay = 1 + hub_u2_del - hub_u1_del;
	else
		port_to_port_delay = 1 + hub_u1_del;

	usb_set_lpm_pel(udev, &udev->u2_params, udev_u2_del,
			hub, &udev->parent->u2_params, hub_u2_del,
			port_to_port_delay);

	/* Now that we've got PEL, calculate SEL. */
	usb_set_lpm_sel(udev, &udev->u1_params);
	usb_set_lpm_sel(udev, &udev->u2_params);
}

/* USB 2.0 spec Section 11.24.4.5 */
static int get_hub_descriptor(struct usb_device *hdev,
		struct usb_hub_descriptor *desc)
{
	int i, ret, size;
	unsigned dtype;

	if (hub_is_superspeed(hdev)) {
		dtype = USB_DT_SS_HUB;
		size = USB_DT_SS_HUB_SIZE;
	} else {
		dtype = USB_DT_HUB;
		size = sizeof(struct usb_hub_descriptor);
	}

	for (i = 0; i < 3; i++) {
		ret = usb_control_msg(hdev, usb_rcvctrlpipe(hdev, 0),
			USB_REQ_GET_DESCRIPTOR, USB_DIR_IN | USB_RT_HUB,
			dtype << 8, 0, desc, size,
			USB_CTRL_GET_TIMEOUT);
		if (hub_is_superspeed(hdev)) {
			if (ret == size)
				return ret;
		} else if (ret >= USB_DT_HUB_NONVAR_SIZE + 2) {
			/* Make sure we have the DeviceRemovable field. */
			size = USB_DT_HUB_NONVAR_SIZE + desc->bNbrPorts / 8 + 1;
			if (ret < size)
				return -EMSGSIZE;
			return ret;
		}
	}
	return -EINVAL;
}

/*
 * USB 2.0 spec Section 11.24.2.1
 */
static int clear_hub_feature(struct usb_device *hdev, int feature)
{
	return usb_control_msg(hdev, usb_sndctrlpipe(hdev, 0),
		USB_REQ_CLEAR_FEATURE, USB_RT_HUB, feature, 0, NULL, 0, 1000);
}

/*
 * USB 2.0 spec Section 11.24.2.2
 */
int usb_clear_port_feature(struct usb_device *hdev, int port1, int feature)
{
	return usb_control_msg(hdev, usb_sndctrlpipe(hdev, 0),
		USB_REQ_CLEAR_FEATURE, USB_RT_PORT, feature, port1,
		NULL, 0, 1000);
}

/*
 * USB 2.0 spec Section 11.24.2.13
 */
static int set_port_feature(struct usb_device *hdev, int port1, int feature)
{
	return usb_control_msg(hdev, usb_sndctrlpipe(hdev, 0),
		USB_REQ_SET_FEATURE, USB_RT_PORT, feature, port1,
		NULL, 0, 1000);
}

static char *to_led_name(int selector)
{
	switch (selector) {
	case HUB_LED_AMBER:
		return "amber";
	case HUB_LED_GREEN:
		return "green";
	case HUB_LED_OFF:
		return "off";
	case HUB_LED_AUTO:
		return "auto";
	default:
		return "??";
	}
}

/*
 * USB 2.0 spec Section 11.24.2.7.1.10 and table 11-7
 * for info about using port indicators
 */
static void set_port_led(struct usb_hub *hub, int port1, int selector)
{
	struct usb_port *port_dev = hub->ports[port1 - 1];
	int status;

	status = set_port_feature(hub->hdev, (selector << 8) | port1,
			USB_PORT_FEAT_INDICATOR);
	dev_dbg(&port_dev->dev, "indicator %s status %d\n",
		to_led_name(selector), status);
}

#define	LED_CYCLE_PERIOD	((2*HZ)/3)

static void led_work(struct work_struct *work)
{
	struct usb_hub		*hub =
		container_of(work, struct usb_hub, leds.work);
	struct usb_device	*hdev = hub->hdev;
	unsigned		i;
	unsigned		changed = 0;
	int			cursor = -1;

	if (hdev->state != USB_STATE_CONFIGURED || hub->quiescing)
		return;

	for (i = 0; i < hdev->maxchild; i++) {
		unsigned	selector, mode;

		/* 30%-50% duty cycle */

		switch (hub->indicator[i]) {
		/* cycle marker */
		case INDICATOR_CYCLE:
			cursor = i;
			selector = HUB_LED_AUTO;
			mode = INDICATOR_AUTO;
			break;
		/* blinking green = sw attention */
		case INDICATOR_GREEN_BLINK:
			selector = HUB_LED_GREEN;
			mode = INDICATOR_GREEN_BLINK_OFF;
			break;
		case INDICATOR_GREEN_BLINK_OFF:
			selector = HUB_LED_OFF;
			mode = INDICATOR_GREEN_BLINK;
			break;
		/* blinking amber = hw attention */
		case INDICATOR_AMBER_BLINK:
			selector = HUB_LED_AMBER;
			mode = INDICATOR_AMBER_BLINK_OFF;
			break;
		case INDICATOR_AMBER_BLINK_OFF:
			selector = HUB_LED_OFF;
			mode = INDICATOR_AMBER_BLINK;
			break;
		/* blink green/amber = reserved */
		case INDICATOR_ALT_BLINK:
			selector = HUB_LED_GREEN;
			mode = INDICATOR_ALT_BLINK_OFF;
			break;
		case INDICATOR_ALT_BLINK_OFF:
			selector = HUB_LED_AMBER;
			mode = INDICATOR_ALT_BLINK;
			break;
		default:
			continue;
		}
		if (selector != HUB_LED_AUTO)
			changed = 1;
		set_port_led(hub, i + 1, selector);
		hub->indicator[i] = mode;
	}
	if (!changed && blinkenlights) {
		cursor++;
		cursor %= hdev->maxchild;
		set_port_led(hub, cursor + 1, HUB_LED_GREEN);
		hub->indicator[cursor] = INDICATOR_CYCLE;
		changed++;
	}
	if (changed)
		queue_delayed_work(system_power_efficient_wq,
				&hub->leds, LED_CYCLE_PERIOD);
}

/* use a short timeout for hub/port status fetches */
#define	USB_STS_TIMEOUT		1000
#define	USB_STS_RETRIES		5

/*
 * USB 2.0 spec Section 11.24.2.6
 */
static int get_hub_status(struct usb_device *hdev,
		struct usb_hub_status *data)
{
	int i, status = -ETIMEDOUT;

	for (i = 0; i < USB_STS_RETRIES &&
			(status == -ETIMEDOUT || status == -EPIPE); i++) {
		status = usb_control_msg(hdev, usb_rcvctrlpipe(hdev, 0),
			USB_REQ_GET_STATUS, USB_DIR_IN | USB_RT_HUB, 0, 0,
			data, sizeof(*data), USB_STS_TIMEOUT);
	}
	return status;
}

/*
 * USB 2.0 spec Section 11.24.2.7
 * USB 3.1 takes into use the wValue and wLength fields, spec Section 10.16.2.6
 */
static int get_port_status(struct usb_device *hdev, int port1,
			   void *data, u16 value, u16 length)
{
	int i, status = -ETIMEDOUT;

	for (i = 0; i < USB_STS_RETRIES &&
			(status == -ETIMEDOUT || status == -EPIPE); i++) {
		status = usb_control_msg(hdev, usb_rcvctrlpipe(hdev, 0),
			USB_REQ_GET_STATUS, USB_DIR_IN | USB_RT_PORT, value,
			port1, data, length, USB_STS_TIMEOUT);
	}
	return status;
}

static int hub_ext_port_status(struct usb_hub *hub, int port1, int type,
			       u16 *status, u16 *change, u32 *ext_status)
{
	int ret;
	int len = 4;

	if (type != HUB_PORT_STATUS)
		len = 8;

	mutex_lock(&hub->status_mutex);
	ret = get_port_status(hub->hdev, port1, &hub->status->port, type, len);
	if (ret < len) {
		if (ret != -ENODEV)
			dev_err(hub->intfdev,
				"%s failed (err = %d)\n", __func__, ret);
		if (ret >= 0)
			ret = -EIO;
	} else {
		*status = le16_to_cpu(hub->status->port.wPortStatus);
		*change = le16_to_cpu(hub->status->port.wPortChange);
		if (type != HUB_PORT_STATUS && ext_status)
			*ext_status = le32_to_cpu(
				hub->status->port.dwExtPortStatus);
		ret = 0;
	}
	mutex_unlock(&hub->status_mutex);
	return ret;
}

static int hub_port_status(struct usb_hub *hub, int port1,
		u16 *status, u16 *change)
{
	return hub_ext_port_status(hub, port1, HUB_PORT_STATUS,
				   status, change, NULL);
}

static void kick_hub_wq(struct usb_hub *hub)
{
	struct usb_interface *intf;

	if (hub->disconnected || work_pending(&hub->events))
		return;

	/*
	 * Suppress autosuspend until the event is proceed.
	 *
	 * Be careful and make sure that the symmetric operation is
	 * always called. We are here only when there is no pending
	 * work for this hub. Therefore put the interface either when
	 * the new work is called or when it is canceled.
	 */
	intf = to_usb_interface(hub->intfdev);
	usb_autopm_get_interface_no_resume(intf);
	kref_get(&hub->kref);

	if (queue_work(hub_wq, &hub->events))
		return;

	/* the work has already been scheduled */
	usb_autopm_put_interface_async(intf);
	kref_put(&hub->kref, hub_release);
}

void usb_kick_hub_wq(struct usb_device *hdev)
{
	struct usb_hub *hub = usb_hub_to_struct_hub(hdev);

	if (hub)
		kick_hub_wq(hub);
}

void usb_flush_hub_wq(void)
{
	flush_workqueue(hub_wq);
}
EXPORT_SYMBOL(usb_flush_hub_wq);

/*
 * Let the USB core know that a USB 3.0 device has sent a Function Wake Device
 * Notification, which indicates it had initiated remote wakeup.
 *
 * USB 3.0 hubs do not report the port link state change from U3 to U0 when the
 * device initiates resume, so the USB core will not receive notice of the
 * resume through the normal hub interrupt URB.
 */
void usb_wakeup_notification(struct usb_device *hdev,
		unsigned int portnum)
{
	struct usb_hub *hub;
	struct usb_port *port_dev;

	if (!hdev)
		return;

	hub = usb_hub_to_struct_hub(hdev);
	if (hub) {
		port_dev = hub->ports[portnum - 1];
		if (port_dev && port_dev->child)
			pm_wakeup_event(&port_dev->child->dev, 0);

		set_bit(portnum, hub->wakeup_bits);
		kick_hub_wq(hub);
	}
}
EXPORT_SYMBOL_GPL(usb_wakeup_notification);

/* completion function, fires on port status changes and various faults */
static void hub_irq(struct urb *urb)
{
	struct usb_hub *hub = urb->context;
	int status = urb->status;
	unsigned i;
	unsigned long bits;

	switch (status) {
	case -ENOENT:		/* synchronous unlink */
	case -ECONNRESET:	/* async unlink */
	case -ESHUTDOWN:	/* hardware going away */
		return;

	default:		/* presumably an error */
		/* Cause a hub reset after 10 consecutive errors */
		dev_dbg(hub->intfdev, "transfer --> %d\n", status);
		if ((++hub->nerrors < 10) || hub->error)
			goto resubmit;
		hub->error = status;
		/* FALL THROUGH */

	/* let hub_wq handle things */
	case 0:			/* we got data:  port status changed */
		bits = 0;
		for (i = 0; i < urb->actual_length; ++i)
			bits |= ((unsigned long) ((*hub->buffer)[i]))
					<< (i*8);
		hub->event_bits[0] = bits;
		break;
	}

	hub->nerrors = 0;

	/* Something happened, let hub_wq figure it out */
	kick_hub_wq(hub);

resubmit:
	if (hub->quiescing)
		return;

	status = usb_submit_urb(hub->urb, GFP_ATOMIC);
	if (status != 0 && status != -ENODEV && status != -EPERM)
		dev_err(hub->intfdev, "resubmit --> %d\n", status);
}

/* USB 2.0 spec Section 11.24.2.3 */
static inline int
hub_clear_tt_buffer(struct usb_device *hdev, u16 devinfo, u16 tt)
{
	/* Need to clear both directions for control ep */
	if (((devinfo >> 11) & USB_ENDPOINT_XFERTYPE_MASK) ==
			USB_ENDPOINT_XFER_CONTROL) {
		int status = usb_control_msg(hdev, usb_sndctrlpipe(hdev, 0),
				HUB_CLEAR_TT_BUFFER, USB_RT_PORT,
				devinfo ^ 0x8000, tt, NULL, 0, 1000);
		if (status)
			return status;
	}
	return usb_control_msg(hdev, usb_sndctrlpipe(hdev, 0),
			       HUB_CLEAR_TT_BUFFER, USB_RT_PORT, devinfo,
			       tt, NULL, 0, 1000);
}

/*
 * enumeration blocks hub_wq for a long time. we use keventd instead, since
 * long blocking there is the exception, not the rule.  accordingly, HCDs
 * talking to TTs must queue control transfers (not just bulk and iso), so
 * both can talk to the same hub concurrently.
 */
static void hub_tt_work(struct work_struct *work)
{
	struct usb_hub		*hub =
		container_of(work, struct usb_hub, tt.clear_work);
	unsigned long		flags;

	spin_lock_irqsave(&hub->tt.lock, flags);
	while (!list_empty(&hub->tt.clear_list)) {
		struct list_head	*next;
		struct usb_tt_clear	*clear;
		struct usb_device	*hdev = hub->hdev;
		const struct hc_driver	*drv;
		int			status;

		next = hub->tt.clear_list.next;
		clear = list_entry(next, struct usb_tt_clear, clear_list);
		list_del(&clear->clear_list);

		/* drop lock so HCD can concurrently report other TT errors */
		spin_unlock_irqrestore(&hub->tt.lock, flags);
		status = hub_clear_tt_buffer(hdev, clear->devinfo, clear->tt);
		if (status && status != -ENODEV)
			dev_err(&hdev->dev,
				"clear tt %d (%04x) error %d\n",
				clear->tt, clear->devinfo, status);

		/* Tell the HCD, even if the operation failed */
		drv = clear->hcd->driver;
		if (drv->clear_tt_buffer_complete)
			(drv->clear_tt_buffer_complete)(clear->hcd, clear->ep);

		kfree(clear);
		spin_lock_irqsave(&hub->tt.lock, flags);
	}
	spin_unlock_irqrestore(&hub->tt.lock, flags);
}

/**
 * usb_hub_set_port_power - control hub port's power state
 * @hdev: USB device belonging to the usb hub
 * @hub: target hub
 * @port1: port index
 * @set: expected status
 *
 * call this function to control port's power via setting or
 * clearing the port's PORT_POWER feature.
 *
 * Return: 0 if successful. A negative error code otherwise.
 */
int usb_hub_set_port_power(struct usb_device *hdev, struct usb_hub *hub,
			   int port1, bool set)
{
	int ret;

	if (set)
		ret = set_port_feature(hdev, port1, USB_PORT_FEAT_POWER);
	else
		ret = usb_clear_port_feature(hdev, port1, USB_PORT_FEAT_POWER);

	if (ret)
		return ret;

	if (set)
		set_bit(port1, hub->power_bits);
	else
		clear_bit(port1, hub->power_bits);
	return 0;
}

/**
 * usb_hub_clear_tt_buffer - clear control/bulk TT state in high speed hub
 * @urb: an URB associated with the failed or incomplete split transaction
 *
 * High speed HCDs use this to tell the hub driver that some split control or
 * bulk transaction failed in a way that requires clearing internal state of
 * a transaction translator.  This is normally detected (and reported) from
 * interrupt context.
 *
 * It may not be possible for that hub to handle additional full (or low)
 * speed transactions until that state is fully cleared out.
 *
 * Return: 0 if successful. A negative error code otherwise.
 */
int usb_hub_clear_tt_buffer(struct urb *urb)
{
	struct usb_device	*udev = urb->dev;
	int			pipe = urb->pipe;
	struct usb_tt		*tt = udev->tt;
	unsigned long		flags;
	struct usb_tt_clear	*clear;

	/* we've got to cope with an arbitrary number of pending TT clears,
	 * since each TT has "at least two" buffers that can need it (and
	 * there can be many TTs per hub).  even if they're uncommon.
	 */
	clear = kmalloc(sizeof *clear, GFP_ATOMIC);
	if (clear == NULL) {
		dev_err(&udev->dev, "can't save CLEAR_TT_BUFFER state\n");
		/* FIXME recover somehow ... RESET_TT? */
		return -ENOMEM;
	}

	/* info that CLEAR_TT_BUFFER needs */
	clear->tt = tt->multi ? udev->ttport : 1;
	clear->devinfo = usb_pipeendpoint (pipe);
	clear->devinfo |= udev->devnum << 4;
	clear->devinfo |= usb_pipecontrol(pipe)
			? (USB_ENDPOINT_XFER_CONTROL << 11)
			: (USB_ENDPOINT_XFER_BULK << 11);
	if (usb_pipein(pipe))
		clear->devinfo |= 1 << 15;

	/* info for completion callback */
	clear->hcd = bus_to_hcd(udev->bus);
	clear->ep = urb->ep;

	/* tell keventd to clear state for this TT */
	spin_lock_irqsave(&tt->lock, flags);
	list_add_tail(&clear->clear_list, &tt->clear_list);
	schedule_work(&tt->clear_work);
	spin_unlock_irqrestore(&tt->lock, flags);
	return 0;
}
EXPORT_SYMBOL_GPL(usb_hub_clear_tt_buffer);

static void hub_power_on(struct usb_hub *hub, bool do_delay)
{
	int port1;

	/* Enable power on each port.  Some hubs have reserved values
	 * of LPSM (> 2) in their descriptors, even though they are
	 * USB 2.0 hubs.  Some hubs do not implement port-power switching
	 * but only emulate it.  In all cases, the ports won't work
	 * unless we send these messages to the hub.
	 */
	if (hub_is_port_power_switchable(hub))
		dev_dbg(hub->intfdev, "enabling power on all ports\n");
	else
		dev_dbg(hub->intfdev, "trying to enable port power on "
				"non-switchable hub\n");
	for (port1 = 1; port1 <= hub->hdev->maxchild; port1++)
		if (test_bit(port1, hub->power_bits))
			set_port_feature(hub->hdev, port1, USB_PORT_FEAT_POWER);
		else
			usb_clear_port_feature(hub->hdev, port1,
						USB_PORT_FEAT_POWER);
	if (do_delay)
		msleep(hub_power_on_good_delay(hub));
}

static int hub_hub_status(struct usb_hub *hub,
		u16 *status, u16 *change)
{
	int ret;

	mutex_lock(&hub->status_mutex);
	ret = get_hub_status(hub->hdev, &hub->status->hub);
	if (ret < 0) {
		if (ret != -ENODEV)
			dev_err(hub->intfdev,
				"%s failed (err = %d)\n", __func__, ret);
	} else {
		*status = le16_to_cpu(hub->status->hub.wHubStatus);
		*change = le16_to_cpu(hub->status->hub.wHubChange);
		ret = 0;
	}
	mutex_unlock(&hub->status_mutex);
	return ret;
}

static int hub_set_port_link_state(struct usb_hub *hub, int port1,
			unsigned int link_status)
{
	return set_port_feature(hub->hdev,
			port1 | (link_status << 3),
			USB_PORT_FEAT_LINK_STATE);
}

/*
 * Disable a port and mark a logical connect-change event, so that some
 * time later hub_wq will disconnect() any existing usb_device on the port
 * and will re-enumerate if there actually is a device attached.
 */
static void hub_port_logical_disconnect(struct usb_hub *hub, int port1)
{
	dev_dbg(&hub->ports[port1 - 1]->dev, "logical disconnect\n");
	hub_port_disable(hub, port1, 1);

	/* FIXME let caller ask to power down the port:
	 *  - some devices won't enumerate without a VBUS power cycle
	 *  - SRP saves power that way
	 *  - ... new call, TBD ...
	 * That's easy if this hub can switch power per-port, and
	 * hub_wq reactivates the port later (timer, SRP, etc).
	 * Powerdown must be optional, because of reset/DFU.
	 */

	set_bit(port1, hub->change_bits);
	kick_hub_wq(hub);
}

/**
 * usb_remove_device - disable a device's port on its parent hub
 * @udev: device to be disabled and removed
 * Context: @udev locked, must be able to sleep.
 *
 * After @udev's port has been disabled, hub_wq is notified and it will
 * see that the device has been disconnected.  When the device is
 * physically unplugged and something is plugged in, the events will
 * be received and processed normally.
 *
 * Return: 0 if successful. A negative error code otherwise.
 */
int usb_remove_device(struct usb_device *udev)
{
	struct usb_hub *hub;
	struct usb_interface *intf;
	int ret;

	if (!udev->parent)	/* Can't remove a root hub */
		return -EINVAL;
	hub = usb_hub_to_struct_hub(udev->parent);
	intf = to_usb_interface(hub->intfdev);

	ret = usb_autopm_get_interface(intf);
	if (ret < 0)
		return ret;

	set_bit(udev->portnum, hub->removed_bits);
	hub_port_logical_disconnect(hub, udev->portnum);
	usb_autopm_put_interface(intf);
	return 0;
}

enum hub_activation_type {
	HUB_INIT, HUB_INIT2, HUB_INIT3,		/* INITs must come first */
	HUB_POST_RESET, HUB_RESUME, HUB_RESET_RESUME,
};

static void hub_init_func2(struct work_struct *ws);
static void hub_init_func3(struct work_struct *ws);

static void hub_activate(struct usb_hub *hub, enum hub_activation_type type)
{
	struct usb_device *hdev = hub->hdev;
	struct usb_hcd *hcd;
	int ret;
	int port1;
	int status;
	bool need_debounce_delay = false;
	unsigned delay;

	/* Continue a partial initialization */
	if (type == HUB_INIT2 || type == HUB_INIT3) {
		device_lock(&hdev->dev);

		/* Was the hub disconnected while we were waiting? */
		if (hub->disconnected)
			goto disconnected;
		if (type == HUB_INIT2)
			goto init2;
		goto init3;
	}
	kref_get(&hub->kref);

	/* The superspeed hub except for root hub has to use Hub Depth
	 * value as an offset into the route string to locate the bits
	 * it uses to determine the downstream port number. So hub driver
	 * should send a set hub depth request to superspeed hub after
	 * the superspeed hub is set configuration in initialization or
	 * reset procedure.
	 *
	 * After a resume, port power should still be on.
	 * For any other type of activation, turn it on.
	 */
	if (type != HUB_RESUME) {
		if (hdev->parent && hub_is_superspeed(hdev)) {
			ret = usb_control_msg(hdev, usb_sndctrlpipe(hdev, 0),
					HUB_SET_DEPTH, USB_RT_HUB,
					hdev->level - 1, 0, NULL, 0,
					USB_CTRL_SET_TIMEOUT);
			if (ret < 0)
				dev_err(hub->intfdev,
						"set hub depth failed\n");
		}

		/* Speed up system boot by using a delayed_work for the
		 * hub's initial power-up delays.  This is pretty awkward
		 * and the implementation looks like a home-brewed sort of
		 * setjmp/longjmp, but it saves at least 100 ms for each
		 * root hub (assuming usbcore is compiled into the kernel
		 * rather than as a module).  It adds up.
		 *
		 * This can't be done for HUB_RESUME or HUB_RESET_RESUME
		 * because for those activation types the ports have to be
		 * operational when we return.  In theory this could be done
		 * for HUB_POST_RESET, but it's easier not to.
		 */
		if (type == HUB_INIT) {
			delay = hub_power_on_good_delay(hub);

			hub_power_on(hub, false);
			INIT_DELAYED_WORK(&hub->init_work, hub_init_func2);
			queue_delayed_work(system_power_efficient_wq,
					&hub->init_work,
					msecs_to_jiffies(delay));

			/* Suppress autosuspend until init is done */
			usb_autopm_get_interface_no_resume(
					to_usb_interface(hub->intfdev));
			return;		/* Continues at init2: below */
		} else if (type == HUB_RESET_RESUME) {
			/* The internal host controller state for the hub device
			 * may be gone after a host power loss on system resume.
			 * Update the device's info so the HW knows it's a hub.
			 */
			hcd = bus_to_hcd(hdev->bus);
			if (hcd->driver->update_hub_device) {
				ret = hcd->driver->update_hub_device(hcd, hdev,
						&hub->tt, GFP_NOIO);
				if (ret < 0) {
					dev_err(hub->intfdev, "Host not "
							"accepting hub info "
							"update.\n");
					dev_err(hub->intfdev, "LS/FS devices "
							"and hubs may not work "
							"under this hub\n.");
				}
			}
			hub_power_on(hub, true);
		} else {
			hub_power_on(hub, true);
		}
	}
 init2:

	/*
	 * Check each port and set hub->change_bits to let hub_wq know
	 * which ports need attention.
	 */
	for (port1 = 1; port1 <= hdev->maxchild; ++port1) {
		struct usb_port *port_dev = hub->ports[port1 - 1];
		struct usb_device *udev = port_dev->child;
		u16 portstatus, portchange;

		portstatus = portchange = 0;
		status = hub_port_status(hub, port1, &portstatus, &portchange);
		if (status)
			goto abort;

		if (udev || (portstatus & USB_PORT_STAT_CONNECTION))
			dev_dbg(&port_dev->dev, "status %04x change %04x\n",
					portstatus, portchange);

		/*
		 * After anything other than HUB_RESUME (i.e., initialization
		 * or any sort of reset), every port should be disabled.
		 * Unconnected ports should likewise be disabled (paranoia),
		 * and so should ports for which we have no usb_device.
		 */
		if ((portstatus & USB_PORT_STAT_ENABLE) && (
				type != HUB_RESUME ||
				!(portstatus & USB_PORT_STAT_CONNECTION) ||
				!udev ||
				udev->state == USB_STATE_NOTATTACHED)) {
			/*
			 * USB3 protocol ports will automatically transition
			 * to Enabled state when detect an USB3.0 device attach.
			 * Do not disable USB3 protocol ports, just pretend
			 * power was lost
			 */
			portstatus &= ~USB_PORT_STAT_ENABLE;
			if (!hub_is_superspeed(hdev))
				usb_clear_port_feature(hdev, port1,
						   USB_PORT_FEAT_ENABLE);
		}

		/* Make sure a warm-reset request is handled by port_event */
		if (type == HUB_RESUME &&
		    hub_port_warm_reset_required(hub, port1, portstatus))
			set_bit(port1, hub->event_bits);

		/*
		 * Add debounce if USB3 link is in polling/link training state.
		 * Link will automatically transition to Enabled state after
		 * link training completes.
		 */
		if (hub_is_superspeed(hdev) &&
		    ((portstatus & USB_PORT_STAT_LINK_STATE) ==
						USB_SS_PORT_LS_POLLING))
			need_debounce_delay = true;

		/* Clear status-change flags; we'll debounce later */
		if (portchange & USB_PORT_STAT_C_CONNECTION) {
			need_debounce_delay = true;
			usb_clear_port_feature(hub->hdev, port1,
					USB_PORT_FEAT_C_CONNECTION);
		}
		if (portchange & USB_PORT_STAT_C_ENABLE) {
			need_debounce_delay = true;
			usb_clear_port_feature(hub->hdev, port1,
					USB_PORT_FEAT_C_ENABLE);
		}
		if (portchange & USB_PORT_STAT_C_RESET) {
			need_debounce_delay = true;
			usb_clear_port_feature(hub->hdev, port1,
					USB_PORT_FEAT_C_RESET);
		}
		if ((portchange & USB_PORT_STAT_C_BH_RESET) &&
				hub_is_superspeed(hub->hdev)) {
			need_debounce_delay = true;
			usb_clear_port_feature(hub->hdev, port1,
					USB_PORT_FEAT_C_BH_PORT_RESET);
		}
		/* We can forget about a "removed" device when there's a
		 * physical disconnect or the connect status changes.
		 */
		if (!(portstatus & USB_PORT_STAT_CONNECTION) ||
				(portchange & USB_PORT_STAT_C_CONNECTION))
			clear_bit(port1, hub->removed_bits);

		if (!udev || udev->state == USB_STATE_NOTATTACHED) {
			/* Tell hub_wq to disconnect the device or
			 * check for a new connection or over current condition.
			 * Based on USB2.0 Spec Section 11.12.5,
			 * C_PORT_OVER_CURRENT could be set while
			 * PORT_OVER_CURRENT is not. So check for any of them.
			 */
			if (udev || (portstatus & USB_PORT_STAT_CONNECTION) ||
			    (portchange & USB_PORT_STAT_C_CONNECTION) ||
			    (portstatus & USB_PORT_STAT_OVERCURRENT) ||
			    (portchange & USB_PORT_STAT_C_OVERCURRENT))
				set_bit(port1, hub->change_bits);

		} else if (portstatus & USB_PORT_STAT_ENABLE) {
			bool port_resumed = (portstatus &
					USB_PORT_STAT_LINK_STATE) ==
				USB_SS_PORT_LS_U0;
			/* The power session apparently survived the resume.
			 * If there was an overcurrent or suspend change
			 * (i.e., remote wakeup request), have hub_wq
			 * take care of it.  Look at the port link state
			 * for USB 3.0 hubs, since they don't have a suspend
			 * change bit, and they don't set the port link change
			 * bit on device-initiated resume.
			 */
			if (portchange || (hub_is_superspeed(hub->hdev) &&
						port_resumed))
				set_bit(port1, hub->change_bits);

		} else if (udev->persist_enabled) {
#ifdef CONFIG_PM
			udev->reset_resume = 1;
#endif
			/* Don't set the change_bits when the device
			 * was powered off.
			 */
			if (test_bit(port1, hub->power_bits))
				set_bit(port1, hub->change_bits);

		} else {
			/* The power session is gone; tell hub_wq */
			usb_set_device_state(udev, USB_STATE_NOTATTACHED);
			set_bit(port1, hub->change_bits);
		}
	}

	/* If no port-status-change flags were set, we don't need any
	 * debouncing.  If flags were set we can try to debounce the
	 * ports all at once right now, instead of letting hub_wq do them
	 * one at a time later on.
	 *
	 * If any port-status changes do occur during this delay, hub_wq
	 * will see them later and handle them normally.
	 */
	if (need_debounce_delay) {
		delay = HUB_DEBOUNCE_STABLE;

		/* Don't do a long sleep inside a workqueue routine */
		if (type == HUB_INIT2) {
			INIT_DELAYED_WORK(&hub->init_work, hub_init_func3);
			queue_delayed_work(system_power_efficient_wq,
					&hub->init_work,
					msecs_to_jiffies(delay));
			device_unlock(&hdev->dev);
			return;		/* Continues at init3: below */
		} else {
			msleep(delay);
		}
	}
 init3:
	hub->quiescing = 0;

	status = usb_submit_urb(hub->urb, GFP_NOIO);
	if (status < 0)
		dev_err(hub->intfdev, "activate --> %d\n", status);
	if (hub->has_indicators && blinkenlights)
		queue_delayed_work(system_power_efficient_wq,
				&hub->leds, LED_CYCLE_PERIOD);

	/* Scan all ports that need attention */
	kick_hub_wq(hub);
 abort:
	if (type == HUB_INIT2 || type == HUB_INIT3) {
		/* Allow autosuspend if it was suppressed */
 disconnected:
		usb_autopm_put_interface_async(to_usb_interface(hub->intfdev));
		device_unlock(&hdev->dev);
	}

	kref_put(&hub->kref, hub_release);
}

/* Implement the continuations for the delays above */
static void hub_init_func2(struct work_struct *ws)
{
	struct usb_hub *hub = container_of(ws, struct usb_hub, init_work.work);

	hub_activate(hub, HUB_INIT2);
}

static void hub_init_func3(struct work_struct *ws)
{
	struct usb_hub *hub = container_of(ws, struct usb_hub, init_work.work);

	hub_activate(hub, HUB_INIT3);
}

enum hub_quiescing_type {
	HUB_DISCONNECT, HUB_PRE_RESET, HUB_SUSPEND
};

static void hub_quiesce(struct usb_hub *hub, enum hub_quiescing_type type)
{
	struct usb_device *hdev = hub->hdev;
	int i;

	/* hub_wq and related activity won't re-trigger */
	hub->quiescing = 1;

	if (type != HUB_SUSPEND) {
		/* Disconnect all the children */
		for (i = 0; i < hdev->maxchild; ++i) {
			if (hub->ports[i]->child)
				usb_disconnect(&hub->ports[i]->child);
		}
	}

	/* Stop hub_wq and related activity */
	usb_kill_urb(hub->urb);
	if (hub->has_indicators)
		cancel_delayed_work_sync(&hub->leds);
	if (hub->tt.hub)
		flush_work(&hub->tt.clear_work);
}

static void hub_pm_barrier_for_all_ports(struct usb_hub *hub)
{
	int i;

	for (i = 0; i < hub->hdev->maxchild; ++i)
		pm_runtime_barrier(&hub->ports[i]->dev);
}

/* caller has locked the hub device */
static int hub_pre_reset(struct usb_interface *intf)
{
	struct usb_hub *hub = usb_get_intfdata(intf);

	hub_quiesce(hub, HUB_PRE_RESET);
	hub->in_reset = 1;
	hub_pm_barrier_for_all_ports(hub);
	return 0;
}

/* caller has locked the hub device */
static int hub_post_reset(struct usb_interface *intf)
{
	struct usb_hub *hub = usb_get_intfdata(intf);

	hub->in_reset = 0;
	hub_pm_barrier_for_all_ports(hub);
	hub_activate(hub, HUB_POST_RESET);
	return 0;
}

static int hub_configure(struct usb_hub *hub,
	struct usb_endpoint_descriptor *endpoint)
{
	struct usb_hcd *hcd;
	struct usb_device *hdev = hub->hdev;
	struct device *hub_dev = hub->intfdev;
	u16 hubstatus, hubchange;
	u16 wHubCharacteristics;
	unsigned int pipe;
	int maxp, ret, i;
	char *message = "out of memory";
	unsigned unit_load;
	unsigned full_load;
	unsigned maxchild;

	hub->buffer = kmalloc(sizeof(*hub->buffer), GFP_KERNEL);
	if (!hub->buffer) {
		ret = -ENOMEM;
		goto fail;
	}

	hub->status = kmalloc(sizeof(*hub->status), GFP_KERNEL);
	if (!hub->status) {
		ret = -ENOMEM;
		goto fail;
	}
	mutex_init(&hub->status_mutex);

	hub->descriptor = kzalloc(sizeof(*hub->descriptor), GFP_KERNEL);
	if (!hub->descriptor) {
		ret = -ENOMEM;
		goto fail;
	}

	/* Request the entire hub descriptor.
	 * hub->descriptor can handle USB_MAXCHILDREN ports,
	 * but a (non-SS) hub can/will return fewer bytes here.
	 */
	ret = get_hub_descriptor(hdev, hub->descriptor);
	if (ret < 0) {
		message = "can't read hub descriptor";
		goto fail;
	}

	maxchild = USB_MAXCHILDREN;
	if (hub_is_superspeed(hdev))
		maxchild = min_t(unsigned, maxchild, USB_SS_MAXPORTS);

	if (hub->descriptor->bNbrPorts > maxchild) {
		message = "hub has too many ports!";
		ret = -ENODEV;
		goto fail;
	} else if (hub->descriptor->bNbrPorts == 0) {
		message = "hub doesn't have any ports!";
		ret = -ENODEV;
		goto fail;
	}

	maxchild = hub->descriptor->bNbrPorts;
	dev_info(hub_dev, "%d port%s detected\n", maxchild,
			(maxchild == 1) ? "" : "s");

	hub->ports = kzalloc(maxchild * sizeof(struct usb_port *), GFP_KERNEL);
	if (!hub->ports) {
		ret = -ENOMEM;
		goto fail;
	}

	wHubCharacteristics = le16_to_cpu(hub->descriptor->wHubCharacteristics);
	if (hub_is_superspeed(hdev)) {
		unit_load = 150;
		full_load = 900;
	} else {
		unit_load = 100;
		full_load = 500;
	}

	/* FIXME for USB 3.0, skip for now */
	if ((wHubCharacteristics & HUB_CHAR_COMPOUND) &&
			!(hub_is_superspeed(hdev))) {
		char	portstr[USB_MAXCHILDREN + 1];

		for (i = 0; i < maxchild; i++)
			portstr[i] = hub->descriptor->u.hs.DeviceRemovable
				    [((i + 1) / 8)] & (1 << ((i + 1) % 8))
				? 'F' : 'R';
		portstr[maxchild] = 0;
		dev_dbg(hub_dev, "compound device; port removable status: %s\n", portstr);
	} else
		dev_dbg(hub_dev, "standalone hub\n");

	switch (wHubCharacteristics & HUB_CHAR_LPSM) {
	case HUB_CHAR_COMMON_LPSM:
		dev_dbg(hub_dev, "ganged power switching\n");
		break;
	case HUB_CHAR_INDV_PORT_LPSM:
		dev_dbg(hub_dev, "individual port power switching\n");
		break;
	case HUB_CHAR_NO_LPSM:
	case HUB_CHAR_LPSM:
		dev_dbg(hub_dev, "no power switching (usb 1.0)\n");
		break;
	}

	switch (wHubCharacteristics & HUB_CHAR_OCPM) {
	case HUB_CHAR_COMMON_OCPM:
		dev_dbg(hub_dev, "global over-current protection\n");
		break;
	case HUB_CHAR_INDV_PORT_OCPM:
		dev_dbg(hub_dev, "individual port over-current protection\n");
		break;
	case HUB_CHAR_NO_OCPM:
	case HUB_CHAR_OCPM:
		dev_dbg(hub_dev, "no over-current protection\n");
		break;
	}

	spin_lock_init(&hub->tt.lock);
	INIT_LIST_HEAD(&hub->tt.clear_list);
	INIT_WORK(&hub->tt.clear_work, hub_tt_work);
	switch (hdev->descriptor.bDeviceProtocol) {
	case USB_HUB_PR_FS:
		break;
	case USB_HUB_PR_HS_SINGLE_TT:
		dev_dbg(hub_dev, "Single TT\n");
		hub->tt.hub = hdev;
		break;
	case USB_HUB_PR_HS_MULTI_TT:
		ret = usb_set_interface(hdev, 0, 1);
		if (ret == 0) {
			dev_dbg(hub_dev, "TT per port\n");
			hub->tt.multi = 1;
		} else
			dev_err(hub_dev, "Using single TT (err %d)\n",
				ret);
		hub->tt.hub = hdev;
		break;
	case USB_HUB_PR_SS:
		/* USB 3.0 hubs don't have a TT */
		break;
	default:
		dev_dbg(hub_dev, "Unrecognized hub protocol %d\n",
			hdev->descriptor.bDeviceProtocol);
		break;
	}

	/* Note 8 FS bit times == (8 bits / 12000000 bps) ~= 666ns */
	switch (wHubCharacteristics & HUB_CHAR_TTTT) {
	case HUB_TTTT_8_BITS:
		if (hdev->descriptor.bDeviceProtocol != 0) {
			hub->tt.think_time = 666;
			dev_dbg(hub_dev, "TT requires at most %d "
					"FS bit times (%d ns)\n",
				8, hub->tt.think_time);
		}
		break;
	case HUB_TTTT_16_BITS:
		hub->tt.think_time = 666 * 2;
		dev_dbg(hub_dev, "TT requires at most %d "
				"FS bit times (%d ns)\n",
			16, hub->tt.think_time);
		break;
	case HUB_TTTT_24_BITS:
		hub->tt.think_time = 666 * 3;
		dev_dbg(hub_dev, "TT requires at most %d "
				"FS bit times (%d ns)\n",
			24, hub->tt.think_time);
		break;
	case HUB_TTTT_32_BITS:
		hub->tt.think_time = 666 * 4;
		dev_dbg(hub_dev, "TT requires at most %d "
				"FS bit times (%d ns)\n",
			32, hub->tt.think_time);
		break;
	}

	/* probe() zeroes hub->indicator[] */
	if (wHubCharacteristics & HUB_CHAR_PORTIND) {
		hub->has_indicators = 1;
		dev_dbg(hub_dev, "Port indicators are supported\n");
	}

	dev_dbg(hub_dev, "power on to power good time: %dms\n",
		hub->descriptor->bPwrOn2PwrGood * 2);

	/* power budgeting mostly matters with bus-powered hubs,
	 * and battery-powered root hubs (may provide just 8 mA).
	 */
	ret = usb_get_status(hdev, USB_RECIP_DEVICE, 0, &hubstatus);
	if (ret) {
		message = "can't get hub status";
		goto fail;
	}
	hcd = bus_to_hcd(hdev->bus);
	if (hdev == hdev->bus->root_hub) {
		if (hcd->power_budget > 0)
			hdev->bus_mA = hcd->power_budget;
		else
			hdev->bus_mA = full_load * maxchild;
		if (hdev->bus_mA >= full_load)
			hub->mA_per_port = full_load;
		else {
			hub->mA_per_port = hdev->bus_mA;
			hub->limited_power = 1;
		}
	} else if ((hubstatus & (1 << USB_DEVICE_SELF_POWERED)) == 0) {
		int remaining = hdev->bus_mA -
			hub->descriptor->bHubContrCurrent;

		dev_dbg(hub_dev, "hub controller current requirement: %dmA\n",
			hub->descriptor->bHubContrCurrent);
		hub->limited_power = 1;

		if (remaining < maxchild * unit_load)
			dev_warn(hub_dev,
					"insufficient power available "
					"to use all downstream ports\n");
		hub->mA_per_port = unit_load;	/* 7.2.1 */

	} else {	/* Self-powered external hub */
		/* FIXME: What about battery-powered external hubs that
		 * provide less current per port? */
		hub->mA_per_port = full_load;
	}
	if (hub->mA_per_port < full_load)
		dev_dbg(hub_dev, "%umA bus power budget for each child\n",
				hub->mA_per_port);

	ret = hub_hub_status(hub, &hubstatus, &hubchange);
	if (ret < 0) {
		message = "can't get hub status";
		goto fail;
	}

	/* local power status reports aren't always correct */
	if (hdev->actconfig->desc.bmAttributes & USB_CONFIG_ATT_SELFPOWER)
		dev_dbg(hub_dev, "local power source is %s\n",
			(hubstatus & HUB_STATUS_LOCAL_POWER)
			? "lost (inactive)" : "good");

	if ((wHubCharacteristics & HUB_CHAR_OCPM) == 0)
		dev_dbg(hub_dev, "%sover-current condition exists\n",
			(hubstatus & HUB_STATUS_OVERCURRENT) ? "" : "no ");

	/* set up the interrupt endpoint
	 * We use the EP's maxpacket size instead of (PORTS+1+7)/8
	 * bytes as USB2.0[11.12.3] says because some hubs are known
	 * to send more data (and thus cause overflow). For root hubs,
	 * maxpktsize is defined in hcd.c's fake endpoint descriptors
	 * to be big enough for at least USB_MAXCHILDREN ports. */
	pipe = usb_rcvintpipe(hdev, endpoint->bEndpointAddress);
	maxp = usb_maxpacket(hdev, pipe, usb_pipeout(pipe));

	if (maxp > sizeof(*hub->buffer))
		maxp = sizeof(*hub->buffer);

	hub->urb = usb_alloc_urb(0, GFP_KERNEL);
	if (!hub->urb) {
		ret = -ENOMEM;
		goto fail;
	}

	usb_fill_int_urb(hub->urb, hdev, pipe, *hub->buffer, maxp, hub_irq,
		hub, endpoint->bInterval);

	/* maybe cycle the hub leds */
	if (hub->has_indicators && blinkenlights)
		hub->indicator[0] = INDICATOR_CYCLE;

	mutex_lock(&usb_port_peer_mutex);
	for (i = 0; i < maxchild; i++) {
		ret = usb_hub_create_port_device(hub, i + 1);
		if (ret < 0) {
			dev_err(hub->intfdev,
				"couldn't create port%d device.\n", i + 1);
			break;
		}
	}
	hdev->maxchild = i;
	for (i = 0; i < hdev->maxchild; i++) {
		struct usb_port *port_dev = hub->ports[i];

		pm_runtime_put(&port_dev->dev);
	}

	mutex_unlock(&usb_port_peer_mutex);
	if (ret < 0)
		goto fail;

	/* Update the HCD's internal representation of this hub before hub_wq
	 * starts getting port status changes for devices under the hub.
	 */
	if (hcd->driver->update_hub_device) {
		ret = hcd->driver->update_hub_device(hcd, hdev,
				&hub->tt, GFP_KERNEL);
		if (ret < 0) {
			message = "can't update HCD hub info";
			goto fail;
		}
	}

	usb_hub_adjust_deviceremovable(hdev, hub->descriptor);

	hub_activate(hub, HUB_INIT);
	return 0;

fail:
	dev_err(hub_dev, "config failed, %s (err %d)\n",
			message, ret);
	/* hub_disconnect() frees urb and descriptor */
	return ret;
}

static void hub_release(struct kref *kref)
{
	struct usb_hub *hub = container_of(kref, struct usb_hub, kref);

	usb_put_dev(hub->hdev);
	usb_put_intf(to_usb_interface(hub->intfdev));
	kfree(hub);
}

static unsigned highspeed_hubs;

static void hub_disconnect(struct usb_interface *intf)
{
	struct usb_hub *hub = usb_get_intfdata(intf);
	struct usb_device *hdev = interface_to_usbdev(intf);
	int port1;

	/*
	 * Stop adding new hub events. We do not want to block here and thus
	 * will not try to remove any pending work item.
	 */
	hub->disconnected = 1;

	/* Disconnect all children and quiesce the hub */
	hub->error = 0;
	hub_quiesce(hub, HUB_DISCONNECT);

	mutex_lock(&usb_port_peer_mutex);

	/* Avoid races with recursively_mark_NOTATTACHED() */
	spin_lock_irq(&device_state_lock);
	port1 = hdev->maxchild;
	hdev->maxchild = 0;
	usb_set_intfdata(intf, NULL);
	spin_unlock_irq(&device_state_lock);

	for (; port1 > 0; --port1)
		usb_hub_remove_port_device(hub, port1);

	mutex_unlock(&usb_port_peer_mutex);

	if (hub->hdev->speed == USB_SPEED_HIGH)
		highspeed_hubs--;

	usb_free_urb(hub->urb);
	kfree(hub->ports);
	kfree(hub->descriptor);
	kfree(hub->status);
	kfree(hub->buffer);

	pm_suspend_ignore_children(&intf->dev, false);

	if (hub->quirk_disable_autosuspend)
		usb_autopm_put_interface(intf);

	kref_put(&hub->kref, hub_release);
}

static bool hub_descriptor_is_sane(struct usb_host_interface *desc)
{
	/* Some hubs have a subclass of 1, which AFAICT according to the */
	/*  specs is not defined, but it works */
	if (desc->desc.bInterfaceSubClass != 0 &&
	    desc->desc.bInterfaceSubClass != 1)
		return false;

	/* Multiple endpoints? What kind of mutant ninja-hub is this? */
	if (desc->desc.bNumEndpoints != 1)
		return false;

	/* If the first endpoint is not interrupt IN, we'd better punt! */
	if (!usb_endpoint_is_int_in(&desc->endpoint[0].desc))
		return false;

        return true;
}

static int hub_probe(struct usb_interface *intf, const struct usb_device_id *id)
{
	struct usb_host_interface *desc;
	struct usb_device *hdev;
	struct usb_hub *hub;

	desc = intf->cur_altsetting;
	hdev = interface_to_usbdev(intf);

	/*
	 * Set default autosuspend delay as 0 to speedup bus suspend,
	 * based on the below considerations:
	 *
	 * - Unlike other drivers, the hub driver does not rely on the
	 *   autosuspend delay to provide enough time to handle a wakeup
	 *   event, and the submitted status URB is just to check future
	 *   change on hub downstream ports, so it is safe to do it.
	 *
	 * - The patch might cause one or more auto supend/resume for
	 *   below very rare devices when they are plugged into hub
	 *   first time:
	 *
	 *   	devices having trouble initializing, and disconnect
	 *   	themselves from the bus and then reconnect a second
	 *   	or so later
	 *
	 *   	devices just for downloading firmware, and disconnects
	 *   	themselves after completing it
	 *
	 *   For these quite rare devices, their drivers may change the
	 *   autosuspend delay of their parent hub in the probe() to one
	 *   appropriate value to avoid the subtle problem if someone
	 *   does care it.
	 *
	 * - The patch may cause one or more auto suspend/resume on
	 *   hub during running 'lsusb', but it is probably too
	 *   infrequent to worry about.
	 *
	 * - Change autosuspend delay of hub can avoid unnecessary auto
	 *   suspend timer for hub, also may decrease power consumption
	 *   of USB bus.
	 *
	 * - If user has indicated to prevent autosuspend by passing
	 *   usbcore.autosuspend = -1 then keep autosuspend disabled.
	 */
#ifdef CONFIG_PM
	if (hdev->dev.power.autosuspend_delay >= 0)
		pm_runtime_set_autosuspend_delay(&hdev->dev, 0);
#endif

	/*
	 * Hubs have proper suspend/resume support, except for root hubs
	 * where the controller driver doesn't have bus_suspend and
	 * bus_resume methods.
	 */
	if (hdev->parent) {		/* normal device */
		usb_enable_autosuspend(hdev);
	} else {			/* root hub */
		const struct hc_driver *drv = bus_to_hcd(hdev->bus)->driver;

		if (drv->bus_suspend && drv->bus_resume)
			usb_enable_autosuspend(hdev);
	}

	if (hdev->level == MAX_TOPO_LEVEL) {
		dev_err(&intf->dev,
			"Unsupported bus topology: hub nested too deep\n");
		return -E2BIG;
	}

#ifdef	CONFIG_USB_OTG_BLACKLIST_HUB
	if (hdev->parent) {
		dev_warn(&intf->dev, "ignoring external hub\n");
		return -ENODEV;
	}
#endif

	if (!hub_descriptor_is_sane(desc)) {
		dev_err(&intf->dev, "bad descriptor, ignoring hub\n");
		return -EIO;
	}

	/* We found a hub */
	dev_info(&intf->dev, "USB hub found\n");

	hub = kzalloc(sizeof(*hub), GFP_KERNEL);
	if (!hub)
		return -ENOMEM;

	kref_init(&hub->kref);
	hub->intfdev = &intf->dev;
	hub->hdev = hdev;
	INIT_DELAYED_WORK(&hub->leds, led_work);
	INIT_DELAYED_WORK(&hub->init_work, NULL);
	INIT_WORK(&hub->events, hub_event);
	usb_get_intf(intf);
	usb_get_dev(hdev);

	usb_set_intfdata(intf, hub);
	intf->needs_remote_wakeup = 1;
	pm_suspend_ignore_children(&intf->dev, true);

	if (hdev->speed == USB_SPEED_HIGH)
		highspeed_hubs++;

	if (id->driver_info & HUB_QUIRK_CHECK_PORT_AUTOSUSPEND)
		hub->quirk_check_port_auto_suspend = 1;

	if (id->driver_info & HUB_QUIRK_DISABLE_AUTOSUSPEND) {
		hub->quirk_disable_autosuspend = 1;
		usb_autopm_get_interface_no_resume(intf);
	}

	if (hub_configure(hub, &desc->endpoint[0].desc) >= 0)
		return 0;

	hub_disconnect(intf);
	return -ENODEV;
}

static int
hub_ioctl(struct usb_interface *intf, unsigned int code, void *user_data)
{
	struct usb_device *hdev = interface_to_usbdev(intf);
	struct usb_hub *hub = usb_hub_to_struct_hub(hdev);

	/* assert ifno == 0 (part of hub spec) */
	switch (code) {
	case USBDEVFS_HUB_PORTINFO: {
		struct usbdevfs_hub_portinfo *info = user_data;
		int i;

		spin_lock_irq(&device_state_lock);
		if (hdev->devnum <= 0)
			info->nports = 0;
		else {
			info->nports = hdev->maxchild;
			for (i = 0; i < info->nports; i++) {
				if (hub->ports[i]->child == NULL)
					info->port[i] = 0;
				else
					info->port[i] =
						hub->ports[i]->child->devnum;
			}
		}
		spin_unlock_irq(&device_state_lock);

		return info->nports + 1;
		}

	default:
		return -ENOSYS;
	}
}

/*
 * Allow user programs to claim ports on a hub.  When a device is attached
 * to one of these "claimed" ports, the program will "own" the device.
 */
static int find_port_owner(struct usb_device *hdev, unsigned port1,
		struct usb_dev_state ***ppowner)
{
	struct usb_hub *hub = usb_hub_to_struct_hub(hdev);

	if (hdev->state == USB_STATE_NOTATTACHED)
		return -ENODEV;
	if (port1 == 0 || port1 > hdev->maxchild)
		return -EINVAL;

	/* Devices not managed by the hub driver
	 * will always have maxchild equal to 0.
	 */
	*ppowner = &(hub->ports[port1 - 1]->port_owner);
	return 0;
}

/* In the following three functions, the caller must hold hdev's lock */
int usb_hub_claim_port(struct usb_device *hdev, unsigned port1,
		       struct usb_dev_state *owner)
{
	int rc;
	struct usb_dev_state **powner;

	rc = find_port_owner(hdev, port1, &powner);
	if (rc)
		return rc;
	if (*powner)
		return -EBUSY;
	*powner = owner;
	return rc;
}
EXPORT_SYMBOL_GPL(usb_hub_claim_port);

int usb_hub_release_port(struct usb_device *hdev, unsigned port1,
			 struct usb_dev_state *owner)
{
	int rc;
	struct usb_dev_state **powner;

	rc = find_port_owner(hdev, port1, &powner);
	if (rc)
		return rc;
	if (*powner != owner)
		return -ENOENT;
	*powner = NULL;
	return rc;
}
EXPORT_SYMBOL_GPL(usb_hub_release_port);

void usb_hub_release_all_ports(struct usb_device *hdev, struct usb_dev_state *owner)
{
	struct usb_hub *hub = usb_hub_to_struct_hub(hdev);
	int n;

	for (n = 0; n < hdev->maxchild; n++) {
		if (hub->ports[n]->port_owner == owner)
			hub->ports[n]->port_owner = NULL;
	}

}

/* The caller must hold udev's lock */
bool usb_device_is_owned(struct usb_device *udev)
{
	struct usb_hub *hub;

	if (udev->state == USB_STATE_NOTATTACHED || !udev->parent)
		return false;
	hub = usb_hub_to_struct_hub(udev->parent);
	return !!hub->ports[udev->portnum - 1]->port_owner;
}

static void recursively_mark_NOTATTACHED(struct usb_device *udev)
{
	struct usb_hub *hub = usb_hub_to_struct_hub(udev);
	int i;

	for (i = 0; i < udev->maxchild; ++i) {
		if (hub->ports[i]->child)
			recursively_mark_NOTATTACHED(hub->ports[i]->child);
	}
	if (udev->state == USB_STATE_SUSPENDED)
		udev->active_duration -= jiffies;
	udev->state = USB_STATE_NOTATTACHED;
}

/**
 * usb_set_device_state - change a device's current state (usbcore, hcds)
 * @udev: pointer to device whose state should be changed
 * @new_state: new state value to be stored
 *
 * udev->state is _not_ fully protected by the device lock.  Although
 * most transitions are made only while holding the lock, the state can
 * can change to USB_STATE_NOTATTACHED at almost any time.  This
 * is so that devices can be marked as disconnected as soon as possible,
 * without having to wait for any semaphores to be released.  As a result,
 * all changes to any device's state must be protected by the
 * device_state_lock spinlock.
 *
 * Once a device has been added to the device tree, all changes to its state
 * should be made using this routine.  The state should _not_ be set directly.
 *
 * If udev->state is already USB_STATE_NOTATTACHED then no change is made.
 * Otherwise udev->state is set to new_state, and if new_state is
 * USB_STATE_NOTATTACHED then all of udev's descendants' states are also set
 * to USB_STATE_NOTATTACHED.
 */
void usb_set_device_state(struct usb_device *udev,
		enum usb_device_state new_state)
{
	unsigned long flags;
	int wakeup = -1;

	spin_lock_irqsave(&device_state_lock, flags);
	if (udev->state == USB_STATE_NOTATTACHED)
		;	/* do nothing */
	else if (new_state != USB_STATE_NOTATTACHED) {

		/* root hub wakeup capabilities are managed out-of-band
		 * and may involve silicon errata ... ignore them here.
		 */
		if (udev->parent) {
			if (udev->state == USB_STATE_SUSPENDED
					|| new_state == USB_STATE_SUSPENDED)
				;	/* No change to wakeup settings */
			else if (new_state == USB_STATE_CONFIGURED)
				wakeup = (udev->quirks &
					USB_QUIRK_IGNORE_REMOTE_WAKEUP) ? 0 :
					udev->actconfig->desc.bmAttributes &
					USB_CONFIG_ATT_WAKEUP;
			else
				wakeup = 0;
		}
		if (udev->state == USB_STATE_SUSPENDED &&
			new_state != USB_STATE_SUSPENDED)
			udev->active_duration -= jiffies;
		else if (new_state == USB_STATE_SUSPENDED &&
				udev->state != USB_STATE_SUSPENDED)
			udev->active_duration += jiffies;
		udev->state = new_state;
	} else
		recursively_mark_NOTATTACHED(udev);
	spin_unlock_irqrestore(&device_state_lock, flags);
	if (wakeup >= 0)
		device_set_wakeup_capable(&udev->dev, wakeup);
}
EXPORT_SYMBOL_GPL(usb_set_device_state);

/*
 * Choose a device number.
 *
 * Device numbers are used as filenames in usbfs.  On USB-1.1 and
 * USB-2.0 buses they are also used as device addresses, however on
 * USB-3.0 buses the address is assigned by the controller hardware
 * and it usually is not the same as the device number.
 *
 * WUSB devices are simple: they have no hubs behind, so the mapping
 * device <-> virtual port number becomes 1:1. Why? to simplify the
 * life of the device connection logic in
 * drivers/usb/wusbcore/devconnect.c. When we do the initial secret
 * handshake we need to assign a temporary address in the unauthorized
 * space. For simplicity we use the first virtual port number found to
 * be free [drivers/usb/wusbcore/devconnect.c:wusbhc_devconnect_ack()]
 * and that becomes it's address [X < 128] or its unauthorized address
 * [X | 0x80].
 *
 * We add 1 as an offset to the one-based USB-stack port number
 * (zero-based wusb virtual port index) for two reasons: (a) dev addr
 * 0 is reserved by USB for default address; (b) Linux's USB stack
 * uses always #1 for the root hub of the controller. So USB stack's
 * port #1, which is wusb virtual-port #0 has address #2.
 *
 * Devices connected under xHCI are not as simple.  The host controller
 * supports virtualization, so the hardware assigns device addresses and
 * the HCD must setup data structures before issuing a set address
 * command to the hardware.
 */
static void choose_devnum(struct usb_device *udev)
{
	int		devnum;
	struct usb_bus	*bus = udev->bus;

	/* be safe when more hub events are proceed in parallel */
	mutex_lock(&bus->devnum_next_mutex);
	if (udev->wusb) {
		devnum = udev->portnum + 1;
		BUG_ON(test_bit(devnum, bus->devmap.devicemap));
	} else {
		/* Try to allocate the next devnum beginning at
		 * bus->devnum_next. */
		devnum = find_next_zero_bit(bus->devmap.devicemap, 128,
					    bus->devnum_next);
		if (devnum >= 128)
			devnum = find_next_zero_bit(bus->devmap.devicemap,
						    128, 1);
		bus->devnum_next = (devnum >= 127 ? 1 : devnum + 1);
	}
	if (devnum < 128) {
		set_bit(devnum, bus->devmap.devicemap);
		udev->devnum = devnum;
	}
	mutex_unlock(&bus->devnum_next_mutex);
}

static void release_devnum(struct usb_device *udev)
{
	if (udev->devnum > 0) {
		clear_bit(udev->devnum, udev->bus->devmap.devicemap);
		udev->devnum = -1;
	}
}

static void update_devnum(struct usb_device *udev, int devnum)
{
	/* The address for a WUSB device is managed by wusbcore. */
	if (!udev->wusb)
		udev->devnum = devnum;
}

static void hub_free_dev(struct usb_device *udev)
{
	struct usb_hcd *hcd = bus_to_hcd(udev->bus);

	/* Root hubs aren't real devices, so don't free HCD resources */
	if (hcd->driver->free_dev && udev->parent)
		hcd->driver->free_dev(hcd, udev);
}

static void hub_disconnect_children(struct usb_device *udev)
{
	struct usb_hub *hub = usb_hub_to_struct_hub(udev);
	int i;

	/* Free up all the children before we remove this device */
	for (i = 0; i < udev->maxchild; i++) {
		if (hub->ports[i]->child)
			usb_disconnect(&hub->ports[i]->child);
	}
}

/**
 * usb_disconnect - disconnect a device (usbcore-internal)
 * @pdev: pointer to device being disconnected
 * Context: !in_interrupt ()
 *
 * Something got disconnected. Get rid of it and all of its children.
 *
 * If *pdev is a normal device then the parent hub must already be locked.
 * If *pdev is a root hub then the caller must hold the usb_bus_idr_lock,
 * which protects the set of root hubs as well as the list of buses.
 *
 * Only hub drivers (including virtual root hub drivers for host
 * controllers) should ever call this.
 *
 * This call is synchronous, and may not be used in an interrupt context.
 */
void usb_disconnect(struct usb_device **pdev)
{
	struct usb_port *port_dev = NULL;
	struct usb_device *udev = *pdev;
	struct usb_hub *hub = NULL;
	int port1 = 1;

	/* mark the device as inactive, so any further urb submissions for
	 * this device (and any of its children) will fail immediately.
	 * this quiesces everything except pending urbs.
	 */
	usb_set_device_state(udev, USB_STATE_NOTATTACHED);
	dev_info(&udev->dev, "USB disconnect, device number %d\n",
			udev->devnum);

	/*
	 * Ensure that the pm runtime code knows that the USB device
	 * is in the process of being disconnected.
	 */
	pm_runtime_barrier(&udev->dev);

	usb_lock_device(udev);

	hub_disconnect_children(udev);

	/* deallocate hcd/hardware state ... nuking all pending urbs and
	 * cleaning up all state associated with the current configuration
	 * so that the hardware is now fully quiesced.
	 */
	dev_dbg(&udev->dev, "unregistering device\n");
	usb_disable_device(udev, 0);
	usb_hcd_synchronize_unlinks(udev);

	if (udev->parent) {
		port1 = udev->portnum;
		hub = usb_hub_to_struct_hub(udev->parent);
		port_dev = hub->ports[port1 - 1];

		sysfs_remove_link(&udev->dev.kobj, "port");
		sysfs_remove_link(&port_dev->dev.kobj, "device");

		/*
		 * As usb_port_runtime_resume() de-references udev, make
		 * sure no resumes occur during removal
		 */
		if (!test_and_set_bit(port1, hub->child_usage_bits))
			pm_runtime_get_sync(&port_dev->dev);
	}

	usb_remove_ep_devs(&udev->ep0);
	usb_unlock_device(udev);

	/* Unregister the device.  The device driver is responsible
	 * for de-configuring the device and invoking the remove-device
	 * notifier chain (used by usbfs and possibly others).
	 */
	device_del(&udev->dev);

	/* Free the device number and delete the parent's children[]
	 * (or root_hub) pointer.
	 */
	release_devnum(udev);

	/* Avoid races with recursively_mark_NOTATTACHED() */
	spin_lock_irq(&device_state_lock);
	*pdev = NULL;
	spin_unlock_irq(&device_state_lock);

	if (port_dev && test_and_clear_bit(port1, hub->child_usage_bits))
		pm_runtime_put(&port_dev->dev);

	hub_free_dev(udev);

	put_device(&udev->dev);
}

#ifdef CONFIG_USB_ANNOUNCE_NEW_DEVICES
static void show_string(struct usb_device *udev, char *id, char *string)
{
	if (!string)
		return;
	dev_info(&udev->dev, "%s: %s\n", id, string);
}

static void announce_device(struct usb_device *udev)
{
	dev_info(&udev->dev, "New USB device found, idVendor=%04x, idProduct=%04x\n",
		le16_to_cpu(udev->descriptor.idVendor),
		le16_to_cpu(udev->descriptor.idProduct));
	dev_info(&udev->dev,
		"New USB device strings: Mfr=%d, Product=%d, SerialNumber=%d\n",
		udev->descriptor.iManufacturer,
		udev->descriptor.iProduct,
		udev->descriptor.iSerialNumber);
	show_string(udev, "Product", udev->product);
	show_string(udev, "Manufacturer", udev->manufacturer);
	show_string(udev, "SerialNumber", udev->serial);
}
#else
static inline void announce_device(struct usb_device *udev) { }
#endif


/**
 * usb_enumerate_device_otg - FIXME (usbcore-internal)
 * @udev: newly addressed device (in ADDRESS state)
 *
 * Finish enumeration for On-The-Go devices
 *
 * Return: 0 if successful. A negative error code otherwise.
 */
static int usb_enumerate_device_otg(struct usb_device *udev)
{
	int err = 0;

#ifdef	CONFIG_USB_OTG
	/*
	 * OTG-aware devices on OTG-capable root hubs may be able to use SRP,
	 * to wake us after we've powered off VBUS; and HNP, switching roles
	 * "host" to "peripheral".  The OTG descriptor helps figure this out.
	 */
	if (!udev->bus->is_b_host
			&& udev->config
			&& udev->parent == udev->bus->root_hub) {
		struct usb_otg_descriptor	*desc = NULL;
		struct usb_bus			*bus = udev->bus;
		unsigned			port1 = udev->portnum;

		/* descriptor may appear anywhere in config */
		err = __usb_get_extra_descriptor(udev->rawdescriptors[0],
				le16_to_cpu(udev->config[0].desc.wTotalLength),
				USB_DT_OTG, (void **) &desc, sizeof(*desc));
		if (err || !(desc->bmAttributes & USB_OTG_HNP))
			return 0;

		dev_info(&udev->dev, "Dual-Role OTG device on %sHNP port\n",
					(port1 == bus->otg_port) ? "" : "non-");

		/* enable HNP before suspend, it's simpler */
		if (port1 == bus->otg_port) {
			bus->b_hnp_enable = 1;
			err = usb_control_msg(udev,
				usb_sndctrlpipe(udev, 0),
				USB_REQ_SET_FEATURE, 0,
				USB_DEVICE_B_HNP_ENABLE,
				0, NULL, 0,
				USB_CTRL_SET_TIMEOUT);
			if (err < 0) {
				/*
				 * OTG MESSAGE: report errors here,
				 * customize to match your product.
				 */
				dev_err(&udev->dev, "can't set HNP mode: %d\n",
									err);
				bus->b_hnp_enable = 0;
			}
		} else if (desc->bLength == sizeof
				(struct usb_otg_descriptor)) {
			/* Set a_alt_hnp_support for legacy otg device */
			err = usb_control_msg(udev,
				usb_sndctrlpipe(udev, 0),
				USB_REQ_SET_FEATURE, 0,
				USB_DEVICE_A_ALT_HNP_SUPPORT,
				0, NULL, 0,
				USB_CTRL_SET_TIMEOUT);
			if (err < 0)
				dev_err(&udev->dev,
					"set a_alt_hnp_support failed: %d\n",
					err);
		}
	}
#endif
	return err;
}


/**
 * usb_enumerate_device - Read device configs/intfs/otg (usbcore-internal)
 * @udev: newly addressed device (in ADDRESS state)
 *
 * This is only called by usb_new_device() and usb_authorize_device()
 * and FIXME -- all comments that apply to them apply here wrt to
 * environment.
 *
 * If the device is WUSB and not authorized, we don't attempt to read
 * the string descriptors, as they will be errored out by the device
 * until it has been authorized.
 *
 * Return: 0 if successful. A negative error code otherwise.
 */
static int usb_enumerate_device(struct usb_device *udev)
{
	int err;
	struct usb_hcd *hcd = bus_to_hcd(udev->bus);

	if (udev->config == NULL) {
		err = usb_get_configuration(udev);
		if (err < 0) {
			if (err != -ENODEV)
				dev_err(&udev->dev, "can't read configurations, error %d\n",
						err);
			return err;
		}
	}

	/* read the standard strings and cache them if present */
	udev->product = usb_cache_string(udev, udev->descriptor.iProduct);
	udev->manufacturer = usb_cache_string(udev,
					      udev->descriptor.iManufacturer);
	udev->serial = usb_cache_string(udev, udev->descriptor.iSerialNumber);

	err = usb_enumerate_device_otg(udev);
	if (err < 0)
		return err;

	if (IS_ENABLED(CONFIG_USB_OTG_WHITELIST) && hcd->tpl_support &&
		!is_targeted(udev)) {
		/* Maybe it can talk to us, though we can't talk to it.
		 * (Includes HNP test device.)
		 */
		if (IS_ENABLED(CONFIG_USB_OTG) && (udev->bus->b_hnp_enable
			|| udev->bus->is_b_host)) {
			err = usb_port_suspend(udev, PMSG_AUTO_SUSPEND);
			if (err < 0)
				dev_dbg(&udev->dev, "HNP fail, %d\n", err);
		}
		return -ENOTSUPP;
	}

	usb_detect_interface_quirks(udev);

	return 0;
}

static void set_usb_port_removable(struct usb_device *udev)
{
	struct usb_device *hdev = udev->parent;
	struct usb_hub *hub;
	u8 port = udev->portnum;
	u16 wHubCharacteristics;
	bool removable = true;

	if (!hdev)
		return;

	hub = usb_hub_to_struct_hub(udev->parent);

	/*
	 * If the platform firmware has provided information about a port,
	 * use that to determine whether it's removable.
	 */
	switch (hub->ports[udev->portnum - 1]->connect_type) {
	case USB_PORT_CONNECT_TYPE_HOT_PLUG:
		udev->removable = USB_DEVICE_REMOVABLE;
		return;
	case USB_PORT_CONNECT_TYPE_HARD_WIRED:
	case USB_PORT_NOT_USED:
		udev->removable = USB_DEVICE_FIXED;
		return;
	default:
		break;
	}

	/*
	 * Otherwise, check whether the hub knows whether a port is removable
	 * or not
	 */
	wHubCharacteristics = le16_to_cpu(hub->descriptor->wHubCharacteristics);

	if (!(wHubCharacteristics & HUB_CHAR_COMPOUND))
		return;

	if (hub_is_superspeed(hdev)) {
		if (le16_to_cpu(hub->descriptor->u.ss.DeviceRemovable)
				& (1 << port))
			removable = false;
	} else {
		if (hub->descriptor->u.hs.DeviceRemovable[port / 8] & (1 << (port % 8)))
			removable = false;
	}

	if (removable)
		udev->removable = USB_DEVICE_REMOVABLE;
	else
		udev->removable = USB_DEVICE_FIXED;

}

/**
 * usb_new_device - perform initial device setup (usbcore-internal)
 * @udev: newly addressed device (in ADDRESS state)
 *
 * This is called with devices which have been detected but not fully
 * enumerated.  The device descriptor is available, but not descriptors
 * for any device configuration.  The caller must have locked either
 * the parent hub (if udev is a normal device) or else the
 * usb_bus_idr_lock (if udev is a root hub).  The parent's pointer to
 * udev has already been installed, but udev is not yet visible through
 * sysfs or other filesystem code.
 *
 * This call is synchronous, and may not be used in an interrupt context.
 *
 * Only the hub driver or root-hub registrar should ever call this.
 *
 * Return: Whether the device is configured properly or not. Zero if the
 * interface was registered with the driver core; else a negative errno
 * value.
 *
 */
int usb_new_device(struct usb_device *udev)
{
	int err;

	if (udev->parent) {
		/* Initialize non-root-hub device wakeup to disabled;
		 * device (un)configuration controls wakeup capable
		 * sysfs power/wakeup controls wakeup enabled/disabled
		 */
		device_init_wakeup(&udev->dev, 0);
	}

	/* Tell the runtime-PM framework the device is active */
	pm_runtime_set_active(&udev->dev);
	pm_runtime_get_noresume(&udev->dev);
	pm_runtime_use_autosuspend(&udev->dev);
	pm_runtime_enable(&udev->dev);

	/* By default, forbid autosuspend for all devices.  It will be
	 * allowed for hubs during binding.
	 */
	usb_disable_autosuspend(udev);

	err = usb_enumerate_device(udev);	/* Read descriptors */
	if (err < 0)
		goto fail;
	dev_dbg(&udev->dev, "udev %d, busnum %d, minor = %d\n",
			udev->devnum, udev->bus->busnum,
			(((udev->bus->busnum-1) * 128) + (udev->devnum-1)));
	/* export the usbdev device-node for libusb */
	udev->dev.devt = MKDEV(USB_DEVICE_MAJOR,
			(((udev->bus->busnum-1) * 128) + (udev->devnum-1)));

	/* Tell the world! */
	announce_device(udev);

	if (udev->serial)
		add_device_randomness(udev->serial, strlen(udev->serial));
	if (udev->product)
		add_device_randomness(udev->product, strlen(udev->product));
	if (udev->manufacturer)
		add_device_randomness(udev->manufacturer,
				      strlen(udev->manufacturer));

	device_enable_async_suspend(&udev->dev);

	/* check whether the hub or firmware marks this port as non-removable */
	if (udev->parent)
		set_usb_port_removable(udev);

	/* Register the device.  The device driver is responsible
	 * for configuring the device and invoking the add-device
	 * notifier chain (used by usbfs and possibly others).
	 */
	err = device_add(&udev->dev);
	if (err) {
		dev_err(&udev->dev, "can't device_add, error %d\n", err);
		goto fail;
	}

	/* Create link files between child device and usb port device. */
	if (udev->parent) {
		struct usb_hub *hub = usb_hub_to_struct_hub(udev->parent);
		int port1 = udev->portnum;
		struct usb_port	*port_dev = hub->ports[port1 - 1];

		err = sysfs_create_link(&udev->dev.kobj,
				&port_dev->dev.kobj, "port");
		if (err)
			goto fail;

		err = sysfs_create_link(&port_dev->dev.kobj,
				&udev->dev.kobj, "device");
		if (err) {
			sysfs_remove_link(&udev->dev.kobj, "port");
			goto fail;
		}

		if (!test_and_set_bit(port1, hub->child_usage_bits))
			pm_runtime_get_sync(&port_dev->dev);
	}

	(void) usb_create_ep_devs(&udev->dev, &udev->ep0, udev);
	usb_mark_last_busy(udev);
	pm_runtime_put_sync_autosuspend(&udev->dev);
	return err;

fail:
	usb_set_device_state(udev, USB_STATE_NOTATTACHED);
	pm_runtime_disable(&udev->dev);
	pm_runtime_set_suspended(&udev->dev);
	return err;
}


/**
 * usb_deauthorize_device - deauthorize a device (usbcore-internal)
 * @usb_dev: USB device
 *
 * Move the USB device to a very basic state where interfaces are disabled
 * and the device is in fact unconfigured and unusable.
 *
 * We share a lock (that we have) with device_del(), so we need to
 * defer its call.
 *
 * Return: 0.
 */
int usb_deauthorize_device(struct usb_device *usb_dev)
{
	usb_lock_device(usb_dev);
	if (usb_dev->authorized == 0)
		goto out_unauthorized;

	usb_dev->authorized = 0;
	usb_set_configuration(usb_dev, -1);

out_unauthorized:
	usb_unlock_device(usb_dev);
	return 0;
}


int usb_authorize_device(struct usb_device *usb_dev)
{
	int result = 0, c;

	usb_lock_device(usb_dev);
	if (usb_dev->authorized == 1)
		goto out_authorized;

	result = usb_autoresume_device(usb_dev);
	if (result < 0) {
		dev_err(&usb_dev->dev,
			"can't autoresume for authorization: %d\n", result);
		goto error_autoresume;
	}

	if (usb_dev->wusb) {
		result = usb_get_device_descriptor(usb_dev, sizeof(usb_dev->descriptor));
		if (result < 0) {
			dev_err(&usb_dev->dev, "can't re-read device descriptor for "
				"authorization: %d\n", result);
			goto error_device_descriptor;
		}
	}

	usb_dev->authorized = 1;
	/* Choose and set the configuration.  This registers the interfaces
	 * with the driver core and lets interface drivers bind to them.
	 */
	c = usb_choose_configuration(usb_dev);
	if (c >= 0) {
		result = usb_set_configuration(usb_dev, c);
		if (result) {
			dev_err(&usb_dev->dev,
				"can't set config #%d, error %d\n", c, result);
			/* This need not be fatal.  The user can try to
			 * set other configurations. */
		}
	}
	dev_info(&usb_dev->dev, "authorized to connect\n");

error_device_descriptor:
	usb_autosuspend_device(usb_dev);
error_autoresume:
out_authorized:
	usb_unlock_device(usb_dev);	/* complements locktree */
	return result;
}

/*
 * Return 1 if port speed is SuperSpeedPlus, 0 otherwise
 * check it from the link protocol field of the current speed ID attribute.
 * current speed ID is got from ext port status request. Sublink speed attribute
 * table is returned with the hub BOS SSP device capability descriptor
 */
static int port_speed_is_ssp(struct usb_device *hdev, int speed_id)
{
	int ssa_count;
	u32 ss_attr;
	int i;
	struct usb_ssp_cap_descriptor *ssp_cap = hdev->bos->ssp_cap;

	if (!ssp_cap)
		return 0;

	ssa_count = le32_to_cpu(ssp_cap->bmAttributes) &
		USB_SSP_SUBLINK_SPEED_ATTRIBS;

	for (i = 0; i <= ssa_count; i++) {
		ss_attr = le32_to_cpu(ssp_cap->bmSublinkSpeedAttr[i]);
		if (speed_id == (ss_attr & USB_SSP_SUBLINK_SPEED_SSID))
			return !!(ss_attr & USB_SSP_SUBLINK_SPEED_LP);
	}
	return 0;
}

/* Returns 1 if @hub is a WUSB root hub, 0 otherwise */
static unsigned hub_is_wusb(struct usb_hub *hub)
{
	struct usb_hcd *hcd;
	if (hub->hdev->parent != NULL)  /* not a root hub? */
		return 0;
	hcd = bus_to_hcd(hub->hdev->bus);
	return hcd->wireless;
}


#define PORT_RESET_TRIES	5
#define SET_ADDRESS_TRIES	2
#define GET_DESCRIPTOR_TRIES	2
#define SET_CONFIG_TRIES	(2 * (use_both_schemes + 1))
#define USE_NEW_SCHEME(i)	((i) / 2 == (int)old_scheme_first)

#define HUB_ROOT_RESET_TIME	60	/* times are in msec */
#define HUB_SHORT_RESET_TIME	10
#define HUB_BH_RESET_TIME	50
#define HUB_LONG_RESET_TIME	200
#define HUB_RESET_TIMEOUT	800

/*
 * "New scheme" enumeration causes an extra state transition to be
 * exposed to an xhci host and causes USB3 devices to receive control
 * commands in the default state.  This has been seen to cause
 * enumeration failures, so disable this enumeration scheme for USB3
 * devices.
 */
static bool use_new_scheme(struct usb_device *udev, int retry)
{
	if (udev->speed >= USB_SPEED_SUPER)
		return false;

	return USE_NEW_SCHEME(retry);
}

/* Is a USB 3.0 port in the Inactive or Compliance Mode state?
 * Port worm reset is required to recover
 */
static bool hub_port_warm_reset_required(struct usb_hub *hub, int port1,
		u16 portstatus)
{
	u16 link_state;

	if (!hub_is_superspeed(hub->hdev))
		return false;

	if (test_bit(port1, hub->warm_reset_bits))
		return true;

	link_state = portstatus & USB_PORT_STAT_LINK_STATE;
	return link_state == USB_SS_PORT_LS_SS_INACTIVE
		|| link_state == USB_SS_PORT_LS_COMP_MOD;
}

static int hub_port_wait_reset(struct usb_hub *hub, int port1,
			struct usb_device *udev, unsigned int delay, bool warm)
{
	int delay_time, ret;
	u16 portstatus;
	u16 portchange;
	u32 ext_portstatus = 0;

	for (delay_time = 0;
			delay_time < HUB_RESET_TIMEOUT;
			delay_time += delay) {
		/* wait to give the device a chance to reset */
		msleep(delay);

		/* read and decode port status */
		if (hub_is_superspeedplus(hub->hdev))
			ret = hub_ext_port_status(hub, port1,
						  HUB_EXT_PORT_STATUS,
						  &portstatus, &portchange,
						  &ext_portstatus);
		else
			ret = hub_port_status(hub, port1, &portstatus,
					      &portchange);
		if (ret < 0)
			return ret;

		/*
		 * The port state is unknown until the reset completes.
		 *
		 * On top of that, some chips may require additional time
		 * to re-establish a connection after the reset is complete,
		 * so also wait for the connection to be re-established.
		 */
		if (!(portstatus & USB_PORT_STAT_RESET) &&
		    (portstatus & USB_PORT_STAT_CONNECTION))
			break;

		/* switch to the long delay after two short delay failures */
		if (delay_time >= 2 * HUB_SHORT_RESET_TIME)
			delay = HUB_LONG_RESET_TIME;

		dev_dbg(&hub->ports[port1 - 1]->dev,
				"not %sreset yet, waiting %dms\n",
				warm ? "warm " : "", delay);
	}

	if ((portstatus & USB_PORT_STAT_RESET))
		return -EBUSY;

	if (hub_port_warm_reset_required(hub, port1, portstatus))
		return -ENOTCONN;

	/* Device went away? */
	if (!(portstatus & USB_PORT_STAT_CONNECTION))
		return -ENOTCONN;

	/* Retry if connect change is set but status is still connected.
	 * A USB 3.0 connection may bounce if multiple warm resets were issued,
	 * but the device may have successfully re-connected. Ignore it.
	 */
	if (!hub_is_superspeed(hub->hdev) &&
	    (portchange & USB_PORT_STAT_C_CONNECTION)) {
		usb_clear_port_feature(hub->hdev, port1,
				       USB_PORT_FEAT_C_CONNECTION);
		return -EAGAIN;
	}

	if (!(portstatus & USB_PORT_STAT_ENABLE))
		return -EBUSY;

	if (!udev)
		return 0;

	if (hub_is_wusb(hub))
		udev->speed = USB_SPEED_WIRELESS;
	else if (hub_is_superspeedplus(hub->hdev) &&
		 port_speed_is_ssp(hub->hdev, ext_portstatus &
				   USB_EXT_PORT_STAT_RX_SPEED_ID))
		udev->speed = USB_SPEED_SUPER_PLUS;
	else if (hub_is_superspeed(hub->hdev))
		udev->speed = USB_SPEED_SUPER;
	else if (portstatus & USB_PORT_STAT_HIGH_SPEED)
		udev->speed = USB_SPEED_HIGH;
	else if (portstatus & USB_PORT_STAT_LOW_SPEED)
		udev->speed = USB_SPEED_LOW;
	else
		udev->speed = USB_SPEED_FULL;
	return 0;
}

/* Handle port reset and port warm(BH) reset (for USB3 protocol ports) */
static int hub_port_reset(struct usb_hub *hub, int port1,
			struct usb_device *udev, unsigned int delay, bool warm)
{
	int i, status;
	u16 portchange, portstatus;
	struct usb_port *port_dev = hub->ports[port1 - 1];

	if (!hub_is_superspeed(hub->hdev)) {
		if (warm) {
			dev_err(hub->intfdev, "only USB3 hub support "
						"warm reset\n");
			return -EINVAL;
		}
		/* Block EHCI CF initialization during the port reset.
		 * Some companion controllers don't like it when they mix.
		 */
		down_read(&ehci_cf_port_reset_rwsem);
	} else if (!warm) {
		/*
		 * If the caller hasn't explicitly requested a warm reset,
		 * double check and see if one is needed.
		 */
		if (hub_port_status(hub, port1, &portstatus, &portchange) == 0)
			if (hub_port_warm_reset_required(hub, port1,
							portstatus))
				warm = true;
	}
	clear_bit(port1, hub->warm_reset_bits);

	/* Reset the port */
	for (i = 0; i < PORT_RESET_TRIES; i++) {
		status = set_port_feature(hub->hdev, port1, (warm ?
					USB_PORT_FEAT_BH_PORT_RESET :
					USB_PORT_FEAT_RESET));
		if (status == -ENODEV) {
			;	/* The hub is gone */
		} else if (status) {
			dev_err(&port_dev->dev,
					"cannot %sreset (err = %d)\n",
					warm ? "warm " : "", status);
		} else {
			status = hub_port_wait_reset(hub, port1, udev, delay,
								warm);
			if (status && status != -ENOTCONN && status != -ENODEV)
				dev_dbg(hub->intfdev,
						"port_wait_reset: err = %d\n",
						status);
		}

		/* Check for disconnect or reset */
		if (status == 0 || status == -ENOTCONN || status == -ENODEV) {
			usb_clear_port_feature(hub->hdev, port1,
					USB_PORT_FEAT_C_RESET);

			if (!hub_is_superspeed(hub->hdev))
				goto done;

			usb_clear_port_feature(hub->hdev, port1,
					USB_PORT_FEAT_C_BH_PORT_RESET);
			usb_clear_port_feature(hub->hdev, port1,
					USB_PORT_FEAT_C_PORT_LINK_STATE);

			if (udev)
				usb_clear_port_feature(hub->hdev, port1,
					USB_PORT_FEAT_C_CONNECTION);

			/*
			 * If a USB 3.0 device migrates from reset to an error
			 * state, re-issue the warm reset.
			 */
			if (hub_port_status(hub, port1,
					&portstatus, &portchange) < 0)
				goto done;

			if (!hub_port_warm_reset_required(hub, port1,
					portstatus))
				goto done;

			/*
			 * If the port is in SS.Inactive or Compliance Mode, the
			 * hot or warm reset failed.  Try another warm reset.
			 */
			if (!warm) {
				dev_dbg(&port_dev->dev,
						"hot reset failed, warm reset\n");
				warm = true;
			}
		}

		dev_dbg(&port_dev->dev,
				"not enabled, trying %sreset again...\n",
				warm ? "warm " : "");
		delay = HUB_LONG_RESET_TIME;
	}

	dev_err(&port_dev->dev, "Cannot enable. Maybe the USB cable is bad?\n");

done:
	if (status == 0) {
		/* TRSTRCY = 10 ms; plus some extra */
		msleep(10 + 40);
		if (udev) {
			struct usb_hcd *hcd = bus_to_hcd(udev->bus);

			update_devnum(udev, 0);
			/* The xHC may think the device is already reset,
			 * so ignore the status.
			 */
			if (hcd->driver->reset_device)
				hcd->driver->reset_device(hcd, udev);

			usb_set_device_state(udev, USB_STATE_DEFAULT);
		}
	} else {
		if (udev)
			usb_set_device_state(udev, USB_STATE_NOTATTACHED);
	}

	if (!hub_is_superspeed(hub->hdev))
		up_read(&ehci_cf_port_reset_rwsem);

	return status;
}

/* Check if a port is power on */
static int port_is_power_on(struct usb_hub *hub, unsigned portstatus)
{
	int ret = 0;

	if (hub_is_superspeed(hub->hdev)) {
		if (portstatus & USB_SS_PORT_STAT_POWER)
			ret = 1;
	} else {
		if (portstatus & USB_PORT_STAT_POWER)
			ret = 1;
	}

	return ret;
}

static void usb_lock_port(struct usb_port *port_dev)
		__acquires(&port_dev->status_lock)
{
	mutex_lock(&port_dev->status_lock);
	__acquire(&port_dev->status_lock);
}

static void usb_unlock_port(struct usb_port *port_dev)
		__releases(&port_dev->status_lock)
{
	mutex_unlock(&port_dev->status_lock);
	__release(&port_dev->status_lock);
}

#ifdef	CONFIG_PM

/* Check if a port is suspended(USB2.0 port) or in U3 state(USB3.0 port) */
static int port_is_suspended(struct usb_hub *hub, unsigned portstatus)
{
	int ret = 0;

	if (hub_is_superspeed(hub->hdev)) {
		if ((portstatus & USB_PORT_STAT_LINK_STATE)
				== USB_SS_PORT_LS_U3)
			ret = 1;
	} else {
		if (portstatus & USB_PORT_STAT_SUSPEND)
			ret = 1;
	}

	return ret;
}

/* Determine whether the device on a port is ready for a normal resume,
 * is ready for a reset-resume, or should be disconnected.
 */
static int check_port_resume_type(struct usb_device *udev,
		struct usb_hub *hub, int port1,
		int status, u16 portchange, u16 portstatus)
{
	struct usb_port *port_dev = hub->ports[port1 - 1];
	int retries = 3;

 retry:
	/* Is a warm reset needed to recover the connection? */
	if (status == 0 && udev->reset_resume
		&& hub_port_warm_reset_required(hub, port1, portstatus)) {
		/* pass */;
	}
	/* Is the device still present? */
	else if (status || port_is_suspended(hub, portstatus) ||
			!port_is_power_on(hub, portstatus)) {
		if (status >= 0)
			status = -ENODEV;
	} else if (!(portstatus & USB_PORT_STAT_CONNECTION)) {
		if (retries--) {
			usleep_range(200, 300);
			status = hub_port_status(hub, port1, &portstatus,
							     &portchange);
			goto retry;
		}
		status = -ENODEV;
	}

	/* Can't do a normal resume if the port isn't enabled,
	 * so try a reset-resume instead.
	 */
	else if (!(portstatus & USB_PORT_STAT_ENABLE) && !udev->reset_resume) {
		if (udev->persist_enabled)
			udev->reset_resume = 1;
		else
			status = -ENODEV;
	}

	if (status) {
		dev_dbg(&port_dev->dev, "status %04x.%04x after resume, %d\n",
				portchange, portstatus, status);
	} else if (udev->reset_resume) {

		/* Late port handoff can set status-change bits */
		if (portchange & USB_PORT_STAT_C_CONNECTION)
			usb_clear_port_feature(hub->hdev, port1,
					USB_PORT_FEAT_C_CONNECTION);
		if (portchange & USB_PORT_STAT_C_ENABLE)
			usb_clear_port_feature(hub->hdev, port1,
					USB_PORT_FEAT_C_ENABLE);

		/*
		 * Whatever made this reset-resume necessary may have
		 * turned on the port1 bit in hub->change_bits.  But after
		 * a successful reset-resume we want the bit to be clear;
		 * if it was on it would indicate that something happened
		 * following the reset-resume.
		 */
		clear_bit(port1, hub->change_bits);
	}

	return status;
}

int usb_disable_ltm(struct usb_device *udev)
{
	struct usb_hcd *hcd = bus_to_hcd(udev->bus);

	/* Check if the roothub and device supports LTM. */
	if (!usb_device_supports_ltm(hcd->self.root_hub) ||
			!usb_device_supports_ltm(udev))
		return 0;

	/* Clear Feature LTM Enable can only be sent if the device is
	 * configured.
	 */
	if (!udev->actconfig)
		return 0;

	return usb_control_msg(udev, usb_sndctrlpipe(udev, 0),
			USB_REQ_CLEAR_FEATURE, USB_RECIP_DEVICE,
			USB_DEVICE_LTM_ENABLE, 0, NULL, 0,
			USB_CTRL_SET_TIMEOUT);
}
EXPORT_SYMBOL_GPL(usb_disable_ltm);

void usb_enable_ltm(struct usb_device *udev)
{
	struct usb_hcd *hcd = bus_to_hcd(udev->bus);

	/* Check if the roothub and device supports LTM. */
	if (!usb_device_supports_ltm(hcd->self.root_hub) ||
			!usb_device_supports_ltm(udev))
		return;

	/* Set Feature LTM Enable can only be sent if the device is
	 * configured.
	 */
	if (!udev->actconfig)
		return;

	usb_control_msg(udev, usb_sndctrlpipe(udev, 0),
			USB_REQ_SET_FEATURE, USB_RECIP_DEVICE,
			USB_DEVICE_LTM_ENABLE, 0, NULL, 0,
			USB_CTRL_SET_TIMEOUT);
}
EXPORT_SYMBOL_GPL(usb_enable_ltm);

/*
 * usb_enable_remote_wakeup - enable remote wakeup for a device
 * @udev: target device
 *
 * For USB-2 devices: Set the device's remote wakeup feature.
 *
 * For USB-3 devices: Assume there's only one function on the device and
 * enable remote wake for the first interface.  FIXME if the interface
 * association descriptor shows there's more than one function.
 */
static int usb_enable_remote_wakeup(struct usb_device *udev)
{
	if (udev->speed < USB_SPEED_SUPER)
		return usb_control_msg(udev, usb_sndctrlpipe(udev, 0),
				USB_REQ_SET_FEATURE, USB_RECIP_DEVICE,
				USB_DEVICE_REMOTE_WAKEUP, 0, NULL, 0,
				USB_CTRL_SET_TIMEOUT);
	else
		return usb_control_msg(udev, usb_sndctrlpipe(udev, 0),
				USB_REQ_SET_FEATURE, USB_RECIP_INTERFACE,
				USB_INTRF_FUNC_SUSPEND,
				USB_INTRF_FUNC_SUSPEND_RW |
					USB_INTRF_FUNC_SUSPEND_LP,
				NULL, 0, USB_CTRL_SET_TIMEOUT);
}

/*
 * usb_disable_remote_wakeup - disable remote wakeup for a device
 * @udev: target device
 *
 * For USB-2 devices: Clear the device's remote wakeup feature.
 *
 * For USB-3 devices: Assume there's only one function on the device and
 * disable remote wake for the first interface.  FIXME if the interface
 * association descriptor shows there's more than one function.
 */
static int usb_disable_remote_wakeup(struct usb_device *udev)
{
	if (udev->speed < USB_SPEED_SUPER)
		return usb_control_msg(udev, usb_sndctrlpipe(udev, 0),
				USB_REQ_CLEAR_FEATURE, USB_RECIP_DEVICE,
				USB_DEVICE_REMOTE_WAKEUP, 0, NULL, 0,
				USB_CTRL_SET_TIMEOUT);
	else
		return usb_control_msg(udev, usb_sndctrlpipe(udev, 0),
				USB_REQ_SET_FEATURE, USB_RECIP_INTERFACE,
				USB_INTRF_FUNC_SUSPEND,	0, NULL, 0,
				USB_CTRL_SET_TIMEOUT);
}

/* Count of wakeup-enabled devices at or below udev */
static unsigned wakeup_enabled_descendants(struct usb_device *udev)
{
	struct usb_hub *hub = usb_hub_to_struct_hub(udev);

	return udev->do_remote_wakeup +
			(hub ? hub->wakeup_enabled_descendants : 0);
}

/*
 * usb_port_suspend - suspend a usb device's upstream port
 * @udev: device that's no longer in active use, not a root hub
 * Context: must be able to sleep; device not locked; pm locks held
 *
 * Suspends a USB device that isn't in active use, conserving power.
 * Devices may wake out of a suspend, if anything important happens,
 * using the remote wakeup mechanism.  They may also be taken out of
 * suspend by the host, using usb_port_resume().  It's also routine
 * to disconnect devices while they are suspended.
 *
 * This only affects the USB hardware for a device; its interfaces
 * (and, for hubs, child devices) must already have been suspended.
 *
 * Selective port suspend reduces power; most suspended devices draw
 * less than 500 uA.  It's also used in OTG, along with remote wakeup.
 * All devices below the suspended port are also suspended.
 *
 * Devices leave suspend state when the host wakes them up.  Some devices
 * also support "remote wakeup", where the device can activate the USB
 * tree above them to deliver data, such as a keypress or packet.  In
 * some cases, this wakes the USB host.
 *
 * Suspending OTG devices may trigger HNP, if that's been enabled
 * between a pair of dual-role devices.  That will change roles, such
 * as from A-Host to A-Peripheral or from B-Host back to B-Peripheral.
 *
 * Devices on USB hub ports have only one "suspend" state, corresponding
 * to ACPI D2, "may cause the device to lose some context".
 * State transitions include:
 *
 *   - suspend, resume ... when the VBUS power link stays live
 *   - suspend, disconnect ... VBUS lost
 *
 * Once VBUS drop breaks the circuit, the port it's using has to go through
 * normal re-enumeration procedures, starting with enabling VBUS power.
 * Other than re-initializing the hub (plug/unplug, except for root hubs),
 * Linux (2.6) currently has NO mechanisms to initiate that:  no hub_wq
 * timer, no SRP, no requests through sysfs.
 *
 * If Runtime PM isn't enabled or used, non-SuperSpeed devices may not get
 * suspended until their bus goes into global suspend (i.e., the root
 * hub is suspended).  Nevertheless, we change @udev->state to
 * USB_STATE_SUSPENDED as this is the device's "logical" state.  The actual
 * upstream port setting is stored in @udev->port_is_suspended.
 *
 * Returns 0 on success, else negative errno.
 */
int usb_port_suspend(struct usb_device *udev, pm_message_t msg)
{
	struct usb_hub	*hub = usb_hub_to_struct_hub(udev->parent);
	struct usb_port *port_dev = hub->ports[udev->portnum - 1];
	int		port1 = udev->portnum;
	int		status;
	bool		really_suspend = true;

	usb_lock_port(port_dev);

	/* enable remote wakeup when appropriate; this lets the device
	 * wake up the upstream hub (including maybe the root hub).
	 *
	 * NOTE:  OTG devices may issue remote wakeup (or SRP) even when
	 * we don't explicitly enable it here.
	 */
	if (udev->do_remote_wakeup) {
		status = usb_enable_remote_wakeup(udev);
		if (status) {
			dev_dbg(&udev->dev, "won't remote wakeup, status %d\n",
					status);
			/* bail if autosuspend is requested */
			if (PMSG_IS_AUTO(msg))
				goto err_wakeup;
		}
	}

	/* disable USB2 hardware LPM */
	usb_disable_usb2_hardware_lpm(udev);

	if (usb_disable_ltm(udev)) {
		dev_err(&udev->dev, "Failed to disable LTM before suspend\n.");
		status = -ENOMEM;
		if (PMSG_IS_AUTO(msg))
			goto err_ltm;
	}

	/* see 7.1.7.6 */
	if (hub_is_superspeed(hub->hdev))
		status = hub_set_port_link_state(hub, port1, USB_SS_PORT_LS_U3);

	/*
	 * For system suspend, we do not need to enable the suspend feature
	 * on individual USB-2 ports.  The devices will automatically go
	 * into suspend a few ms after the root hub stops sending packets.
	 * The USB 2.0 spec calls this "global suspend".
	 *
	 * However, many USB hubs have a bug: They don't relay wakeup requests
	 * from a downstream port if the port's suspend feature isn't on.
	 * Therefore we will turn on the suspend feature if udev or any of its
	 * descendants is enabled for remote wakeup.
	 */
	else if (PMSG_IS_AUTO(msg) || wakeup_enabled_descendants(udev) > 0)
		status = set_port_feature(hub->hdev, port1,
				USB_PORT_FEAT_SUSPEND);
	else {
		really_suspend = false;
		status = 0;
	}
	if (status) {
		dev_dbg(&port_dev->dev, "can't suspend, status %d\n", status);

		/* Try to enable USB3 LTM again */
		usb_enable_ltm(udev);
 err_ltm:
		/* Try to enable USB2 hardware LPM again */
		usb_enable_usb2_hardware_lpm(udev);

		if (udev->do_remote_wakeup)
			(void) usb_disable_remote_wakeup(udev);
 err_wakeup:

		/* System sleep transitions should never fail */
		if (!PMSG_IS_AUTO(msg))
			status = 0;
	} else {
		dev_dbg(&udev->dev, "usb %ssuspend, wakeup %d\n",
				(PMSG_IS_AUTO(msg) ? "auto-" : ""),
				udev->do_remote_wakeup);
		if (really_suspend) {
			udev->port_is_suspended = 1;

			/* device has up to 10 msec to fully suspend */
			msleep(10);
		}
		usb_set_device_state(udev, USB_STATE_SUSPENDED);
	}

	if (status == 0 && !udev->do_remote_wakeup && udev->persist_enabled
			&& test_and_clear_bit(port1, hub->child_usage_bits))
		pm_runtime_put_sync(&port_dev->dev);

	usb_mark_last_busy(hub->hdev);

	usb_unlock_port(port_dev);
	return status;
}

/*
 * If the USB "suspend" state is in use (rather than "global suspend"),
 * many devices will be individually taken out of suspend state using
 * special "resume" signaling.  This routine kicks in shortly after
 * hardware resume signaling is finished, either because of selective
 * resume (by host) or remote wakeup (by device) ... now see what changed
 * in the tree that's rooted at this device.
 *
 * If @udev->reset_resume is set then the device is reset before the
 * status check is done.
 */
static int finish_port_resume(struct usb_device *udev)
{
	int	status = 0;
	u16	devstatus = 0;

	/* caller owns the udev device lock */
	dev_dbg(&udev->dev, "%s\n",
		udev->reset_resume ? "finish reset-resume" : "finish resume");

	/* usb ch9 identifies four variants of SUSPENDED, based on what
	 * state the device resumes to.  Linux currently won't see the
	 * first two on the host side; they'd be inside hub_port_init()
	 * during many timeouts, but hub_wq can't suspend until later.
	 */
	usb_set_device_state(udev, udev->actconfig
			? USB_STATE_CONFIGURED
			: USB_STATE_ADDRESS);

	/* 10.5.4.5 says not to reset a suspended port if the attached
	 * device is enabled for remote wakeup.  Hence the reset
	 * operation is carried out here, after the port has been
	 * resumed.
	 */
	if (udev->reset_resume) {
		/*
		 * If the device morphs or switches modes when it is reset,
		 * we don't want to perform a reset-resume.  We'll fail the
		 * resume, which will cause a logical disconnect, and then
		 * the device will be rediscovered.
		 */
 retry_reset_resume:
		if (udev->quirks & USB_QUIRK_RESET)
			status = -ENODEV;
		else
			status = usb_reset_and_verify_device(udev);
	}

	/* 10.5.4.5 says be sure devices in the tree are still there.
	 * For now let's assume the device didn't go crazy on resume,
	 * and device drivers will know about any resume quirks.
	 */
	if (status == 0) {
		devstatus = 0;
		status = usb_get_status(udev, USB_RECIP_DEVICE, 0, &devstatus);

		/* If a normal resume failed, try doing a reset-resume */
		if (status && !udev->reset_resume && udev->persist_enabled) {
			dev_dbg(&udev->dev, "retry with reset-resume\n");
			udev->reset_resume = 1;
			goto retry_reset_resume;
		}
	}

	if (status) {
		dev_dbg(&udev->dev, "gone after usb resume? status %d\n",
				status);
	/*
	 * There are a few quirky devices which violate the standard
	 * by claiming to have remote wakeup enabled after a reset,
	 * which crash if the feature is cleared, hence check for
	 * udev->reset_resume
	 */
	} else if (udev->actconfig && !udev->reset_resume) {
		if (udev->speed < USB_SPEED_SUPER) {
			if (devstatus & (1 << USB_DEVICE_REMOTE_WAKEUP))
				status = usb_disable_remote_wakeup(udev);
		} else {
			status = usb_get_status(udev, USB_RECIP_INTERFACE, 0,
					&devstatus);
			if (!status && devstatus & (USB_INTRF_STAT_FUNC_RW_CAP
					| USB_INTRF_STAT_FUNC_RW))
				status = usb_disable_remote_wakeup(udev);
		}

		if (status)
			dev_dbg(&udev->dev,
				"disable remote wakeup, status %d\n",
				status);
		status = 0;
	}
	return status;
}

/*
 * There are some SS USB devices which take longer time for link training.
 * XHCI specs 4.19.4 says that when Link training is successful, port
 * sets CCS bit to 1. So if SW reads port status before successful link
 * training, then it will not find device to be present.
 * USB Analyzer log with such buggy devices show that in some cases
 * device switch on the RX termination after long delay of host enabling
 * the VBUS. In few other cases it has been seen that device fails to
 * negotiate link training in first attempt. It has been
 * reported till now that few devices take as long as 2000 ms to train
 * the link after host enabling its VBUS and termination. Following
 * routine implements a 2000 ms timeout for link training. If in a case
 * link trains before timeout, loop will exit earlier.
 *
 * There are also some 2.0 hard drive based devices and 3.0 thumb
 * drives that, when plugged into a 2.0 only port, take a long
 * time to set CCS after VBUS enable.
 *
 * FIXME: If a device was connected before suspend, but was removed
 * while system was asleep, then the loop in the following routine will
 * only exit at timeout.
 *
 * This routine should only be called when persist is enabled.
 */
static int wait_for_connected(struct usb_device *udev,
		struct usb_hub *hub, int *port1,
		u16 *portchange, u16 *portstatus)
{
	int status = 0, delay_ms = 0;

	while (delay_ms < 2000) {
		if (status || *portstatus & USB_PORT_STAT_CONNECTION)
			break;
		if (!port_is_power_on(hub, *portstatus)) {
			status = -ENODEV;
			break;
		}
		msleep(20);
		delay_ms += 20;
		status = hub_port_status(hub, *port1, portstatus, portchange);
	}
	dev_dbg(&udev->dev, "Waited %dms for CONNECT\n", delay_ms);
	return status;
}

/*
 * usb_port_resume - re-activate a suspended usb device's upstream port
 * @udev: device to re-activate, not a root hub
 * Context: must be able to sleep; device not locked; pm locks held
 *
 * This will re-activate the suspended device, increasing power usage
 * while letting drivers communicate again with its endpoints.
 * USB resume explicitly guarantees that the power session between
 * the host and the device is the same as it was when the device
 * suspended.
 *
 * If @udev->reset_resume is set then this routine won't check that the
 * port is still enabled.  Furthermore, finish_port_resume() above will
 * reset @udev.  The end result is that a broken power session can be
 * recovered and @udev will appear to persist across a loss of VBUS power.
 *
 * For example, if a host controller doesn't maintain VBUS suspend current
 * during a system sleep or is reset when the system wakes up, all the USB
 * power sessions below it will be broken.  This is especially troublesome
 * for mass-storage devices containing mounted filesystems, since the
 * device will appear to have disconnected and all the memory mappings
 * to it will be lost.  Using the USB_PERSIST facility, the device can be
 * made to appear as if it had not disconnected.
 *
 * This facility can be dangerous.  Although usb_reset_and_verify_device() makes
 * every effort to insure that the same device is present after the
 * reset as before, it cannot provide a 100% guarantee.  Furthermore it's
 * quite possible for a device to remain unaltered but its media to be
 * changed.  If the user replaces a flash memory card while the system is
 * asleep, he will have only himself to blame when the filesystem on the
 * new card is corrupted and the system crashes.
 *
 * Returns 0 on success, else negative errno.
 */
int usb_port_resume(struct usb_device *udev, pm_message_t msg)
{
	struct usb_hub	*hub = usb_hub_to_struct_hub(udev->parent);
	struct usb_port *port_dev = hub->ports[udev->portnum  - 1];
	int		port1 = udev->portnum;
	int		status;
	u16		portchange, portstatus;

	if (!test_and_set_bit(port1, hub->child_usage_bits)) {
		status = pm_runtime_get_sync(&port_dev->dev);
		if (status < 0) {
			dev_dbg(&udev->dev, "can't resume usb port, status %d\n",
					status);
			return status;
		}
	}

	usb_lock_port(port_dev);

	/* Skip the initial Clear-Suspend step for a remote wakeup */
	status = hub_port_status(hub, port1, &portstatus, &portchange);
	if (status == 0 && !port_is_suspended(hub, portstatus)) {
		if (portchange & USB_PORT_STAT_C_SUSPEND)
			pm_wakeup_event(&udev->dev, 0);
		goto SuspendCleared;
	}

	/* see 7.1.7.7; affects power usage, but not budgeting */
	if (hub_is_superspeed(hub->hdev))
		status = hub_set_port_link_state(hub, port1, USB_SS_PORT_LS_U0);
	else
		status = usb_clear_port_feature(hub->hdev,
				port1, USB_PORT_FEAT_SUSPEND);
	if (status) {
		dev_dbg(&port_dev->dev, "can't resume, status %d\n", status);
	} else {
		/* drive resume for USB_RESUME_TIMEOUT msec */
		dev_dbg(&udev->dev, "usb %sresume\n",
				(PMSG_IS_AUTO(msg) ? "auto-" : ""));
		if (!skip_extended_resume_delay ||
				udev->parent != udev->bus->root_hub)
			usleep_range(USB_RESUME_TIMEOUT * 1000,
					(USB_RESUME_TIMEOUT + 1) * 1000);

		/* Virtual root hubs can trigger on GET_PORT_STATUS to
		 * stop resume signaling.  Then finish the resume
		 * sequence.
		 */
		status = hub_port_status(hub, port1, &portstatus, &portchange);
<<<<<<< HEAD

		/* TRSMRCY = 10 msec */
		usleep_range(10000, 10500);
=======
>>>>>>> 32208295
	}

 SuspendCleared:
	if (status == 0) {
		udev->port_is_suspended = 0;
		if (hub_is_superspeed(hub->hdev)) {
			if (portchange & USB_PORT_STAT_C_LINK_STATE)
				usb_clear_port_feature(hub->hdev, port1,
					USB_PORT_FEAT_C_PORT_LINK_STATE);
		} else {
			if (portchange & USB_PORT_STAT_C_SUSPEND)
				usb_clear_port_feature(hub->hdev, port1,
						USB_PORT_FEAT_C_SUSPEND);
		}

		/* TRSMRCY = 10 msec */
		msleep(10);
	}

	if (udev->persist_enabled)
		status = wait_for_connected(udev, hub, &port1, &portchange,
				&portstatus);

	status = check_port_resume_type(udev,
			hub, port1, status, portchange, portstatus);
	if (status == 0)
		status = finish_port_resume(udev);
	if (status < 0) {
		dev_dbg(&udev->dev, "can't resume, status %d\n", status);
		hub_port_logical_disconnect(hub, port1);
	} else  {
		/* Try to enable USB2 hardware LPM */
		usb_enable_usb2_hardware_lpm(udev);

		/* Try to enable USB3 LTM */
		usb_enable_ltm(udev);
	}

	usb_unlock_port(port_dev);

	return status;
}

int usb_remote_wakeup(struct usb_device *udev)
{
	int	status = 0;

	usb_lock_device(udev);
	if (udev->state == USB_STATE_SUSPENDED) {
		dev_dbg(&udev->dev, "usb %sresume\n", "wakeup-");
		status = usb_autoresume_device(udev);
		if (status == 0) {
			/* Let the drivers do their thing, then... */
			usb_autosuspend_device(udev);
		}
	}
	usb_unlock_device(udev);
	return status;
}

/* Returns 1 if there was a remote wakeup and a connect status change. */
static int hub_handle_remote_wakeup(struct usb_hub *hub, unsigned int port,
		u16 portstatus, u16 portchange)
		__must_hold(&port_dev->status_lock)
{
	struct usb_port *port_dev = hub->ports[port - 1];
	struct usb_device *hdev;
	struct usb_device *udev;
	int connect_change = 0;
	u16 link_state;
	int ret;

	hdev = hub->hdev;
	udev = port_dev->child;
	if (!hub_is_superspeed(hdev)) {
		if (!(portchange & USB_PORT_STAT_C_SUSPEND))
			return 0;
		usb_clear_port_feature(hdev, port, USB_PORT_FEAT_C_SUSPEND);
	} else {
		link_state = portstatus & USB_PORT_STAT_LINK_STATE;
		if (!udev || udev->state != USB_STATE_SUSPENDED ||
				(link_state != USB_SS_PORT_LS_U0 &&
				 link_state != USB_SS_PORT_LS_U1 &&
				 link_state != USB_SS_PORT_LS_U2))
			return 0;
	}

	if (udev) {
		/* TRSMRCY = 10 msec */
		msleep(10);

		usb_unlock_port(port_dev);
		ret = usb_remote_wakeup(udev);
		usb_lock_port(port_dev);
		if (ret < 0)
			connect_change = 1;
	} else {
		ret = -ENODEV;
		hub_port_disable(hub, port, 1);
	}
	dev_dbg(&port_dev->dev, "resume, status %d\n", ret);
	return connect_change;
}

static int check_ports_changed(struct usb_hub *hub)
{
	int port1;

	for (port1 = 1; port1 <= hub->hdev->maxchild; ++port1) {
		u16 portstatus, portchange;
		int status;

		status = hub_port_status(hub, port1, &portstatus, &portchange);
		if (!status && portchange)
			return 1;
	}
	return 0;
}

static int hub_suspend(struct usb_interface *intf, pm_message_t msg)
{
	struct usb_hub		*hub = usb_get_intfdata(intf);
	struct usb_device	*hdev = hub->hdev;
	struct usb_hcd		*hcd = bus_to_hcd(hdev->bus);
	unsigned		port1;
	int			status;

	/*
	 * Warn if children aren't already suspended.
	 * Also, add up the number of wakeup-enabled descendants.
	 */
	hub->wakeup_enabled_descendants = 0;
	for (port1 = 1; port1 <= hdev->maxchild; port1++) {
		struct usb_port *port_dev = hub->ports[port1 - 1];
		struct usb_device *udev = port_dev->child;

		if (udev && udev->can_submit) {
			dev_warn(&port_dev->dev, "device %s not suspended yet\n",
					dev_name(&udev->dev));
			if (PMSG_IS_AUTO(msg))
				return -EBUSY;
		}
		if (udev)
			hub->wakeup_enabled_descendants +=
					wakeup_enabled_descendants(udev);
	}

	if (hdev->do_remote_wakeup && hub->quirk_check_port_auto_suspend) {
		/* check if there are changes pending on hub ports */
		if (check_ports_changed(hub)) {
			if (PMSG_IS_AUTO(msg))
				return -EBUSY;
			pm_wakeup_event(&hdev->dev, 2000);
		}
	}

	if (hub_is_superspeed(hdev) && hdev->do_remote_wakeup) {
		if (!hdev->parent && hcd->primary_hcd)
			usb_phy_powerup(hcd->primary_hcd->usb3_phy);

		/* Enable hub to send remote wakeup for all ports. */
		for (port1 = 1; port1 <= hdev->maxchild; port1++) {
			status = set_port_feature(hdev,
					port1 |
					USB_PORT_FEAT_REMOTE_WAKE_CONNECT |
					USB_PORT_FEAT_REMOTE_WAKE_DISCONNECT |
					USB_PORT_FEAT_REMOTE_WAKE_OVER_CURRENT,
					USB_PORT_FEAT_REMOTE_WAKE_MASK);
		}

		if (!hdev->parent && hcd->primary_hcd)
			usb_phy_powerdown(hcd->primary_hcd->usb3_phy);
	}

	dev_dbg(&intf->dev, "%s\n", __func__);

	/* stop hub_wq and related activity */
	hub_quiesce(hub, HUB_SUSPEND);
	return 0;
}

static int hub_resume(struct usb_interface *intf)
{
	struct usb_hub *hub = usb_get_intfdata(intf);

	dev_dbg(&intf->dev, "%s\n", __func__);
	hub_activate(hub, HUB_RESUME);
	return 0;
}

static int hub_reset_resume(struct usb_interface *intf)
{
	struct usb_hub *hub = usb_get_intfdata(intf);

	dev_dbg(&intf->dev, "%s\n", __func__);
	hub_activate(hub, HUB_RESET_RESUME);
	return 0;
}

/**
 * usb_root_hub_lost_power - called by HCD if the root hub lost Vbus power
 * @rhdev: struct usb_device for the root hub
 *
 * The USB host controller driver calls this function when its root hub
 * is resumed and Vbus power has been interrupted or the controller
 * has been reset.  The routine marks @rhdev as having lost power.
 * When the hub driver is resumed it will take notice and carry out
 * power-session recovery for all the "USB-PERSIST"-enabled child devices;
 * the others will be disconnected.
 */
void usb_root_hub_lost_power(struct usb_device *rhdev)
{
	dev_warn(&rhdev->dev, "root hub lost power or was reset\n");
	rhdev->reset_resume = 1;
}
EXPORT_SYMBOL_GPL(usb_root_hub_lost_power);

static const char * const usb3_lpm_names[]  = {
	"U0",
	"U1",
	"U2",
	"U3",
};

/*
 * Send a Set SEL control transfer to the device, prior to enabling
 * device-initiated U1 or U2.  This lets the device know the exit latencies from
 * the time the device initiates a U1 or U2 exit, to the time it will receive a
 * packet from the host.
 *
 * This function will fail if the SEL or PEL values for udev are greater than
 * the maximum allowed values for the link state to be enabled.
 */
static int usb_req_set_sel(struct usb_device *udev, enum usb3_link_state state)
{
	struct usb_set_sel_req *sel_values;
	unsigned long long u1_sel;
	unsigned long long u1_pel;
	unsigned long long u2_sel;
	unsigned long long u2_pel;
	int ret;

	if (udev->state != USB_STATE_CONFIGURED)
		return 0;

	/* Convert SEL and PEL stored in ns to us */
	u1_sel = DIV_ROUND_UP(udev->u1_params.sel, 1000);
	u1_pel = DIV_ROUND_UP(udev->u1_params.pel, 1000);
	u2_sel = DIV_ROUND_UP(udev->u2_params.sel, 1000);
	u2_pel = DIV_ROUND_UP(udev->u2_params.pel, 1000);

	/*
	 * Make sure that the calculated SEL and PEL values for the link
	 * state we're enabling aren't bigger than the max SEL/PEL
	 * value that will fit in the SET SEL control transfer.
	 * Otherwise the device would get an incorrect idea of the exit
	 * latency for the link state, and could start a device-initiated
	 * U1/U2 when the exit latencies are too high.
	 */
	if ((state == USB3_LPM_U1 &&
				(u1_sel > USB3_LPM_MAX_U1_SEL_PEL ||
				 u1_pel > USB3_LPM_MAX_U1_SEL_PEL)) ||
			(state == USB3_LPM_U2 &&
			 (u2_sel > USB3_LPM_MAX_U2_SEL_PEL ||
			  u2_pel > USB3_LPM_MAX_U2_SEL_PEL))) {
		dev_dbg(&udev->dev, "Device-initiated %s disabled due to long SEL %llu us or PEL %llu us\n",
				usb3_lpm_names[state], u1_sel, u1_pel);
		return -EINVAL;
	}

	/*
	 * If we're enabling device-initiated LPM for one link state,
	 * but the other link state has a too high SEL or PEL value,
	 * just set those values to the max in the Set SEL request.
	 */
	if (u1_sel > USB3_LPM_MAX_U1_SEL_PEL)
		u1_sel = USB3_LPM_MAX_U1_SEL_PEL;

	if (u1_pel > USB3_LPM_MAX_U1_SEL_PEL)
		u1_pel = USB3_LPM_MAX_U1_SEL_PEL;

	if (u2_sel > USB3_LPM_MAX_U2_SEL_PEL)
		u2_sel = USB3_LPM_MAX_U2_SEL_PEL;

	if (u2_pel > USB3_LPM_MAX_U2_SEL_PEL)
		u2_pel = USB3_LPM_MAX_U2_SEL_PEL;

	/*
	 * usb_enable_lpm() can be called as part of a failed device reset,
	 * which may be initiated by an error path of a mass storage driver.
	 * Therefore, use GFP_NOIO.
	 */
	sel_values = kmalloc(sizeof *(sel_values), GFP_NOIO);
	if (!sel_values)
		return -ENOMEM;

	sel_values->u1_sel = u1_sel;
	sel_values->u1_pel = u1_pel;
	sel_values->u2_sel = cpu_to_le16(u2_sel);
	sel_values->u2_pel = cpu_to_le16(u2_pel);

	ret = usb_control_msg(udev, usb_sndctrlpipe(udev, 0),
			USB_REQ_SET_SEL,
			USB_RECIP_DEVICE,
			0, 0,
			sel_values, sizeof *(sel_values),
			USB_CTRL_SET_TIMEOUT);
	kfree(sel_values);
	return ret;
}

/*
 * Enable or disable device-initiated U1 or U2 transitions.
 */
static int usb_set_device_initiated_lpm(struct usb_device *udev,
		enum usb3_link_state state, bool enable)
{
	int ret;
	int feature;

	switch (state) {
	case USB3_LPM_U1:
		feature = USB_DEVICE_U1_ENABLE;
		break;
	case USB3_LPM_U2:
		feature = USB_DEVICE_U2_ENABLE;
		break;
	default:
		dev_warn(&udev->dev, "%s: Can't %s non-U1 or U2 state.\n",
				__func__, enable ? "enable" : "disable");
		return -EINVAL;
	}

	if (udev->state != USB_STATE_CONFIGURED) {
		dev_dbg(&udev->dev, "%s: Can't %s %s state "
				"for unconfigured device.\n",
				__func__, enable ? "enable" : "disable",
				usb3_lpm_names[state]);
		return 0;
	}

	if (enable) {
		/*
		 * Now send the control transfer to enable device-initiated LPM
		 * for either U1 or U2.
		 */
		ret = usb_control_msg(udev, usb_sndctrlpipe(udev, 0),
				USB_REQ_SET_FEATURE,
				USB_RECIP_DEVICE,
				feature,
				0, NULL, 0,
				USB_CTRL_SET_TIMEOUT);
	} else {
		ret = usb_control_msg(udev, usb_sndctrlpipe(udev, 0),
				USB_REQ_CLEAR_FEATURE,
				USB_RECIP_DEVICE,
				feature,
				0, NULL, 0,
				USB_CTRL_SET_TIMEOUT);
	}
	if (ret < 0) {
		dev_warn(&udev->dev, "%s of device-initiated %s failed.\n",
				enable ? "Enable" : "Disable",
				usb3_lpm_names[state]);
		return -EBUSY;
	}
	return 0;
}

static int usb_set_lpm_timeout(struct usb_device *udev,
		enum usb3_link_state state, int timeout)
{
	int ret;
	int feature;

	switch (state) {
	case USB3_LPM_U1:
		feature = USB_PORT_FEAT_U1_TIMEOUT;
		break;
	case USB3_LPM_U2:
		feature = USB_PORT_FEAT_U2_TIMEOUT;
		break;
	default:
		dev_warn(&udev->dev, "%s: Can't set timeout for non-U1 or U2 state.\n",
				__func__);
		return -EINVAL;
	}

	if (state == USB3_LPM_U1 && timeout > USB3_LPM_U1_MAX_TIMEOUT &&
			timeout != USB3_LPM_DEVICE_INITIATED) {
		dev_warn(&udev->dev, "Failed to set %s timeout to 0x%x, "
				"which is a reserved value.\n",
				usb3_lpm_names[state], timeout);
		return -EINVAL;
	}

	ret = set_port_feature(udev->parent,
			USB_PORT_LPM_TIMEOUT(timeout) | udev->portnum,
			feature);
	if (ret < 0) {
		dev_warn(&udev->dev, "Failed to set %s timeout to 0x%x,"
				"error code %i\n", usb3_lpm_names[state],
				timeout, ret);
		return -EBUSY;
	}
	if (state == USB3_LPM_U1)
		udev->u1_params.timeout = timeout;
	else
		udev->u2_params.timeout = timeout;
	return 0;
}

/*
 * Enable the hub-initiated U1/U2 idle timeouts, and enable device-initiated
 * U1/U2 entry.
 *
 * We will attempt to enable U1 or U2, but there are no guarantees that the
 * control transfers to set the hub timeout or enable device-initiated U1/U2
 * will be successful.
 *
 * If the control transfer to enable device-initiated U1/U2 entry fails, then
 * hub-initiated U1/U2 will be disabled.
 *
 * If we cannot set the parent hub U1/U2 timeout, we attempt to let the xHCI
 * driver know about it.  If that call fails, it should be harmless, and just
 * take up more slightly more bus bandwidth for unnecessary U1/U2 exit latency.
 */
static void usb_enable_link_state(struct usb_hcd *hcd, struct usb_device *udev,
		enum usb3_link_state state)
{
	int timeout, ret;
	__u8 u1_mel = udev->bos->ss_cap->bU1devExitLat;
	__le16 u2_mel = udev->bos->ss_cap->bU2DevExitLat;

	/* If the device says it doesn't have *any* exit latency to come out of
	 * U1 or U2, it's probably lying.  Assume it doesn't implement that link
	 * state.
	 */
	if ((state == USB3_LPM_U1 && u1_mel == 0) ||
			(state == USB3_LPM_U2 && u2_mel == 0))
		return;

	/*
	 * First, let the device know about the exit latencies
	 * associated with the link state we're about to enable.
	 */
	ret = usb_req_set_sel(udev, state);
	if (ret < 0) {
		dev_warn(&udev->dev, "Set SEL for device-initiated %s failed.\n",
				usb3_lpm_names[state]);
		return;
	}

	/* We allow the host controller to set the U1/U2 timeout internally
	 * first, so that it can change its schedule to account for the
	 * additional latency to send data to a device in a lower power
	 * link state.
	 */
	timeout = hcd->driver->enable_usb3_lpm_timeout(hcd, udev, state);

	/* xHCI host controller doesn't want to enable this LPM state. */
	if (timeout == 0)
		return;

	if (timeout < 0) {
		dev_warn(&udev->dev, "Could not enable %s link state, "
				"xHCI error %i.\n", usb3_lpm_names[state],
				timeout);
		return;
	}

	if (usb_set_lpm_timeout(udev, state, timeout)) {
		/* If we can't set the parent hub U1/U2 timeout,
		 * device-initiated LPM won't be allowed either, so let the xHCI
		 * host know that this link state won't be enabled.
		 */
		hcd->driver->disable_usb3_lpm_timeout(hcd, udev, state);
		return;
	}

	/* Only a configured device will accept the Set Feature
	 * U1/U2_ENABLE
	 */
	if (udev->actconfig &&
	    usb_set_device_initiated_lpm(udev, state, true) == 0) {
		if (state == USB3_LPM_U1)
			udev->usb3_lpm_u1_enabled = 1;
		else if (state == USB3_LPM_U2)
			udev->usb3_lpm_u2_enabled = 1;
	} else {
		/* Don't request U1/U2 entry if the device
		 * cannot transition to U1/U2.
		 */
		usb_set_lpm_timeout(udev, state, 0);
		hcd->driver->disable_usb3_lpm_timeout(hcd, udev, state);
	}
}

/*
 * Disable the hub-initiated U1/U2 idle timeouts, and disable device-initiated
 * U1/U2 entry.
 *
 * If this function returns -EBUSY, the parent hub will still allow U1/U2 entry.
 * If zero is returned, the parent will not allow the link to go into U1/U2.
 *
 * If zero is returned, device-initiated U1/U2 entry may still be enabled, but
 * it won't have an effect on the bus link state because the parent hub will
 * still disallow device-initiated U1/U2 entry.
 *
 * If zero is returned, the xHCI host controller may still think U1/U2 entry is
 * possible.  The result will be slightly more bus bandwidth will be taken up
 * (to account for U1/U2 exit latency), but it should be harmless.
 */
static int usb_disable_link_state(struct usb_hcd *hcd, struct usb_device *udev,
		enum usb3_link_state state)
{
	switch (state) {
	case USB3_LPM_U1:
	case USB3_LPM_U2:
		break;
	default:
		dev_warn(&udev->dev, "%s: Can't disable non-U1 or U2 state.\n",
				__func__);
		return -EINVAL;
	}

	if (usb_set_lpm_timeout(udev, state, 0))
		return -EBUSY;

	usb_set_device_initiated_lpm(udev, state, false);

	if (hcd->driver->disable_usb3_lpm_timeout(hcd, udev, state))
		dev_warn(&udev->dev, "Could not disable xHCI %s timeout, "
				"bus schedule bandwidth may be impacted.\n",
				usb3_lpm_names[state]);

	/* As soon as usb_set_lpm_timeout(0) return 0, hub initiated LPM
	 * is disabled. Hub will disallows link to enter U1/U2 as well,
	 * even device is initiating LPM. Hence LPM is disabled if hub LPM
	 * timeout set to 0, no matter device-initiated LPM is disabled or
	 * not.
	 */
	if (state == USB3_LPM_U1)
		udev->usb3_lpm_u1_enabled = 0;
	else if (state == USB3_LPM_U2)
		udev->usb3_lpm_u2_enabled = 0;

	return 0;
}

/*
 * Disable hub-initiated and device-initiated U1 and U2 entry.
 * Caller must own the bandwidth_mutex.
 *
 * This will call usb_enable_lpm() on failure, which will decrement
 * lpm_disable_count, and will re-enable LPM if lpm_disable_count reaches zero.
 */
int usb_disable_lpm(struct usb_device *udev)
{
	struct usb_hcd *hcd;

	if (!udev || !udev->parent ||
			udev->speed < USB_SPEED_SUPER ||
			!udev->lpm_capable ||
			udev->state < USB_STATE_DEFAULT)
		return 0;

	hcd = bus_to_hcd(udev->bus);
	if (!hcd || !hcd->driver->disable_usb3_lpm_timeout)
		return 0;

	udev->lpm_disable_count++;
	if ((udev->u1_params.timeout == 0 && udev->u2_params.timeout == 0))
		return 0;

	/* If LPM is enabled, attempt to disable it. */
	if (usb_disable_link_state(hcd, udev, USB3_LPM_U1))
		goto enable_lpm;
	if (usb_disable_link_state(hcd, udev, USB3_LPM_U2))
		goto enable_lpm;

	return 0;

enable_lpm:
	usb_enable_lpm(udev);
	return -EBUSY;
}
EXPORT_SYMBOL_GPL(usb_disable_lpm);

/* Grab the bandwidth_mutex before calling usb_disable_lpm() */
int usb_unlocked_disable_lpm(struct usb_device *udev)
{
	struct usb_hcd *hcd = bus_to_hcd(udev->bus);
	int ret;

	if (!hcd)
		return -EINVAL;

	mutex_lock(hcd->bandwidth_mutex);
	ret = usb_disable_lpm(udev);
	mutex_unlock(hcd->bandwidth_mutex);

	return ret;
}
EXPORT_SYMBOL_GPL(usb_unlocked_disable_lpm);

/*
 * Attempt to enable device-initiated and hub-initiated U1 and U2 entry.  The
 * xHCI host policy may prevent U1 or U2 from being enabled.
 *
 * Other callers may have disabled link PM, so U1 and U2 entry will be disabled
 * until the lpm_disable_count drops to zero.  Caller must own the
 * bandwidth_mutex.
 */
void usb_enable_lpm(struct usb_device *udev)
{
	struct usb_hcd *hcd;
	struct usb_hub *hub;
	struct usb_port *port_dev;

	if (!udev || !udev->parent ||
			udev->speed < USB_SPEED_SUPER ||
			!udev->lpm_capable ||
			udev->state < USB_STATE_DEFAULT)
		return;

	udev->lpm_disable_count--;
	hcd = bus_to_hcd(udev->bus);
	/* Double check that we can both enable and disable LPM.
	 * Device must be configured to accept set feature U1/U2 timeout.
	 */
	if (!hcd || !hcd->driver->enable_usb3_lpm_timeout ||
			!hcd->driver->disable_usb3_lpm_timeout)
		return;

	if (udev->lpm_disable_count > 0)
		return;

	hub = usb_hub_to_struct_hub(udev->parent);
	if (!hub)
		return;

	port_dev = hub->ports[udev->portnum - 1];

	if (port_dev->usb3_lpm_u1_permit)
		usb_enable_link_state(hcd, udev, USB3_LPM_U1);

	if (port_dev->usb3_lpm_u2_permit)
		usb_enable_link_state(hcd, udev, USB3_LPM_U2);
}
EXPORT_SYMBOL_GPL(usb_enable_lpm);

/* Grab the bandwidth_mutex before calling usb_enable_lpm() */
void usb_unlocked_enable_lpm(struct usb_device *udev)
{
	struct usb_hcd *hcd = bus_to_hcd(udev->bus);

	if (!hcd)
		return;

	mutex_lock(hcd->bandwidth_mutex);
	usb_enable_lpm(udev);
	mutex_unlock(hcd->bandwidth_mutex);
}
EXPORT_SYMBOL_GPL(usb_unlocked_enable_lpm);

/* usb3 devices use U3 for disabled, make sure remote wakeup is disabled */
static void hub_usb3_port_prepare_disable(struct usb_hub *hub,
					  struct usb_port *port_dev)
{
	struct usb_device *udev = port_dev->child;
	int ret;

	if (udev && udev->port_is_suspended && udev->do_remote_wakeup) {
		ret = hub_set_port_link_state(hub, port_dev->portnum,
					      USB_SS_PORT_LS_U0);
		if (!ret) {
			msleep(USB_RESUME_TIMEOUT);
			ret = usb_disable_remote_wakeup(udev);
		}
		if (ret)
			dev_warn(&udev->dev,
				 "Port disable: can't disable remote wake\n");
		udev->do_remote_wakeup = 0;
	}
}

#else	/* CONFIG_PM */

#define hub_suspend		NULL
#define hub_resume		NULL
#define hub_reset_resume	NULL

static inline void hub_usb3_port_prepare_disable(struct usb_hub *hub,
						 struct usb_port *port_dev) { }

int usb_disable_lpm(struct usb_device *udev)
{
	return 0;
}
EXPORT_SYMBOL_GPL(usb_disable_lpm);

void usb_enable_lpm(struct usb_device *udev) { }
EXPORT_SYMBOL_GPL(usb_enable_lpm);

int usb_unlocked_disable_lpm(struct usb_device *udev)
{
	return 0;
}
EXPORT_SYMBOL_GPL(usb_unlocked_disable_lpm);

void usb_unlocked_enable_lpm(struct usb_device *udev) { }
EXPORT_SYMBOL_GPL(usb_unlocked_enable_lpm);

int usb_disable_ltm(struct usb_device *udev)
{
	return 0;
}
EXPORT_SYMBOL_GPL(usb_disable_ltm);

void usb_enable_ltm(struct usb_device *udev) { }
EXPORT_SYMBOL_GPL(usb_enable_ltm);

static int hub_handle_remote_wakeup(struct usb_hub *hub, unsigned int port,
		u16 portstatus, u16 portchange)
{
	return 0;
}

#endif	/* CONFIG_PM */

/*
 * USB-3 does not have a similar link state as USB-2 that will avoid negotiating
 * a connection with a plugged-in cable but will signal the host when the cable
 * is unplugged. Disable remote wake and set link state to U3 for USB-3 devices
 */
static int hub_port_disable(struct usb_hub *hub, int port1, int set_state)
{
	struct usb_port *port_dev = hub->ports[port1 - 1];
	struct usb_device *hdev = hub->hdev;
	int ret = 0;

	if (!hub->error) {
		if (hub_is_superspeed(hub->hdev)) {
			hub_usb3_port_prepare_disable(hub, port_dev);
			ret = hub_set_port_link_state(hub, port_dev->portnum,
						      USB_SS_PORT_LS_U3);
		} else {
			ret = usb_clear_port_feature(hdev, port1,
					USB_PORT_FEAT_ENABLE);
		}
	}
	if (port_dev->child && set_state)
		usb_set_device_state(port_dev->child, USB_STATE_NOTATTACHED);
	if (ret && ret != -ENODEV)
		dev_err(&port_dev->dev, "cannot disable (err = %d)\n", ret);
	return ret;
}


/* USB 2.0 spec, 7.1.7.3 / fig 7-29:
 *
 * Between connect detection and reset signaling there must be a delay
 * of 100ms at least for debounce and power-settling.  The corresponding
 * timer shall restart whenever the downstream port detects a disconnect.
 *
 * Apparently there are some bluetooth and irda-dongles and a number of
 * low-speed devices for which this debounce period may last over a second.
 * Not covered by the spec - but easy to deal with.
 *
 * This implementation uses a 1500ms total debounce timeout; if the
 * connection isn't stable by then it returns -ETIMEDOUT.  It checks
 * every 25ms for transient disconnects.  When the port status has been
 * unchanged for 100ms it returns the port status.
 */
int hub_port_debounce(struct usb_hub *hub, int port1, bool must_be_connected)
{
	int ret;
	u16 portchange, portstatus;
	unsigned connection = 0xffff;
	int total_time, stable_time = 0;
	struct usb_port *port_dev = hub->ports[port1 - 1];

	for (total_time = 0; ; total_time += HUB_DEBOUNCE_STEP) {
		ret = hub_port_status(hub, port1, &portstatus, &portchange);
		if (ret < 0)
			return ret;

		if (!(portchange & USB_PORT_STAT_C_CONNECTION) &&
		     (portstatus & USB_PORT_STAT_CONNECTION) == connection) {
			if (!must_be_connected ||
			     (connection == USB_PORT_STAT_CONNECTION))
				stable_time += HUB_DEBOUNCE_STEP;
			if (stable_time >= HUB_DEBOUNCE_STABLE)
				break;
		} else {
			stable_time = 0;
			connection = portstatus & USB_PORT_STAT_CONNECTION;
		}

		if (portchange & USB_PORT_STAT_C_CONNECTION) {
			usb_clear_port_feature(hub->hdev, port1,
					USB_PORT_FEAT_C_CONNECTION);
		}

		if (total_time >= HUB_DEBOUNCE_TIMEOUT)
			break;
		msleep(HUB_DEBOUNCE_STEP);
	}

	dev_dbg(&port_dev->dev, "debounce total %dms stable %dms status 0x%x\n",
			total_time, stable_time, portstatus);

	if (stable_time < HUB_DEBOUNCE_STABLE)
		return -ETIMEDOUT;
	return portstatus;
}

void usb_ep0_reinit(struct usb_device *udev)
{
	usb_disable_endpoint(udev, 0 + USB_DIR_IN, true);
	usb_disable_endpoint(udev, 0 + USB_DIR_OUT, true);
	usb_enable_endpoint(udev, &udev->ep0, true);
}
EXPORT_SYMBOL_GPL(usb_ep0_reinit);

#define usb_sndaddr0pipe()	(PIPE_CONTROL << 30)
#define usb_rcvaddr0pipe()	((PIPE_CONTROL << 30) | USB_DIR_IN)

static int hub_set_address(struct usb_device *udev, int devnum)
{
	int retval;
	struct usb_hcd *hcd = bus_to_hcd(udev->bus);

	/*
	 * The host controller will choose the device address,
	 * instead of the core having chosen it earlier
	 */
	if (!hcd->driver->address_device && devnum <= 1)
		return -EINVAL;
	if (udev->state == USB_STATE_ADDRESS)
		return 0;
	if (udev->state != USB_STATE_DEFAULT)
		return -EINVAL;
	if (hcd->driver->address_device)
		retval = hcd->driver->address_device(hcd, udev);
	else
		retval = usb_control_msg(udev, usb_sndaddr0pipe(),
				USB_REQ_SET_ADDRESS, 0, devnum, 0,
				NULL, 0, USB_CTRL_SET_TIMEOUT);
	if (retval == 0) {
		update_devnum(udev, devnum);
		/* Device now using proper address. */
		usb_set_device_state(udev, USB_STATE_ADDRESS);
		usb_ep0_reinit(udev);
	}
	return retval;
}

/*
 * There are reports of USB 3.0 devices that say they support USB 2.0 Link PM
 * when they're plugged into a USB 2.0 port, but they don't work when LPM is
 * enabled.
 *
 * Only enable USB 2.0 Link PM if the port is internal (hardwired), or the
 * device says it supports the new USB 2.0 Link PM errata by setting the BESL
 * support bit in the BOS descriptor.
 */
static void hub_set_initial_usb2_lpm_policy(struct usb_device *udev)
{
	struct usb_hub *hub = usb_hub_to_struct_hub(udev->parent);
	int connect_type = USB_PORT_CONNECT_TYPE_UNKNOWN;

	if (!udev->usb2_hw_lpm_capable || !udev->bos)
		return;

	if (hub)
		connect_type = hub->ports[udev->portnum - 1]->connect_type;

	if ((udev->bos->ext_cap->bmAttributes & cpu_to_le32(USB_BESL_SUPPORT)) ||
			connect_type == USB_PORT_CONNECT_TYPE_HARD_WIRED) {
		udev->usb2_hw_lpm_allowed = 1;
		usb_enable_usb2_hardware_lpm(udev);
	}
}

static int hub_enable_device(struct usb_device *udev)
{
	struct usb_hcd *hcd = bus_to_hcd(udev->bus);

	if (!hcd->driver->enable_device)
		return 0;
	if (udev->state == USB_STATE_ADDRESS)
		return 0;
	if (udev->state != USB_STATE_DEFAULT)
		return -EINVAL;

	return hcd->driver->enable_device(hcd, udev);
}

/* Reset device, (re)assign address, get device descriptor.
 * Device connection must be stable, no more debouncing needed.
 * Returns device in USB_STATE_ADDRESS, except on error.
 *
 * If this is called for an already-existing device (as part of
 * usb_reset_and_verify_device), the caller must own the device lock and
 * the port lock.  For a newly detected device that is not accessible
 * through any global pointers, it's not necessary to lock the device,
 * but it is still necessary to lock the port.
 */
static int
hub_port_init(struct usb_hub *hub, struct usb_device *udev, int port1,
		int retry_counter)
{
	struct usb_device	*hdev = hub->hdev;
	struct usb_hcd		*hcd = bus_to_hcd(hdev->bus);
	int			retries, operations, retval, i;
	unsigned		delay = HUB_SHORT_RESET_TIME;
	enum usb_device_speed	oldspeed = udev->speed;
	const char		*speed;
	int			devnum = udev->devnum;
	const char		*driver_name;
	char			*error_event[] = {
				"USB_DEVICE_ERROR=Device_No_Response", NULL };

	/* root hub ports have a slightly longer reset period
	 * (from USB 2.0 spec, section 7.1.7.5)
	 */
	if (!hdev->parent) {
		delay = HUB_ROOT_RESET_TIME;
		if (port1 == hdev->bus->otg_port)
			hdev->bus->b_hnp_enable = 0;
	}

	/* Some low speed devices have problems with the quick delay, so */
	/*  be a bit pessimistic with those devices. RHbug #23670 */
	if (oldspeed == USB_SPEED_LOW)
		delay = HUB_LONG_RESET_TIME;

	mutex_lock(hcd->address0_mutex);

	/* Reset the device; full speed may morph to high speed */
	/* FIXME a USB 2.0 device may morph into SuperSpeed on reset. */
	retval = hub_port_reset(hub, port1, udev, delay, false);
	if (retval < 0)		/* error or disconnect */
		goto fail;
	/* success, speed is known */

	retval = -ENODEV;

	/* Don't allow speed changes at reset, except usb 3.0 to faster */
	if (oldspeed != USB_SPEED_UNKNOWN && oldspeed != udev->speed &&
	    !(oldspeed == USB_SPEED_SUPER && udev->speed > oldspeed)) {
		dev_dbg(&udev->dev, "device reset changed speed!\n");
		goto fail;
	}
	oldspeed = udev->speed;

	/* USB 2.0 section 5.5.3 talks about ep0 maxpacket ...
	 * it's fixed size except for full speed devices.
	 * For Wireless USB devices, ep0 max packet is always 512 (tho
	 * reported as 0xff in the device descriptor). WUSB1.0[4.8.1].
	 */
	switch (udev->speed) {
	case USB_SPEED_SUPER_PLUS:
	case USB_SPEED_SUPER:
	case USB_SPEED_WIRELESS:	/* fixed at 512 */
		udev->ep0.desc.wMaxPacketSize = cpu_to_le16(512);
		break;
	case USB_SPEED_HIGH:		/* fixed at 64 */
		udev->ep0.desc.wMaxPacketSize = cpu_to_le16(64);
		break;
	case USB_SPEED_FULL:		/* 8, 16, 32, or 64 */
		/* to determine the ep0 maxpacket size, try to read
		 * the device descriptor to get bMaxPacketSize0 and
		 * then correct our initial guess.
		 */
		udev->ep0.desc.wMaxPacketSize = cpu_to_le16(64);
		break;
	case USB_SPEED_LOW:		/* fixed at 8 */
		udev->ep0.desc.wMaxPacketSize = cpu_to_le16(8);
		break;
	default:
		goto fail;
	}

	if (udev->speed == USB_SPEED_WIRELESS)
		speed = "variable speed Wireless";
	else
		speed = usb_speed_string(udev->speed);

	/*
	 * The controller driver may be NULL if the controller device
	 * is the middle device between platform device and roothub.
	 * This middle device may not need a device driver due to
	 * all hardware control can be at platform device driver, this
	 * platform device is usually a dual-role USB controller device.
	 */
	if (udev->bus->controller->driver)
		driver_name = udev->bus->controller->driver->name;
	else
		driver_name = udev->bus->sysdev->driver->name;

	if (udev->speed < USB_SPEED_SUPER)
		dev_info(&udev->dev,
				"%s %s USB device number %d using %s\n",
				(udev->config) ? "reset" : "new", speed,
				devnum, driver_name);

	/* Set up TT records, if needed  */
	if (hdev->tt) {
		udev->tt = hdev->tt;
		udev->ttport = hdev->ttport;
	} else if (udev->speed != USB_SPEED_HIGH
			&& hdev->speed == USB_SPEED_HIGH) {
		if (!hub->tt.hub) {
			dev_err(&udev->dev, "parent hub has no TT\n");
			retval = -EINVAL;
			goto fail;
		}
		udev->tt = &hub->tt;
		udev->ttport = port1;
	}

	/* Why interleave GET_DESCRIPTOR and SET_ADDRESS this way?
	 * Because device hardware and firmware is sometimes buggy in
	 * this area, and this is how Linux has done it for ages.
	 * Change it cautiously.
	 *
	 * NOTE:  If use_new_scheme() is true we will start by issuing
	 * a 64-byte GET_DESCRIPTOR request.  This is what Windows does,
	 * so it may help with some non-standards-compliant devices.
	 * Otherwise we start with SET_ADDRESS and then try to read the
	 * first 8 bytes of the device descriptor to get the ep0 maxpacket
	 * value.
	 */
	for (retries = 0; retries < GET_DESCRIPTOR_TRIES; (++retries, msleep(100))) {
		bool did_new_scheme = false;

		if (use_new_scheme(udev, retry_counter)) {
			struct usb_device_descriptor *buf;
			int r = 0;

			did_new_scheme = true;
			retval = hub_enable_device(udev);
			if (retval < 0) {
				dev_err(&udev->dev,
					"hub failed to enable device, error %d\n",
					retval);
				goto fail;
			}

#define GET_DESCRIPTOR_BUFSIZE	64
			buf = kmalloc(GET_DESCRIPTOR_BUFSIZE, GFP_NOIO);
			if (!buf) {
				retval = -ENOMEM;
				continue;
			}

			/* Retry on all errors; some devices are flakey.
			 * 255 is for WUSB devices, we actually need to use
			 * 512 (WUSB1.0[4.8.1]).
			 */
			for (operations = 0; operations < 3; ++operations) {
				buf->bMaxPacketSize0 = 0;
				r = usb_control_msg(udev, usb_rcvaddr0pipe(),
					USB_REQ_GET_DESCRIPTOR, USB_DIR_IN,
					USB_DT_DEVICE << 8, 0,
					buf, GET_DESCRIPTOR_BUFSIZE,
					initial_descriptor_timeout);
				switch (buf->bMaxPacketSize0) {
				case 8: case 16: case 32: case 64: case 255:
					if (buf->bDescriptorType ==
							USB_DT_DEVICE) {
						r = 0;
						break;
					}
					/* FALL THROUGH */
				default:
					if (r == 0)
						r = -EPROTO;
					break;
				}
				/*
				 * Some devices time out if they are powered on
				 * when already connected. They need a second
				 * reset. But only on the first attempt,
				 * lest we get into a time out/reset loop
				 */
				if (r == 0 || (r == -ETIMEDOUT &&
						retries == 0 &&
						udev->speed > USB_SPEED_FULL))
					break;
			}
			udev->descriptor.bMaxPacketSize0 =
					buf->bMaxPacketSize0;
			kfree(buf);

			retval = hub_port_reset(hub, port1, udev, delay, false);
			if (retval < 0)		/* error or disconnect */
				goto fail;
			if (oldspeed != udev->speed) {
				dev_dbg(&udev->dev,
					"device reset changed speed!\n");
				retval = -ENODEV;
				goto fail;
			}
			if (r) {
				if (r != -ENODEV)
					dev_err(&udev->dev, "device descriptor read/64, error %d\n",
							r);
				kobject_uevent_env(&udev->parent->dev.kobj,
						KOBJ_CHANGE, error_event);
				retval = -EMSGSIZE;
				continue;
			}
#undef GET_DESCRIPTOR_BUFSIZE
		}

		/*
		 * If device is WUSB, we already assigned an
		 * unauthorized address in the Connect Ack sequence;
		 * authorization will assign the final address.
		 */
		if (udev->wusb == 0) {
			for (operations = 0; operations < SET_ADDRESS_TRIES; ++operations) {
				retval = hub_set_address(udev, devnum);
				if (retval >= 0)
					break;
				msleep(200);
			}
			if (retval < 0) {
				if (retval != -ENODEV)
					dev_err(&udev->dev, "device not accepting address %d, error %d\n",
							devnum, retval);
				goto fail;
			}
			if (udev->speed >= USB_SPEED_SUPER) {
				devnum = udev->devnum;
				dev_info(&udev->dev,
						"%s SuperSpeed%s USB device number %d using %s\n",
						(udev->config) ? "reset" : "new",
					 (udev->speed == USB_SPEED_SUPER_PLUS) ? "Plus" : "",
					 devnum, driver_name);
			}

			/* cope with hardware quirkiness:
			 *  - let SET_ADDRESS settle, some device hardware wants it
			 *  - read ep0 maxpacket even for high and low speed,
			 */
			msleep(10);
			/* use_new_scheme() checks the speed which may have
			 * changed since the initial look so we cache the result
			 * in did_new_scheme
			 */
			if (did_new_scheme)
				break;
		}

		retval = usb_get_device_descriptor(udev, 8);
		if (retval < 8) {
			if (retval != -ENODEV)
				dev_err(&udev->dev,
					"device descriptor read/8, error %d\n",
					retval);
			kobject_uevent_env(&udev->parent->dev.kobj,
						KOBJ_CHANGE, error_event);
			if (retval >= 0)
				retval = -EMSGSIZE;
		} else {
			retval = 0;
			break;
		}
	}
	if (retval)
		goto fail;

	/*
	 * Some superspeed devices have finished the link training process
	 * and attached to a superspeed hub port, but the device descriptor
	 * got from those devices show they aren't superspeed devices. Warm
	 * reset the port attached by the devices can fix them.
	 */
	if ((udev->speed >= USB_SPEED_SUPER) &&
			(le16_to_cpu(udev->descriptor.bcdUSB) < 0x0300)) {
		dev_err(&udev->dev, "got a wrong device descriptor, "
				"warm reset device\n");
		hub_port_reset(hub, port1, udev,
				HUB_BH_RESET_TIME, true);
		retval = -EINVAL;
		goto fail;
	}

	if (udev->descriptor.bMaxPacketSize0 == 0xff ||
			udev->speed >= USB_SPEED_SUPER)
		i = 512;
	else
		i = udev->descriptor.bMaxPacketSize0;
	if (usb_endpoint_maxp(&udev->ep0.desc) != i) {
		if (udev->speed == USB_SPEED_LOW ||
				!(i == 8 || i == 16 || i == 32 || i == 64)) {
			dev_err(&udev->dev, "Invalid ep0 maxpacket: %d\n", i);
			retval = -EMSGSIZE;
			goto fail;
		}
		if (udev->speed == USB_SPEED_FULL)
			dev_dbg(&udev->dev, "ep0 maxpacket = %d\n", i);
		else
			dev_warn(&udev->dev, "Using ep0 maxpacket: %d\n", i);
		udev->ep0.desc.wMaxPacketSize = cpu_to_le16(i);
		usb_ep0_reinit(udev);
	}

	retval = usb_get_device_descriptor(udev, USB_DT_DEVICE_SIZE);
	if (retval < (signed)sizeof(udev->descriptor)) {
		if (retval != -ENODEV)
			dev_err(&udev->dev, "device descriptor read/all, error %d\n",
					retval);
		if (retval >= 0)
			retval = -ENOMSG;
		goto fail;
	}

	usb_detect_quirks(udev);

	if (udev->wusb == 0 && le16_to_cpu(udev->descriptor.bcdUSB) >= 0x0201) {
		retval = usb_get_bos_descriptor(udev);
		if (!retval) {
			udev->lpm_capable = usb_device_supports_lpm(udev);
			usb_set_lpm_parameters(udev);
		}
	}

	retval = 0;
	/* notify HCD that we have a device connected and addressed */
	if (hcd->driver->update_device)
		hcd->driver->update_device(hcd, udev);
	hub_set_initial_usb2_lpm_policy(udev);
fail:
	if (retval) {
		hub_port_disable(hub, port1, 0);
		update_devnum(udev, devnum);	/* for disconnect processing */
	}
	mutex_unlock(hcd->address0_mutex);
	return retval;
}

static void
check_highspeed(struct usb_hub *hub, struct usb_device *udev, int port1)
{
	struct usb_qualifier_descriptor	*qual;
	int				status;

	if (udev->quirks & USB_QUIRK_DEVICE_QUALIFIER)
		return;

	qual = kmalloc(sizeof *qual, GFP_KERNEL);
	if (qual == NULL)
		return;

	status = usb_get_descriptor(udev, USB_DT_DEVICE_QUALIFIER, 0,
			qual, sizeof *qual);
	if (status == sizeof *qual) {
		dev_info(&udev->dev, "not running at top speed; "
			"connect to a high speed hub\n");
		/* hub LEDs are probably harder to miss than syslog */
		if (hub->has_indicators) {
			hub->indicator[port1-1] = INDICATOR_GREEN_BLINK;
			queue_delayed_work(system_power_efficient_wq,
					&hub->leds, 0);
		}
	}
	kfree(qual);
}

static unsigned
hub_power_remaining(struct usb_hub *hub)
{
	struct usb_device *hdev = hub->hdev;
	int remaining;
	int port1;

	if (!hub->limited_power)
		return 0;

	remaining = hdev->bus_mA - hub->descriptor->bHubContrCurrent;
	for (port1 = 1; port1 <= hdev->maxchild; ++port1) {
		struct usb_port *port_dev = hub->ports[port1 - 1];
		struct usb_device *udev = port_dev->child;
		unsigned unit_load;
		int delta;

		if (!udev)
			continue;
		if (hub_is_superspeed(udev))
			unit_load = 150;
		else
			unit_load = 100;

		/*
		 * Unconfigured devices may not use more than one unit load,
		 * or 8mA for OTG ports
		 */
		if (udev->actconfig)
			delta = usb_get_max_power(udev, udev->actconfig);
		else if (port1 != udev->bus->otg_port || hdev->parent)
			delta = unit_load;
		else
			delta = 8;
		if (delta > hub->mA_per_port)
			dev_warn(&port_dev->dev, "%dmA is over %umA budget!\n",
					delta, hub->mA_per_port);
		remaining -= delta;
	}
	if (remaining < 0) {
		dev_warn(hub->intfdev, "%dmA over power budget!\n",
			-remaining);
		remaining = 0;
	}
	return remaining;
}

static void hub_port_connect(struct usb_hub *hub, int port1, u16 portstatus,
		u16 portchange)
{
	int status = -ENODEV;
	int i;
	unsigned unit_load;
	struct usb_device *hdev = hub->hdev;
	struct usb_hcd *hcd = bus_to_hcd(hdev->bus);
	struct usb_port *port_dev = hub->ports[port1 - 1];
	struct usb_device *udev = port_dev->child;
	static int unreliable_port = -1;

	/* Disconnect any existing devices under this port */
	if (udev) {
		if (hcd->usb_phy && !hdev->parent)
			usb_phy_notify_disconnect(hcd->usb_phy, udev->speed);
		usb_disconnect(&port_dev->child);
	}

	/* We can forget about a "removed" device when there's a physical
	 * disconnect or the connect status changes.
	 */
	if (!(portstatus & USB_PORT_STAT_CONNECTION) ||
			(portchange & USB_PORT_STAT_C_CONNECTION))
		clear_bit(port1, hub->removed_bits);

	if (portchange & (USB_PORT_STAT_C_CONNECTION |
				USB_PORT_STAT_C_ENABLE)) {
		status = hub_port_debounce_be_stable(hub, port1);
		if (status < 0) {
			if (status != -ENODEV &&
				port1 != unreliable_port &&
				printk_ratelimit())
				dev_err(&port_dev->dev, "connect-debounce failed\n");
			portstatus &= ~USB_PORT_STAT_CONNECTION;
			unreliable_port = port1;
		} else {
			portstatus = status;
		}
	}

	/* Return now if debouncing failed or nothing is connected or
	 * the device was "removed".
	 */
	if (!(portstatus & USB_PORT_STAT_CONNECTION) ||
			test_bit(port1, hub->removed_bits)) {

		/*
		 * maybe switch power back on (e.g. root hub was reset)
		 * but only if the port isn't owned by someone else.
		 */
		if (hub_is_port_power_switchable(hub)
				&& !port_is_power_on(hub, portstatus)
				&& !port_dev->port_owner)
			set_port_feature(hdev, port1, USB_PORT_FEAT_POWER);

		if (portstatus & USB_PORT_STAT_ENABLE)
			goto done;
		return;
	}
	if (hub_is_superspeed(hub->hdev))
		unit_load = 150;
	else
		unit_load = 100;

	status = 0;
	for (i = 0; i < SET_CONFIG_TRIES; i++) {

		/* reallocate for each attempt, since references
		 * to the previous one can escape in various ways
		 */
		udev = usb_alloc_dev(hdev, hdev->bus, port1);
		if (!udev) {
			dev_err(&port_dev->dev,
					"couldn't allocate usb_device\n");
			goto done;
		}

		usb_set_device_state(udev, USB_STATE_POWERED);
		udev->bus_mA = hub->mA_per_port;
		udev->level = hdev->level + 1;
		udev->wusb = hub_is_wusb(hub);

		/* Devices connected to SuperSpeed hubs are USB 3.0 or later */
		if (hub_is_superspeed(hub->hdev))
			udev->speed = USB_SPEED_SUPER;
		else
			udev->speed = USB_SPEED_UNKNOWN;

		choose_devnum(udev);
		if (udev->devnum <= 0) {
			status = -ENOTCONN;	/* Don't retry */
			goto loop;
		}

		/* reset (non-USB 3.0 devices) and get descriptor */
		usb_lock_port(port_dev);
		status = hub_port_init(hub, udev, port1, i);
		usb_unlock_port(port_dev);
		if (status < 0)
			goto loop;

		if (udev->quirks & USB_QUIRK_DELAY_INIT)
			msleep(2000);

		/* consecutive bus-powered hubs aren't reliable; they can
		 * violate the voltage drop budget.  if the new child has
		 * a "powered" LED, users should notice we didn't enable it
		 * (without reading syslog), even without per-port LEDs
		 * on the parent.
		 */
		if (udev->descriptor.bDeviceClass == USB_CLASS_HUB
				&& udev->bus_mA <= unit_load) {
			u16	devstat;

			status = usb_get_status(udev, USB_RECIP_DEVICE, 0,
					&devstat);
			if (status) {
				dev_dbg(&udev->dev, "get status %d ?\n", status);
				goto loop_disable;
			}
			if ((devstat & (1 << USB_DEVICE_SELF_POWERED)) == 0) {
				dev_err(&udev->dev,
					"can't connect bus-powered hub "
					"to this port\n");
				if (hub->has_indicators) {
					hub->indicator[port1-1] =
						INDICATOR_AMBER_BLINK;
					queue_delayed_work(
						system_power_efficient_wq,
						&hub->leds, 0);
				}
				status = -ENOTCONN;	/* Don't retry */
				goto loop_disable;
			}
		}

		/* check for devices running slower than they could */
		if (le16_to_cpu(udev->descriptor.bcdUSB) >= 0x0200
				&& udev->speed == USB_SPEED_FULL
				&& highspeed_hubs != 0)
			check_highspeed(hub, udev, port1);

		/* Store the parent's children[] pointer.  At this point
		 * udev becomes globally accessible, although presumably
		 * no one will look at it until hdev is unlocked.
		 */
		status = 0;

		mutex_lock(&usb_port_peer_mutex);

		/* We mustn't add new devices if the parent hub has
		 * been disconnected; we would race with the
		 * recursively_mark_NOTATTACHED() routine.
		 */
		spin_lock_irq(&device_state_lock);
		if (hdev->state == USB_STATE_NOTATTACHED)
			status = -ENOTCONN;
		else
			port_dev->child = udev;
		spin_unlock_irq(&device_state_lock);
		mutex_unlock(&usb_port_peer_mutex);

		/* Run it through the hoops (find a driver, etc) */
		if (!status) {
			status = usb_new_device(udev);
			if (status) {
				mutex_lock(&usb_port_peer_mutex);
				spin_lock_irq(&device_state_lock);
				port_dev->child = NULL;
				spin_unlock_irq(&device_state_lock);
				mutex_unlock(&usb_port_peer_mutex);
			} else {
				if (hcd->usb_phy && !hdev->parent)
					usb_phy_notify_connect(hcd->usb_phy,
							udev->speed);
			}
		}

		if (status)
			goto loop_disable;

		status = hub_power_remaining(hub);
		if (status)
			dev_dbg(hub->intfdev, "%dmA power budget left\n", status);

		return;

loop_disable:
		hub_port_disable(hub, port1, 1);
loop:
		usb_ep0_reinit(udev);
		release_devnum(udev);
		hub_free_dev(udev);
		usb_put_dev(udev);
		if ((status == -ENOTCONN) || (status == -ENOTSUPP))
			break;

		/* When halfway through our retry count, power-cycle the port */
		if (i == (SET_CONFIG_TRIES / 2) - 1) {
			dev_info(&port_dev->dev, "attempt power cycle\n");
			usb_hub_set_port_power(hdev, hub, port1, false);
			msleep(2 * hub_power_on_good_delay(hub));
			usb_hub_set_port_power(hdev, hub, port1, true);
			msleep(hub_power_on_good_delay(hub));
		}
	}
	if (hub->hdev->parent ||
			!hcd->driver->port_handed_over ||
			!(hcd->driver->port_handed_over)(hcd, port1)) {
		if (status != -ENOTCONN && status != -ENODEV)
			dev_err(&port_dev->dev,
					"unable to enumerate USB device\n");
	}

done:
	hub_port_disable(hub, port1, 1);
	if (hcd->driver->relinquish_port && !hub->hdev->parent) {
		if (status != -ENOTCONN && status != -ENODEV)
			hcd->driver->relinquish_port(hcd, port1);
	}
}

/* Handle physical or logical connection change events.
 * This routine is called when:
 *	a port connection-change occurs;
 *	a port enable-change occurs (often caused by EMI);
 *	usb_reset_and_verify_device() encounters changed descriptors (as from
 *		a firmware download)
 * caller already locked the hub
 */
static void hub_port_connect_change(struct usb_hub *hub, int port1,
					u16 portstatus, u16 portchange)
		__must_hold(&port_dev->status_lock)
{
	struct usb_port *port_dev = hub->ports[port1 - 1];
	struct usb_device *udev = port_dev->child;
	int status = -ENODEV;

	dev_dbg(&port_dev->dev, "status %04x, change %04x, %s\n", portstatus,
			portchange, portspeed(hub, portstatus));

	if (hub->has_indicators) {
		set_port_led(hub, port1, HUB_LED_AUTO);
		hub->indicator[port1-1] = INDICATOR_AUTO;
	}

#ifdef	CONFIG_USB_OTG
	/* during HNP, don't repeat the debounce */
	if (hub->hdev->bus->is_b_host)
		portchange &= ~(USB_PORT_STAT_C_CONNECTION |
				USB_PORT_STAT_C_ENABLE);
#endif

	/* Try to resuscitate an existing device */
	if ((portstatus & USB_PORT_STAT_CONNECTION) && udev &&
			udev->state != USB_STATE_NOTATTACHED) {
		if (portstatus & USB_PORT_STAT_ENABLE) {
			status = 0;		/* Nothing to do */
#ifdef CONFIG_PM
		} else if (udev->state == USB_STATE_SUSPENDED &&
				udev->persist_enabled) {
			/* For a suspended device, treat this as a
			 * remote wakeup event.
			 */
			usb_unlock_port(port_dev);
			status = usb_remote_wakeup(udev);
			usb_lock_port(port_dev);
#endif
		} else {
			/* Don't resuscitate */;
		}
	}
	clear_bit(port1, hub->change_bits);

	/* successfully revalidated the connection */
	if (status == 0)
		return;

	usb_unlock_port(port_dev);
	hub_port_connect(hub, port1, portstatus, portchange);
	usb_lock_port(port_dev);
}

static void port_event(struct usb_hub *hub, int port1)
		__must_hold(&port_dev->status_lock)
{
	int connect_change;
	struct usb_port *port_dev = hub->ports[port1 - 1];
	struct usb_device *udev = port_dev->child;
	struct usb_device *hdev = hub->hdev;
	u16 portstatus, portchange;

	connect_change = test_bit(port1, hub->change_bits);
	clear_bit(port1, hub->event_bits);
	clear_bit(port1, hub->wakeup_bits);

	if (hub_port_status(hub, port1, &portstatus, &portchange) < 0)
		return;

	if (portchange & USB_PORT_STAT_C_CONNECTION) {
		usb_clear_port_feature(hdev, port1, USB_PORT_FEAT_C_CONNECTION);
		connect_change = 1;
	}

	if (portchange & USB_PORT_STAT_C_ENABLE) {
		if (!connect_change)
			dev_dbg(&port_dev->dev, "enable change, status %08x\n",
					portstatus);
		usb_clear_port_feature(hdev, port1, USB_PORT_FEAT_C_ENABLE);

		/*
		 * EM interference sometimes causes badly shielded USB devices
		 * to be shutdown by the hub, this hack enables them again.
		 * Works at least with mouse driver.
		 */
		if (!(portstatus & USB_PORT_STAT_ENABLE)
		    && !connect_change && udev) {
			dev_err(&port_dev->dev, "disabled by hub (EMI?), re-enabling...\n");
			connect_change = 1;
		}
	}

	if (portchange & USB_PORT_STAT_C_OVERCURRENT) {
		u16 status = 0, unused;

		dev_dbg(&port_dev->dev, "over-current change\n");
		usb_clear_port_feature(hdev, port1,
				USB_PORT_FEAT_C_OVER_CURRENT);
		msleep(100);	/* Cool down */
		hub_power_on(hub, true);
		hub_port_status(hub, port1, &status, &unused);
		if (status & USB_PORT_STAT_OVERCURRENT)
			dev_err(&port_dev->dev, "over-current condition\n");
	}

	if (portchange & USB_PORT_STAT_C_RESET) {
		dev_dbg(&port_dev->dev, "reset change\n");
		usb_clear_port_feature(hdev, port1, USB_PORT_FEAT_C_RESET);
	}
	if ((portchange & USB_PORT_STAT_C_BH_RESET)
	    && hub_is_superspeed(hdev)) {
		dev_dbg(&port_dev->dev, "warm reset change\n");
		usb_clear_port_feature(hdev, port1,
				USB_PORT_FEAT_C_BH_PORT_RESET);
	}
	if (portchange & USB_PORT_STAT_C_LINK_STATE) {
		dev_dbg(&port_dev->dev, "link state change\n");
		usb_clear_port_feature(hdev, port1,
				USB_PORT_FEAT_C_PORT_LINK_STATE);
	}
	if (portchange & USB_PORT_STAT_C_CONFIG_ERROR) {
		dev_warn(&port_dev->dev, "config error\n");
		usb_clear_port_feature(hdev, port1,
				USB_PORT_FEAT_C_PORT_CONFIG_ERROR);
	}

	/* skip port actions that require the port to be powered on */
	if (!pm_runtime_active(&port_dev->dev))
		return;

	if (hub_handle_remote_wakeup(hub, port1, portstatus, portchange))
		connect_change = 1;

	/*
	 * Warm reset a USB3 protocol port if it's in
	 * SS.Inactive state.
	 */
	if (hub_port_warm_reset_required(hub, port1, portstatus)) {
		dev_dbg(&port_dev->dev, "do warm reset\n");
		if (!udev || !(portstatus & USB_PORT_STAT_CONNECTION)
				|| udev->state == USB_STATE_NOTATTACHED) {
			if (hub_port_reset(hub, port1, NULL,
					HUB_BH_RESET_TIME, true) < 0)
				hub_port_disable(hub, port1, 1);
		} else {
			usb_unlock_port(port_dev);
			usb_lock_device(udev);
			usb_reset_device(udev);
			usb_unlock_device(udev);
			usb_lock_port(port_dev);
			connect_change = 0;
		}
	}

	if (connect_change)
		hub_port_connect_change(hub, port1, portstatus, portchange);
}

static void hub_event(struct work_struct *work)
{
	struct usb_device *hdev;
	struct usb_interface *intf;
	struct usb_hub *hub;
	struct device *hub_dev;
	u16 hubstatus;
	u16 hubchange;
	int i, ret;

	hub = container_of(work, struct usb_hub, events);
	hdev = hub->hdev;
	hub_dev = hub->intfdev;
	intf = to_usb_interface(hub_dev);

	kcov_remote_start_usb((u64)hdev->bus->busnum);

	dev_dbg(hub_dev, "state %d ports %d chg %04x evt %04x\n",
			hdev->state, hdev->maxchild,
			/* NOTE: expects max 15 ports... */
			(u16) hub->change_bits[0],
			(u16) hub->event_bits[0]);

	/* Lock the device, then check to see if we were
	 * disconnected while waiting for the lock to succeed. */
	usb_lock_device(hdev);
	if (unlikely(hub->disconnected))
		goto out_hdev_lock;

	/* If the hub has died, clean up after it */
	if (hdev->state == USB_STATE_NOTATTACHED) {
		hub->error = -ENODEV;
		hub_quiesce(hub, HUB_DISCONNECT);
		goto out_hdev_lock;
	}

	/* Autoresume */
	ret = usb_autopm_get_interface(intf);
	if (ret) {
		dev_dbg(hub_dev, "Can't autoresume: %d\n", ret);
		goto out_hdev_lock;
	}

	/* If this is an inactive hub, do nothing */
	if (hub->quiescing)
		goto out_autopm;

	if (hub->error) {
		dev_dbg(hub_dev, "resetting for error %d\n", hub->error);

		ret = usb_reset_device(hdev);
		if (ret) {
			dev_dbg(hub_dev, "error resetting hub: %d\n", ret);
			goto out_autopm;
		}

		hub->nerrors = 0;
		hub->error = 0;
	}

	/* deal with port status changes */
	for (i = 1; i <= hdev->maxchild; i++) {
		struct usb_port *port_dev = hub->ports[i - 1];

		if (test_bit(i, hub->event_bits)
				|| test_bit(i, hub->change_bits)
				|| test_bit(i, hub->wakeup_bits)) {
			/*
			 * The get_noresume and barrier ensure that if
			 * the port was in the process of resuming, we
			 * flush that work and keep the port active for
			 * the duration of the port_event().  However,
			 * if the port is runtime pm suspended
			 * (powered-off), we leave it in that state, run
			 * an abbreviated port_event(), and move on.
			 */
			pm_runtime_get_noresume(&port_dev->dev);
			pm_runtime_barrier(&port_dev->dev);
			usb_lock_port(port_dev);
			port_event(hub, i);
			usb_unlock_port(port_dev);
			pm_runtime_put_sync(&port_dev->dev);
		}
	}

	/* deal with hub status changes */
	if (test_and_clear_bit(0, hub->event_bits) == 0)
		;	/* do nothing */
	else if (hub_hub_status(hub, &hubstatus, &hubchange) < 0)
		dev_err(hub_dev, "get_hub_status failed\n");
	else {
		if (hubchange & HUB_CHANGE_LOCAL_POWER) {
			dev_dbg(hub_dev, "power change\n");
			clear_hub_feature(hdev, C_HUB_LOCAL_POWER);
			if (hubstatus & HUB_STATUS_LOCAL_POWER)
				/* FIXME: Is this always true? */
				hub->limited_power = 1;
			else
				hub->limited_power = 0;
		}
		if (hubchange & HUB_CHANGE_OVERCURRENT) {
			u16 status = 0;
			u16 unused;

			dev_dbg(hub_dev, "over-current change\n");
			clear_hub_feature(hdev, C_HUB_OVER_CURRENT);
			msleep(500);	/* Cool down */
			hub_power_on(hub, true);
			hub_hub_status(hub, &status, &unused);
			if (status & HUB_STATUS_OVERCURRENT)
				dev_err(hub_dev, "over-current condition\n");
		}
	}

out_autopm:
	/* Balance the usb_autopm_get_interface() above */
	usb_autopm_put_interface_no_suspend(intf);
out_hdev_lock:
	usb_unlock_device(hdev);

	/* Balance the stuff in kick_hub_wq() and allow autosuspend */
	usb_autopm_put_interface(intf);
	kref_put(&hub->kref, hub_release);

	kcov_remote_stop();
}

static const struct usb_device_id hub_id_table[] = {
    { .match_flags = USB_DEVICE_ID_MATCH_VENDOR
                   | USB_DEVICE_ID_MATCH_PRODUCT
                   | USB_DEVICE_ID_MATCH_INT_CLASS,
      .idVendor = USB_VENDOR_SMSC,
      .idProduct = USB_PRODUCT_USB5534B,
      .bInterfaceClass = USB_CLASS_HUB,
      .driver_info = HUB_QUIRK_DISABLE_AUTOSUSPEND},
    { .match_flags = USB_DEVICE_ID_MATCH_VENDOR
                   | USB_DEVICE_ID_MATCH_PRODUCT,
      .idVendor = USB_VENDOR_CYPRESS,
      .idProduct = USB_PRODUCT_CY7C65632,
      .driver_info = HUB_QUIRK_DISABLE_AUTOSUSPEND},
    { .match_flags = USB_DEVICE_ID_MATCH_VENDOR
			| USB_DEVICE_ID_MATCH_INT_CLASS,
      .idVendor = USB_VENDOR_GENESYS_LOGIC,
      .bInterfaceClass = USB_CLASS_HUB,
      .driver_info = HUB_QUIRK_CHECK_PORT_AUTOSUSPEND},
    { .match_flags = USB_DEVICE_ID_MATCH_DEV_CLASS,
      .bDeviceClass = USB_CLASS_HUB},
    { .match_flags = USB_DEVICE_ID_MATCH_INT_CLASS,
      .bInterfaceClass = USB_CLASS_HUB},
    { }						/* Terminating entry */
};

MODULE_DEVICE_TABLE(usb, hub_id_table);

static struct usb_driver hub_driver = {
	.name =		"hub",
	.probe =	hub_probe,
	.disconnect =	hub_disconnect,
	.suspend =	hub_suspend,
	.resume =	hub_resume,
	.reset_resume =	hub_reset_resume,
	.pre_reset =	hub_pre_reset,
	.post_reset =	hub_post_reset,
	.unlocked_ioctl = hub_ioctl,
	.id_table =	hub_id_table,
	.supports_autosuspend =	1,
};

int usb_hub_init(void)
{
	if (usb_register(&hub_driver) < 0) {
		printk(KERN_ERR "%s: can't register hub driver\n",
			usbcore_name);
		return -1;
	}

	/*
	 * The workqueue needs to be freezable to avoid interfering with
	 * USB-PERSIST port handover. Otherwise it might see that a full-speed
	 * device was gone before the EHCI controller had handed its port
	 * over to the companion full-speed controller.
	 */
	hub_wq = alloc_workqueue("usb_hub_wq", WQ_FREEZABLE, 0);
	if (hub_wq)
		return 0;

	/* Fall through if kernel_thread failed */
	usb_deregister(&hub_driver);
	pr_err("%s: can't allocate workqueue for usb hub\n", usbcore_name);

	return -1;
}

void usb_hub_cleanup(void)
{
	destroy_workqueue(hub_wq);

	/*
	 * Hub resources are freed for us by usb_deregister. It calls
	 * usb_driver_purge on every device which in turn calls that
	 * devices disconnect function if it is using this driver.
	 * The hub_disconnect function takes care of releasing the
	 * individual hub resources. -greg
	 */
	usb_deregister(&hub_driver);
} /* usb_hub_cleanup() */

static int descriptors_changed(struct usb_device *udev,
		struct usb_device_descriptor *old_device_descriptor,
		struct usb_host_bos *old_bos)
{
	int		changed = 0;
	unsigned	index;
	unsigned	serial_len = 0;
	unsigned	len;
	unsigned	old_length;
	int		length;
	char		*buf;

	if (memcmp(&udev->descriptor, old_device_descriptor,
			sizeof(*old_device_descriptor)) != 0)
		return 1;

	if ((old_bos && !udev->bos) || (!old_bos && udev->bos))
		return 1;
	if (udev->bos) {
		len = le16_to_cpu(udev->bos->desc->wTotalLength);
		if (len != le16_to_cpu(old_bos->desc->wTotalLength))
			return 1;
		if (memcmp(udev->bos->desc, old_bos->desc, len))
			return 1;
	}

	/* Since the idVendor, idProduct, and bcdDevice values in the
	 * device descriptor haven't changed, we will assume the
	 * Manufacturer and Product strings haven't changed either.
	 * But the SerialNumber string could be different (e.g., a
	 * different flash card of the same brand).
	 */
	if (udev->serial)
		serial_len = strlen(udev->serial) + 1;

	len = serial_len;
	for (index = 0; index < udev->descriptor.bNumConfigurations; index++) {
		old_length = le16_to_cpu(udev->config[index].desc.wTotalLength);
		len = max(len, old_length);
	}

	buf = kmalloc(len, GFP_NOIO);
	if (!buf)
		/* assume the worst */
		return 1;

	for (index = 0; index < udev->descriptor.bNumConfigurations; index++) {
		old_length = le16_to_cpu(udev->config[index].desc.wTotalLength);
		length = usb_get_descriptor(udev, USB_DT_CONFIG, index, buf,
				old_length);
		if (length != old_length) {
			dev_dbg(&udev->dev, "config index %d, error %d\n",
					index, length);
			changed = 1;
			break;
		}
		if (memcmp(buf, udev->rawdescriptors[index], old_length)
				!= 0) {
			dev_dbg(&udev->dev, "config index %d changed (#%d)\n",
				index,
				((struct usb_config_descriptor *) buf)->
					bConfigurationValue);
			changed = 1;
			break;
		}
	}

	if (!changed && serial_len) {
		length = usb_string(udev, udev->descriptor.iSerialNumber,
				buf, serial_len);
		if (length + 1 != serial_len) {
			dev_dbg(&udev->dev, "serial string error %d\n",
					length);
			changed = 1;
		} else if (memcmp(buf, udev->serial, length) != 0) {
			dev_dbg(&udev->dev, "serial string changed\n");
			changed = 1;
		}
	}

	kfree(buf);
	return changed;
}

/**
 * usb_reset_and_verify_device - perform a USB port reset to reinitialize a device
 * @udev: device to reset (not in SUSPENDED or NOTATTACHED state)
 *
 * WARNING - don't use this routine to reset a composite device
 * (one with multiple interfaces owned by separate drivers)!
 * Use usb_reset_device() instead.
 *
 * Do a port reset, reassign the device's address, and establish its
 * former operating configuration.  If the reset fails, or the device's
 * descriptors change from their values before the reset, or the original
 * configuration and altsettings cannot be restored, a flag will be set
 * telling hub_wq to pretend the device has been disconnected and then
 * re-connected.  All drivers will be unbound, and the device will be
 * re-enumerated and probed all over again.
 *
 * Return: 0 if the reset succeeded, -ENODEV if the device has been
 * flagged for logical disconnection, or some other negative error code
 * if the reset wasn't even attempted.
 *
 * Note:
 * The caller must own the device lock and the port lock, the latter is
 * taken by usb_reset_device().  For example, it's safe to use
 * usb_reset_device() from a driver probe() routine after downloading
 * new firmware.  For calls that might not occur during probe(), drivers
 * should lock the device using usb_lock_device_for_reset().
 *
 * Locking exception: This routine may also be called from within an
 * autoresume handler.  Such usage won't conflict with other tasks
 * holding the device lock because these tasks should always call
 * usb_autopm_resume_device(), thereby preventing any unwanted
 * autoresume.  The autoresume handler is expected to have already
 * acquired the port lock before calling this routine.
 */
static int usb_reset_and_verify_device(struct usb_device *udev)
{
	struct usb_device		*parent_hdev = udev->parent;
	struct usb_hub			*parent_hub;
	struct usb_hcd			*hcd = bus_to_hcd(udev->bus);
	struct usb_device_descriptor	descriptor = udev->descriptor;
	struct usb_host_bos		*bos;
	int				i, j, ret = 0;
	int				port1 = udev->portnum;

	if (udev->state == USB_STATE_NOTATTACHED ||
			udev->state == USB_STATE_SUSPENDED) {
		dev_dbg(&udev->dev, "device reset not allowed in state %d\n",
				udev->state);
		return -EINVAL;
	}

	if (!parent_hdev)
		return -EISDIR;

	parent_hub = usb_hub_to_struct_hub(parent_hdev);

	/* Disable USB2 hardware LPM.
	 * It will be re-enabled by the enumeration process.
	 */
	usb_disable_usb2_hardware_lpm(udev);

	/* Disable LPM and LTM while we reset the device and reinstall the alt
	 * settings.  Device-initiated LPM settings, and system exit latency
	 * settings are cleared when the device is reset, so we have to set
	 * them up again.
	 */
	ret = usb_unlocked_disable_lpm(udev);
	if (ret) {
		dev_err(&udev->dev, "%s Failed to disable LPM\n.", __func__);
		goto re_enumerate_no_bos;
	}
	ret = usb_disable_ltm(udev);
	if (ret) {
		dev_err(&udev->dev, "%s Failed to disable LTM\n.",
				__func__);
		goto re_enumerate_no_bos;
	}

	bos = udev->bos;
	udev->bos = NULL;

	for (i = 0; i < SET_CONFIG_TRIES; ++i) {

		/* ep0 maxpacket size may change; let the HCD know about it.
		 * Other endpoints will be handled by re-enumeration. */
		usb_ep0_reinit(udev);
		ret = hub_port_init(parent_hub, udev, port1, i);
		if (ret >= 0 || ret == -ENOTCONN || ret == -ENODEV)
			break;
	}

	if (ret < 0)
		goto re_enumerate;

	/* Device might have changed firmware (DFU or similar) */
	if (descriptors_changed(udev, &descriptor, bos)) {
		dev_info(&udev->dev, "device firmware changed\n");
		udev->descriptor = descriptor;	/* for disconnect() calls */
		goto re_enumerate;
	}

	/* Restore the device's previous configuration */
	if (!udev->actconfig)
		goto done;

	mutex_lock(hcd->bandwidth_mutex);
	ret = usb_hcd_alloc_bandwidth(udev, udev->actconfig, NULL, NULL);
	if (ret < 0) {
		dev_warn(&udev->dev,
				"Busted HC?  Not enough HCD resources for "
				"old configuration.\n");
		mutex_unlock(hcd->bandwidth_mutex);
		goto re_enumerate;
	}
	ret = usb_control_msg(udev, usb_sndctrlpipe(udev, 0),
			USB_REQ_SET_CONFIGURATION, 0,
			udev->actconfig->desc.bConfigurationValue, 0,
			NULL, 0, USB_CTRL_SET_TIMEOUT);
	if (ret < 0) {
		dev_err(&udev->dev,
			"can't restore configuration #%d (error=%d)\n",
			udev->actconfig->desc.bConfigurationValue, ret);
		mutex_unlock(hcd->bandwidth_mutex);
		goto re_enumerate;
	}
	mutex_unlock(hcd->bandwidth_mutex);
	usb_set_device_state(udev, USB_STATE_CONFIGURED);

	/* Put interfaces back into the same altsettings as before.
	 * Don't bother to send the Set-Interface request for interfaces
	 * that were already in altsetting 0; besides being unnecessary,
	 * many devices can't handle it.  Instead just reset the host-side
	 * endpoint state.
	 */
	for (i = 0; i < udev->actconfig->desc.bNumInterfaces; i++) {
		struct usb_host_config *config = udev->actconfig;
		struct usb_interface *intf = config->interface[i];
		struct usb_interface_descriptor *desc;

		desc = &intf->cur_altsetting->desc;
		if (desc->bAlternateSetting == 0) {
			usb_disable_interface(udev, intf, true);
			usb_enable_interface(udev, intf, true);
			ret = 0;
		} else {
			/* Let the bandwidth allocation function know that this
			 * device has been reset, and it will have to use
			 * alternate setting 0 as the current alternate setting.
			 */
			intf->resetting_device = 1;
			ret = usb_set_interface(udev, desc->bInterfaceNumber,
					desc->bAlternateSetting);
			intf->resetting_device = 0;
		}
		if (ret < 0) {
			dev_err(&udev->dev, "failed to restore interface %d "
				"altsetting %d (error=%d)\n",
				desc->bInterfaceNumber,
				desc->bAlternateSetting,
				ret);
			goto re_enumerate;
		}
		/* Resetting also frees any allocated streams */
		for (j = 0; j < intf->cur_altsetting->desc.bNumEndpoints; j++)
			intf->cur_altsetting->endpoint[j].streams = 0;
	}

done:
	/* Now that the alt settings are re-installed, enable LTM and LPM. */
	usb_enable_usb2_hardware_lpm(udev);
	usb_unlocked_enable_lpm(udev);
	usb_enable_ltm(udev);
	usb_release_bos_descriptor(udev);
	udev->bos = bos;
	return 0;

re_enumerate:
	usb_release_bos_descriptor(udev);
	udev->bos = bos;
re_enumerate_no_bos:
	/* LPM state doesn't matter when we're about to destroy the device. */
	hub_port_logical_disconnect(parent_hub, port1);
	return -ENODEV;
}

/**
 * usb_reset_device - warn interface drivers and perform a USB port reset
 * @udev: device to reset (not in NOTATTACHED state)
 *
 * Warns all drivers bound to registered interfaces (using their pre_reset
 * method), performs the port reset, and then lets the drivers know that
 * the reset is over (using their post_reset method).
 *
 * Return: The same as for usb_reset_and_verify_device().
 *
 * Note:
 * The caller must own the device lock.  For example, it's safe to use
 * this from a driver probe() routine after downloading new firmware.
 * For calls that might not occur during probe(), drivers should lock
 * the device using usb_lock_device_for_reset().
 *
 * If an interface is currently being probed or disconnected, we assume
 * its driver knows how to handle resets.  For all other interfaces,
 * if the driver doesn't have pre_reset and post_reset methods then
 * we attempt to unbind it and rebind afterward.
 */
int usb_reset_device(struct usb_device *udev)
{
	int ret;
	int i;
	unsigned int noio_flag;
	struct usb_port *port_dev;
	struct usb_host_config *config = udev->actconfig;
	struct usb_hub *hub = usb_hub_to_struct_hub(udev->parent);

	if (udev->state == USB_STATE_NOTATTACHED) {
		dev_dbg(&udev->dev, "device reset not allowed in state %d\n",
				udev->state);
		return -EINVAL;
	}

	if (!udev->parent) {
		/* this requires hcd-specific logic; see ohci_restart() */
		dev_dbg(&udev->dev, "%s for root hub!\n", __func__);
		return -EISDIR;
	}

	port_dev = hub->ports[udev->portnum - 1];

	/*
	 * Don't allocate memory with GFP_KERNEL in current
	 * context to avoid possible deadlock if usb mass
	 * storage interface or usbnet interface(iSCSI case)
	 * is included in current configuration. The easist
	 * approach is to do it for every device reset,
	 * because the device 'memalloc_noio' flag may have
	 * not been set before reseting the usb device.
	 */
	noio_flag = memalloc_noio_save();

	/* Prevent autosuspend during the reset */
	usb_autoresume_device(udev);

	if (config) {
		for (i = 0; i < config->desc.bNumInterfaces; ++i) {
			struct usb_interface *cintf = config->interface[i];
			struct usb_driver *drv;
			int unbind = 0;

			if (cintf->dev.driver) {
				drv = to_usb_driver(cintf->dev.driver);
				if (drv->pre_reset && drv->post_reset)
					unbind = (drv->pre_reset)(cintf);
				else if (cintf->condition ==
						USB_INTERFACE_BOUND)
					unbind = 1;
				if (unbind)
					usb_forced_unbind_intf(cintf);
			}
		}
	}

	usb_lock_port(port_dev);
	ret = usb_reset_and_verify_device(udev);
	usb_unlock_port(port_dev);

	if (config) {
		for (i = config->desc.bNumInterfaces - 1; i >= 0; --i) {
			struct usb_interface *cintf = config->interface[i];
			struct usb_driver *drv;
			int rebind = cintf->needs_binding;

			if (!rebind && cintf->dev.driver) {
				drv = to_usb_driver(cintf->dev.driver);
				if (drv->post_reset)
					rebind = (drv->post_reset)(cintf);
				else if (cintf->condition ==
						USB_INTERFACE_BOUND)
					rebind = 1;
				if (rebind)
					cintf->needs_binding = 1;
			}
		}

		/* If the reset failed, hub_wq will unbind drivers later */
		if (ret == 0)
			usb_unbind_and_rebind_marked_interfaces(udev);
	}

	usb_autosuspend_device(udev);
	memalloc_noio_restore(noio_flag);
	return ret;
}
EXPORT_SYMBOL_GPL(usb_reset_device);


/**
 * usb_queue_reset_device - Reset a USB device from an atomic context
 * @iface: USB interface belonging to the device to reset
 *
 * This function can be used to reset a USB device from an atomic
 * context, where usb_reset_device() won't work (as it blocks).
 *
 * Doing a reset via this method is functionally equivalent to calling
 * usb_reset_device(), except for the fact that it is delayed to a
 * workqueue. This means that any drivers bound to other interfaces
 * might be unbound, as well as users from usbfs in user space.
 *
 * Corner cases:
 *
 * - Scheduling two resets at the same time from two different drivers
 *   attached to two different interfaces of the same device is
 *   possible; depending on how the driver attached to each interface
 *   handles ->pre_reset(), the second reset might happen or not.
 *
 * - If the reset is delayed so long that the interface is unbound from
 *   its driver, the reset will be skipped.
 *
 * - This function can be called during .probe().  It can also be called
 *   during .disconnect(), but doing so is pointless because the reset
 *   will not occur.  If you really want to reset the device during
 *   .disconnect(), call usb_reset_device() directly -- but watch out
 *   for nested unbinding issues!
 */
void usb_queue_reset_device(struct usb_interface *iface)
{
	if (schedule_work(&iface->reset_ws))
		usb_get_intf(iface);
}
EXPORT_SYMBOL_GPL(usb_queue_reset_device);

/**
 * usb_hub_find_child - Get the pointer of child device
 * attached to the port which is specified by @port1.
 * @hdev: USB device belonging to the usb hub
 * @port1: port num to indicate which port the child device
 *	is attached to.
 *
 * USB drivers call this function to get hub's child device
 * pointer.
 *
 * Return: %NULL if input param is invalid and
 * child's usb_device pointer if non-NULL.
 */
struct usb_device *usb_hub_find_child(struct usb_device *hdev,
		int port1)
{
	struct usb_hub *hub = usb_hub_to_struct_hub(hdev);

	if (port1 < 1 || port1 > hdev->maxchild)
		return NULL;
	return hub->ports[port1 - 1]->child;
}
EXPORT_SYMBOL_GPL(usb_hub_find_child);

void usb_hub_adjust_deviceremovable(struct usb_device *hdev,
		struct usb_hub_descriptor *desc)
{
	struct usb_hub *hub = usb_hub_to_struct_hub(hdev);
	enum usb_port_connect_type connect_type;
	int i;

	if (!hub)
		return;

	if (!hub_is_superspeed(hdev)) {
		for (i = 1; i <= hdev->maxchild; i++) {
			struct usb_port *port_dev = hub->ports[i - 1];

			connect_type = port_dev->connect_type;
			if (connect_type == USB_PORT_CONNECT_TYPE_HARD_WIRED) {
				u8 mask = 1 << (i%8);

				if (!(desc->u.hs.DeviceRemovable[i/8] & mask)) {
					dev_dbg(&port_dev->dev, "DeviceRemovable is changed to 1 according to platform information.\n");
					desc->u.hs.DeviceRemovable[i/8]	|= mask;
				}
			}
		}
	} else {
		u16 port_removable = le16_to_cpu(desc->u.ss.DeviceRemovable);

		for (i = 1; i <= hdev->maxchild; i++) {
			struct usb_port *port_dev = hub->ports[i - 1];

			connect_type = port_dev->connect_type;
			if (connect_type == USB_PORT_CONNECT_TYPE_HARD_WIRED) {
				u16 mask = 1 << i;

				if (!(port_removable & mask)) {
					dev_dbg(&port_dev->dev, "DeviceRemovable is changed to 1 according to platform information.\n");
					port_removable |= mask;
				}
			}
		}

		desc->u.ss.DeviceRemovable = cpu_to_le16(port_removable);
	}
}

#ifdef CONFIG_ACPI
/**
 * usb_get_hub_port_acpi_handle - Get the usb port's acpi handle
 * @hdev: USB device belonging to the usb hub
 * @port1: port num of the port
 *
 * Return: Port's acpi handle if successful, %NULL if params are
 * invalid.
 */
acpi_handle usb_get_hub_port_acpi_handle(struct usb_device *hdev,
	int port1)
{
	struct usb_hub *hub = usb_hub_to_struct_hub(hdev);

	if (!hub)
		return NULL;

	return ACPI_HANDLE(&hub->ports[port1 - 1]->dev);
}
#endif<|MERGE_RESOLUTION|>--- conflicted
+++ resolved
@@ -3513,12 +3513,6 @@
 		 * sequence.
 		 */
 		status = hub_port_status(hub, port1, &portstatus, &portchange);
-<<<<<<< HEAD
-
-		/* TRSMRCY = 10 msec */
-		usleep_range(10000, 10500);
-=======
->>>>>>> 32208295
 	}
 
  SuspendCleared:
@@ -3535,7 +3529,7 @@
 		}
 
 		/* TRSMRCY = 10 msec */
-		msleep(10);
+		usleep_range(10000, 10500);
 	}
 
 	if (udev->persist_enabled)
