/*
 * gadget.c - DesignWare USB3 DRD Controller Gadget Framework Link
 *
 * Copyright (C) 2010-2011 Texas Instruments Incorporated - http://www.ti.com
 *
 * Authors: Felipe Balbi <balbi@ti.com>,
 *	    Sebastian Andrzej Siewior <bigeasy@linutronix.de>
 *
 * This program is free software: you can redistribute it and/or modify
 * it under the terms of the GNU General Public License version 2  of
 * the License as published by the Free Software Foundation.
 *
 * This program is distributed in the hope that it will be useful,
 * but WITHOUT ANY WARRANTY; without even the implied warranty of
 * MERCHANTABILITY or FITNESS FOR A PARTICULAR PURPOSE.  See the
 * GNU General Public License for more details.
 */

#include <linux/kernel.h>
#include <linux/delay.h>
#include <linux/slab.h>
#include <linux/spinlock.h>
#include <linux/platform_device.h>
#include <linux/pm_runtime.h>
#include <linux/interrupt.h>
#include <linux/io.h>
#include <linux/list.h>
#include <linux/dma-mapping.h>

#include <linux/usb/ch9.h>
#include <linux/usb/composite.h>
#include <linux/usb/gadget.h>

#include "debug.h"
#include "core.h"
#include "gadget.h"
#include "io.h"

static void dwc3_gadget_wakeup_interrupt(struct dwc3 *dwc, bool remote_wakeup);
static int dwc3_gadget_wakeup_int(struct dwc3 *dwc);
static int __dwc3_gadget_start(struct dwc3 *dwc);
static void dwc3_gadget_disconnect_interrupt(struct dwc3 *dwc);

/**
 * dwc3_gadget_set_test_mode - enables usb2 test modes
 * @dwc: pointer to our context structure
 * @mode: the mode to set (J, K SE0 NAK, Force Enable)
 *
 * Caller should take care of locking. This function will return 0 on
 * success or -EINVAL if wrong Test Selector is passed.
 */
int dwc3_gadget_set_test_mode(struct dwc3 *dwc, int mode)
{
	u32		reg;

	reg = dwc3_readl(dwc->regs, DWC3_DCTL);
	reg &= ~DWC3_DCTL_TSTCTRL_MASK;

	switch (mode) {
	case TEST_J:
	case TEST_K:
	case TEST_SE0_NAK:
	case TEST_PACKET:
	case TEST_FORCE_EN:
		reg |= mode << 1;
		break;
	default:
		return -EINVAL;
	}

	dwc3_writel(dwc->regs, DWC3_DCTL, reg);

	return 0;
}

/**
 * dwc3_gadget_get_link_state - gets current state of usb link
 * @dwc: pointer to our context structure
 *
 * Caller should take care of locking. This function will
 * return the link state on success (>= 0) or -ETIMEDOUT.
 */
int dwc3_gadget_get_link_state(struct dwc3 *dwc)
{
	u32		reg;

	reg = dwc3_readl(dwc->regs, DWC3_DSTS);

	return DWC3_DSTS_USBLNKST(reg);
}

/**
 * dwc3_gadget_set_link_state - sets usb link to a particular state
 * @dwc: pointer to our context structure
 * @state: the state to put link into
 *
 * Caller should take care of locking. This function will
 * return 0 on success or -ETIMEDOUT.
 */
int dwc3_gadget_set_link_state(struct dwc3 *dwc, enum dwc3_link_state state)
{
	int		retries = 10000;
	u32		reg;

	/*
	 * Wait until device controller is ready. Only applies to 1.94a and
	 * later RTL.
	 */
	if (dwc->revision >= DWC3_REVISION_194A) {
		while (--retries) {
			reg = dwc3_readl(dwc->regs, DWC3_DSTS);
			if (reg & DWC3_DSTS_DCNRD)
				udelay(5);
			else
				break;
		}

		if (retries <= 0)
			return -ETIMEDOUT;
	}

	reg = dwc3_readl(dwc->regs, DWC3_DCTL);
	reg &= ~DWC3_DCTL_ULSTCHNGREQ_MASK;

	/* set requested state */
	reg |= DWC3_DCTL_ULSTCHNGREQ(state);
	dwc3_writel(dwc->regs, DWC3_DCTL, reg);

	/*
	 * The following code is racy when called from dwc3_gadget_wakeup,
	 * and is not needed, at least on newer versions
	 */
	if (dwc->revision >= DWC3_REVISION_194A)
		return 0;

	/* wait for a change in DSTS */
	retries = 10000;
	while (--retries) {
		reg = dwc3_readl(dwc->regs, DWC3_DSTS);

		if (DWC3_DSTS_USBLNKST(reg) == state)
			return 0;

		udelay(5);
	}

	return -ETIMEDOUT;
}

/**
 * dwc3_ep_inc_trb - increment a trb index.
 * @index: Pointer to the TRB index to increment.
 *
 * The index should never point to the link TRB. After incrementing,
 * if it is point to the link TRB, wrap around to the beginning. The
 * link TRB is always at the last TRB entry.
 */
static void dwc3_ep_inc_trb(u8 *index)
{
	(*index)++;
	if (*index == (DWC3_TRB_NUM - 1))
		*index = 0;
}

/**
 * dwc3_ep_inc_enq - increment endpoint's enqueue pointer
 * @dep: The endpoint whose enqueue pointer we're incrementing
 */
void dwc3_ep_inc_enq(struct dwc3_ep *dep)
{
	dwc3_ep_inc_trb(&dep->trb_enqueue);
}

/**
 * dwc3_ep_inc_deq - increment endpoint's dequeue pointer
 * @dep: The endpoint whose enqueue pointer we're incrementing
 */
void dwc3_ep_inc_deq(struct dwc3_ep *dep)
{
	dwc3_ep_inc_trb(&dep->trb_dequeue);
}

/*
 * dwc3_gadget_resize_tx_fifos - reallocate fifo spaces for current use-case
 * @dwc: pointer to our context structure
 *
 * This function will a best effort FIFO allocation in order
 * to improve FIFO usage and throughput, while still allowing
 * us to enable as many endpoints as possible.
 *
 * Keep in mind that this operation will be highly dependent
 * on the configured size for RAM1 - which contains TxFifo -,
 * the amount of endpoints enabled on coreConsultant tool, and
 * the width of the Master Bus.
 *
 * In the ideal world, we would always be able to satisfy the
 * following equation:
 *
 * ((512 + 2 * MDWIDTH-Bytes) + (Number of IN Endpoints - 1) * \
 * (3 * (1024 + MDWIDTH-Bytes) + MDWIDTH-Bytes)) / MDWIDTH-Bytes
 *
 * Unfortunately, due to many variables that's not always the case.
 */
int dwc3_gadget_resize_tx_fifos(struct dwc3 *dwc, struct dwc3_ep *dep)
{
	int		fifo_size, mdwidth, max_packet = 1024;
	int		tmp, mult = 1, fifo_0_start;

	if (!dwc->needs_fifo_resize || !dwc->tx_fifo_size)
		return 0;

	/* resize IN endpoints excepts ep0 */
	if (!usb_endpoint_dir_in(dep->endpoint.desc) ||
			dep->endpoint.ep_num == 0)
		return 0;

	/* Don't resize already resized IN endpoint */
	if (dep->fifo_depth) {
		dev_dbg(dwc->dev, "%s fifo_depth:%d is already set\n",
				dep->endpoint.name, dep->fifo_depth);
		return 0;
	}

	mdwidth = DWC3_MDWIDTH(dwc->hwparams.hwparams0);
	/* MDWIDTH is represented in bits, we need it in bytes */
	mdwidth >>= 3;

	if (((dep->endpoint.maxburst > 1) &&
			usb_endpoint_xfer_bulk(dep->endpoint.desc))
			|| usb_endpoint_xfer_isoc(dep->endpoint.desc))
		mult = 3;

	if ((dep->endpoint.maxburst > 6) &&
			usb_endpoint_xfer_bulk(dep->endpoint.desc)
			&& dwc3_is_usb31(dwc))
		mult = 6;

	if ((dep->endpoint.maxburst > 6) &&
			usb_endpoint_xfer_isoc(dep->endpoint.desc))
		mult = 6;

	tmp = ((max_packet + mdwidth) * mult) + mdwidth;
	fifo_size = DIV_ROUND_UP(tmp, mdwidth);
	dep->fifo_depth = fifo_size;

	/* Check if TXFIFOs start at non-zero addr */
	tmp = dwc3_readl(dwc->regs, DWC3_GTXFIFOSIZ(0));
	fifo_0_start = DWC3_GTXFIFOSIZ_TXFSTADDR(tmp);

	fifo_size |= (fifo_0_start + (dwc->last_fifo_depth << 16));
	if (dwc3_is_usb31(dwc))
		dwc->last_fifo_depth += DWC31_GTXFIFOSIZ_TXFDEF(fifo_size);
	else
		dwc->last_fifo_depth += DWC3_GTXFIFOSIZ_TXFDEF(fifo_size);

	dev_dbg(dwc->dev, "%s ep_num:%d last_fifo_depth:%04x fifo_depth:%d\n",
		dep->endpoint.name, dep->endpoint.ep_num, dwc->last_fifo_depth,
		dep->fifo_depth);

	dbg_event(0xFF, "resize_fifo", dep->number);
	dbg_event(0xFF, "fifo_depth", dep->fifo_depth);
	/* Check fifo size allocation doesn't exceed available RAM size. */
	if ((dwc->last_fifo_depth * mdwidth) >= dwc->tx_fifo_size) {
		dev_err(dwc->dev, "Fifosize(%d) > RAM size(%d) %s depth:%d\n",
			(dwc->last_fifo_depth * mdwidth), dwc->tx_fifo_size,
			dep->endpoint.name, fifo_size);
		if (dwc3_is_usb31(dwc))
			fifo_size = DWC31_GTXFIFOSIZ_TXFDEF(fifo_size);
		else
			fifo_size = DWC3_GTXFIFOSIZ_TXFDEF(fifo_size);
		dwc->last_fifo_depth -= fifo_size;
		dep->fifo_depth = 0;
		WARN_ON(1);
		return -ENOMEM;
	}

	if ((dwc->revision == DWC3_USB31_REVISION_170A) &&
		(dwc->versiontype == DWC3_USB31_VER_TYPE_EA06) &&
		usb_endpoint_xfer_isoc(dep->endpoint.desc))
		fifo_size |= DWC31_GTXFIFOSIZ_TXFRAMNUM;

	dwc3_writel(dwc->regs, DWC3_GTXFIFOSIZ(dep->endpoint.ep_num),
							fifo_size);
	return 0;
}

void dwc3_gadget_del_and_unmap_request(struct dwc3_ep *dep,
		struct dwc3_request *req, int status)
{
	struct dwc3			*dwc = dep->dwc;

	req->started = false;
	list_del(&req->list);
	req->remaining = 0;
	req->unaligned = false;
	req->zero = false;

	if (req->request.status == -EINPROGRESS)
		req->request.status = status;

	if (req->trb) {
		dbg_ep_unmap(dep->number, req);
		usb_gadget_unmap_request_by_dev(dwc->sysdev,
				&req->request, req->direction);
	}

	req->trb = NULL;
	trace_dwc3_gadget_giveback(req);
}

/**
 * dwc3_gadget_giveback - call struct usb_request's ->complete callback
 * @dep: The endpoint to whom the request belongs to
 * @req: The request we're giving back
 * @status: completion code for the request
 *
 * Must be called with controller's lock held and interrupts disabled. This
 * function will unmap @req and call its ->complete() callback to notify upper
 * layers that it has completed.
 */
void dwc3_gadget_giveback(struct dwc3_ep *dep, struct dwc3_request *req,
		int status)
{
	struct dwc3			*dwc = dep->dwc;

	dwc3_gadget_del_and_unmap_request(dep, req, status);

	if (usb_endpoint_xfer_isoc(dep->endpoint.desc)) {
		if (list_empty(&dep->started_list)) {
			dep->flags |= DWC3_EP_PENDING_REQUEST;
			dbg_event(dep->number, "STARTEDLISTEMPTY", 0);
		}

		dbg_log_string("%s(%d): Give back req %pK len(%d) actual(%d))",
			dep->name, dep->number, &req->request,
			req->request.length, req->request.actual);
	}

	spin_unlock(&dwc->lock);
	usb_gadget_giveback_request(&dep->endpoint, &req->request);
	spin_lock(&dwc->lock);
}

/**
 * dwc3_send_gadget_generic_command - issue a generic command for the controller
 * @dwc: pointer to the controller context
 * @cmd: the command to be issued
 * @param: command parameter
 *
 * Caller should take care of locking. Issue @cmd with a given @param to @dwc
 * and wait for its completion.
 */
int dwc3_send_gadget_generic_command(struct dwc3 *dwc, unsigned cmd, u32 param)
{
	u32		timeout = 500;
	int		status = 0;
	int		ret = 0;
	u32		reg;

	dwc3_writel(dwc->regs, DWC3_DGCMDPAR, param);
	dwc3_writel(dwc->regs, DWC3_DGCMD, cmd | DWC3_DGCMD_CMDACT);

	do {
		reg = dwc3_readl(dwc->regs, DWC3_DGCMD);
		if (!(reg & DWC3_DGCMD_CMDACT)) {
			status = DWC3_DGCMD_STATUS(reg);
			if (status)
				ret = -EINVAL;
			break;
		}
	} while (--timeout);

	if (!timeout) {
		ret = -ETIMEDOUT;
		status = -ETIMEDOUT;
	}

	trace_dwc3_gadget_generic_cmd(cmd, param, status);

	return ret;
}

/**
 * dwc3_send_gadget_ep_cmd - issue an endpoint command
 * @dep: the endpoint to which the command is going to be issued
 * @cmd: the command to be issued
 * @params: parameters to the command
 *
 * Caller should handle locking. This function will issue @cmd with given
 * @params to @dep and wait for its completion.
 */
int dwc3_send_gadget_ep_cmd(struct dwc3_ep *dep, unsigned cmd,
		struct dwc3_gadget_ep_cmd_params *params)
{
	const struct usb_endpoint_descriptor *desc = dep->endpoint.desc;
	struct dwc3		*dwc = dep->dwc;
<<<<<<< HEAD
	u32			timeout = 3000;
=======
	u32			timeout = 5000;
>>>>>>> 954b37d9
	u32			saved_config = 0;
	u32			reg;

	int			cmd_status = 0;
	int			ret = -EINVAL;

	/*
	 * When operating in USB 2.0 speeds (HS/FS), if GUSB2PHYCFG.ENBLSLPM or
	 * GUSB2PHYCFG.SUSPHY is set, it must be cleared before issuing an
	 * endpoint command.
	 *
	 * Save and clear both GUSB2PHYCFG.ENBLSLPM and GUSB2PHYCFG.SUSPHY
	 * settings. Restore them after the command is completed.
	 *
	 * DWC_usb3 3.30a and DWC_usb31 1.90a programming guide section 3.2.2
	 */
	if (dwc->gadget.speed <= USB_SPEED_HIGH) {
		reg = dwc3_readl(dwc->regs, DWC3_GUSB2PHYCFG(0));
		if (unlikely(reg & DWC3_GUSB2PHYCFG_SUSPHY)) {
			saved_config |= DWC3_GUSB2PHYCFG_SUSPHY;
			reg &= ~DWC3_GUSB2PHYCFG_SUSPHY;
		}

		if (reg & DWC3_GUSB2PHYCFG_ENBLSLPM) {
			saved_config |= DWC3_GUSB2PHYCFG_ENBLSLPM;
			reg &= ~DWC3_GUSB2PHYCFG_ENBLSLPM;
		}

		if (saved_config)
			dwc3_writel(dwc->regs, DWC3_GUSB2PHYCFG(0), reg);
	}

<<<<<<< HEAD
=======
	if (DWC3_DEPCMD_CMD(cmd) == DWC3_DEPCMD_STARTTRANSFER) {
		int link_state;

		link_state = dwc3_gadget_get_link_state(dwc);
		if (link_state == DWC3_LINK_STATE_U1 ||
		    link_state == DWC3_LINK_STATE_U2 ||
		    link_state == DWC3_LINK_STATE_U3) {
			ret = __dwc3_gadget_wakeup(dwc);
			dev_WARN_ONCE(dwc->dev, ret, "wakeup failed --> %d\n",
					ret);
		}
	}

>>>>>>> 954b37d9
	dwc3_writel(dep->regs, DWC3_DEPCMDPAR0, params->param0);
	dwc3_writel(dep->regs, DWC3_DEPCMDPAR1, params->param1);
	dwc3_writel(dep->regs, DWC3_DEPCMDPAR2, params->param2);

	/*
	 * Synopsys Databook 2.60a states in section 6.3.2.5.6 of that if we're
	 * not relying on XferNotReady, we can make use of a special "No
	 * Response Update Transfer" command where we should clear both CmdAct
	 * and CmdIOC bits.
	 *
	 * With this, we don't need to wait for command completion and can
	 * straight away issue further commands to the endpoint.
	 *
	 * NOTICE: We're making an assumption that control endpoints will never
	 * make use of Update Transfer command. This is a safe assumption
	 * because we can never have more than one request at a time with
	 * Control Endpoints. If anybody changes that assumption, this chunk
	 * needs to be updated accordingly.
	 */
	if (DWC3_DEPCMD_CMD(cmd) == DWC3_DEPCMD_UPDATETRANSFER &&
			!usb_endpoint_xfer_isoc(desc))
		cmd &= ~(DWC3_DEPCMD_CMDIOC | DWC3_DEPCMD_CMDACT);
	else
		cmd |= DWC3_DEPCMD_CMDACT;

	dwc3_writel(dep->regs, DWC3_DEPCMD, cmd);
	do {
		reg = dwc3_readl(dep->regs, DWC3_DEPCMD);
		if (!(reg & DWC3_DEPCMD_CMDACT)) {
			cmd_status = DWC3_DEPCMD_STATUS(reg);

			switch (cmd_status) {
			case 0:
				ret = 0;
				break;
			case DEPEVT_TRANSFER_NO_RESOURCE:
				ret = -EINVAL;
				break;
			case DEPEVT_TRANSFER_BUS_EXPIRY:
				/*
				 * SW issues START TRANSFER command to
				 * isochronous ep with future frame interval. If
				 * future interval time has already passed when
				 * core receives the command, it will respond
				 * with an error status of 'Bus Expiry'.
				 *
				 * Instead of always returning -EINVAL, let's
				 * give a hint to the gadget driver that this is
				 * the case by returning -EAGAIN.
				 */
				ret = -EAGAIN;
				break;
			default:
				dev_WARN(dwc->dev, "UNKNOWN cmd status\n");
			}

			break;
		}
	} while (--timeout);

	if (timeout == 0) {
		ret = -ETIMEDOUT;
		dev_err(dwc->dev, "%s command timeout for %s\n",
			dwc3_gadget_ep_cmd_string(cmd), dep->name);
		if (DWC3_DEPCMD_CMD(cmd) != DWC3_DEPCMD_ENDTRANSFER) {
			dwc->ep_cmd_timeout_cnt++;
			dwc3_notify_event(dwc,
				DWC3_CONTROLLER_RESTART_USB_SESSION, 0);
		}
		cmd_status = -ETIMEDOUT;
	}

	trace_dwc3_gadget_ep_cmd(dep, cmd, params, cmd_status);

	if (ret == 0) {
		switch (DWC3_DEPCMD_CMD(cmd)) {
		case DWC3_DEPCMD_STARTTRANSFER:
			dep->flags |= DWC3_EP_TRANSFER_STARTED;
			break;
		case DWC3_DEPCMD_ENDTRANSFER:
			dep->flags &= ~DWC3_EP_TRANSFER_STARTED;
			break;
		default:
			/* nothing */
			break;
		}
	}

	if (saved_config) {
		reg = dwc3_readl(dwc->regs, DWC3_GUSB2PHYCFG(0));
		reg |= saved_config;
		dwc3_writel(dwc->regs, DWC3_GUSB2PHYCFG(0), reg);
	}

	return ret;
}

static int dwc3_send_clear_stall_ep_cmd(struct dwc3_ep *dep)
{
	struct dwc3 *dwc = dep->dwc;
	struct dwc3_gadget_ep_cmd_params params;
	u32 cmd = DWC3_DEPCMD_CLEARSTALL;

	/*
	 * As of core revision 2.60a the recommended programming model
	 * is to set the ClearPendIN bit when issuing a Clear Stall EP
	 * command for IN endpoints. This is to prevent an issue where
	 * some (non-compliant) hosts may not send ACK TPs for pending
	 * IN transfers due to a mishandled error condition. Synopsys
	 * STAR 9000614252.
	 */
	if (dep->direction && (dwc->revision >= DWC3_REVISION_260A) &&
	    (dwc->gadget.speed >= USB_SPEED_SUPER))
		cmd |= DWC3_DEPCMD_CLEARPENDIN;

	memset(&params, 0, sizeof(params));

	return dwc3_send_gadget_ep_cmd(dep, cmd, &params);
}

static int dwc3_alloc_trb_pool(struct dwc3_ep *dep)
{
	struct dwc3		*dwc = dep->dwc;
	u32			num_trbs = DWC3_TRB_NUM;

	if (dep->trb_pool)
		return 0;

	dep->trb_pool = dma_zalloc_coherent(dwc->sysdev,
			sizeof(struct dwc3_trb) * num_trbs,
			&dep->trb_pool_dma, GFP_KERNEL);
	if (!dep->trb_pool) {
		dev_err(dep->dwc->dev, "failed to allocate trb pool for %s\n",
				dep->name);
		return -ENOMEM;
	}
	dep->num_trbs = num_trbs;

	return 0;
}

static void dwc3_free_trb_pool(struct dwc3_ep *dep)
{
	struct dwc3		*dwc = dep->dwc;

	/* Freeing of GSI EP TRBs are handled by GSI EP ops. */
	if (dep->endpoint.ep_type == EP_TYPE_GSI)
		return;

	/*
	 * Clean up ep ring to avoid getting xferInProgress due to stale trbs
	 * with HWO bit set from previous composition when update transfer cmd
	 * is issued.
	 */
	if (dep->number > 1 && dep->trb_pool && dep->trb_pool_dma) {
		memset(&dep->trb_pool[0], 0,
			sizeof(struct dwc3_trb) * dep->num_trbs);
		dbg_event(dep->number, "Clr_TRB", 0);
		dev_dbg(dwc->dev, "Clr_TRB ring of %s\n", dep->name);

		dma_free_coherent(dwc->sysdev,
				sizeof(struct dwc3_trb) * DWC3_TRB_NUM,
				dep->trb_pool, dep->trb_pool_dma);
		dep->trb_pool = NULL;
		dep->trb_pool_dma = 0;
	}
}

static int dwc3_gadget_set_xfer_resource(struct dwc3 *dwc, struct dwc3_ep *dep);

/**
 * dwc3_gadget_start_config - configure ep resources
 * @dwc: pointer to our controller context structure
 * @dep: endpoint that is being enabled
 *
 * Issue a %DWC3_DEPCMD_DEPSTARTCFG command to @dep. After the command's
 * completion, it will set Transfer Resource for all available endpoints.
 *
 * The assignment of transfer resources cannot perfectly follow the data book
 * due to the fact that the controller driver does not have all knowledge of the
 * configuration in advance. It is given this information piecemeal by the
 * composite gadget framework after every SET_CONFIGURATION and
 * SET_INTERFACE. Trying to follow the databook programming model in this
 * scenario can cause errors. For two reasons:
 *
 * 1) The databook says to do %DWC3_DEPCMD_DEPSTARTCFG for every
 * %USB_REQ_SET_CONFIGURATION and %USB_REQ_SET_INTERFACE (8.1.5). This is
 * incorrect in the scenario of multiple interfaces.
 *
 * 2) The databook does not mention doing more %DWC3_DEPCMD_DEPXFERCFG for new
 * endpoint on alt setting (8.1.6).
 *
 * The following simplified method is used instead:
 *
 * All hardware endpoints can be assigned a transfer resource and this setting
 * will stay persistent until either a core reset or hibernation. So whenever we
 * do a %DWC3_DEPCMD_DEPSTARTCFG(0) we can go ahead and do
 * %DWC3_DEPCMD_DEPXFERCFG for every hardware endpoint as well. We are
 * guaranteed that there are as many transfer resources as endpoints.
 *
 * This function is called for each endpoint when it is being enabled but is
 * triggered only when called for EP0-out, which always happens first, and which
 * should only happen in one of the above conditions.
 */
static int dwc3_gadget_start_config(struct dwc3 *dwc, struct dwc3_ep *dep)
{
	struct dwc3_gadget_ep_cmd_params params;
	u32			cmd;
	int			i;
	int			ret;

	if (dep->number)
		return 0;

	memset(&params, 0x00, sizeof(params));
	cmd = DWC3_DEPCMD_DEPSTARTCFG;

	ret = dwc3_send_gadget_ep_cmd(dep, cmd, &params);
	if (ret)
		return ret;

	for (i = 0; i < DWC3_ENDPOINTS_NUM; i++) {
		struct dwc3_ep *dep = dwc->eps[i];

		if (!dep)
			continue;

		ret = dwc3_gadget_set_xfer_resource(dwc, dep);
		if (ret)
			return ret;
	}

	return 0;
}

static int dwc3_gadget_set_ep_config(struct dwc3 *dwc, struct dwc3_ep *dep,
		bool modify, bool restore)
{
	const struct usb_ss_ep_comp_descriptor *comp_desc;
	const struct usb_endpoint_descriptor *desc;
	struct dwc3_gadget_ep_cmd_params params;

	if (dev_WARN_ONCE(dwc->dev, modify && restore,
					"Can't modify and restore\n"))
		return -EINVAL;

	comp_desc = dep->endpoint.comp_desc;
	desc = dep->endpoint.desc;

	memset(&params, 0x00, sizeof(params));

	params.param0 = DWC3_DEPCFG_EP_TYPE(usb_endpoint_type(desc))
		| DWC3_DEPCFG_MAX_PACKET_SIZE(usb_endpoint_maxp(desc));

	/* Burst size is only needed in SuperSpeed mode */
	if (dwc->gadget.speed >= USB_SPEED_SUPER) {
		u32 burst = dep->endpoint.maxburst;
		params.param0 |= DWC3_DEPCFG_BURST_SIZE(burst - 1);
	}

	if (modify) {
		params.param0 |= DWC3_DEPCFG_ACTION_MODIFY;
	} else if (restore) {
		params.param0 |= DWC3_DEPCFG_ACTION_RESTORE;
		params.param2 |= dep->saved_state;
	} else {
		params.param0 |= DWC3_DEPCFG_ACTION_INIT;
	}

	if (usb_endpoint_xfer_control(desc))
		params.param1 = DWC3_DEPCFG_XFER_COMPLETE_EN;

	if (dep->number <= 1 || usb_endpoint_xfer_isoc(desc))
		params.param1 |= DWC3_DEPCFG_XFER_NOT_READY_EN;

	if (usb_ss_max_streams(comp_desc) && usb_endpoint_xfer_bulk(desc)) {
		params.param1 |= DWC3_DEPCFG_STREAM_CAPABLE
			| DWC3_DEPCFG_STREAM_EVENT_EN;
		dep->stream_capable = true;
	}

	if (!usb_endpoint_xfer_control(desc))
		params.param1 |= DWC3_DEPCFG_XFER_IN_PROGRESS_EN;

	/*
	 * We are doing 1:1 mapping for endpoints, meaning
	 * Physical Endpoints 2 maps to Logical Endpoint 2 and
	 * so on. We consider the direction bit as part of the physical
	 * endpoint number. So USB endpoint 0x81 is 0x03.
	 */
	params.param1 |= DWC3_DEPCFG_EP_NUMBER(dep->number);

	/*
	 * We must use the lower 16 TX FIFOs even though
	 * HW might have more
	 */
	if (dep->direction)
		params.param0 |= DWC3_DEPCFG_FIFO_NUMBER(dep->number >> 1);

	if (desc->bInterval) {
		u8 bInterval_m1;

		/*
		 * Valid range for DEPCFG.bInterval_m1 is from 0 to 13, and it
		 * must be set to 0 when the controller operates in full-speed.
		 */
		bInterval_m1 = min_t(u8, desc->bInterval - 1, 13);
		if (dwc->gadget.speed == USB_SPEED_FULL)
			bInterval_m1 = 0;

		if (usb_endpoint_type(desc) == USB_ENDPOINT_XFER_INT &&
		    dwc->gadget.speed == USB_SPEED_FULL)
			dep->interval = desc->bInterval;
		else
			dep->interval = 1 << (desc->bInterval - 1);

		params.param1 |= DWC3_DEPCFG_BINTERVAL_M1(bInterval_m1);
	}

	return dwc3_send_gadget_ep_cmd(dep, DWC3_DEPCMD_SETEPCONFIG, &params);
}

static int dwc3_gadget_set_xfer_resource(struct dwc3 *dwc, struct dwc3_ep *dep)
{
	struct dwc3_gadget_ep_cmd_params params;

	memset(&params, 0x00, sizeof(params));

	params.param0 = DWC3_DEPXFERCFG_NUM_XFER_RES(1);

	return dwc3_send_gadget_ep_cmd(dep, DWC3_DEPCMD_SETTRANSFRESOURCE,
			&params);
}

/**
 * __dwc3_gadget_ep_enable - initializes a hw endpoint
 * @dep: endpoint to be initialized
 * @modify: if true, modify existing endpoint configuration
 * @restore: if true, restore endpoint configuration from scratch buffer
 *
 * Caller should take care of locking. Execute all necessary commands to
 * initialize a HW endpoint so it can be used by a gadget driver.
 */
static int __dwc3_gadget_ep_enable(struct dwc3_ep *dep,
		bool modify, bool restore)
{
	const struct usb_endpoint_descriptor *desc = dep->endpoint.desc;
	struct dwc3		*dwc = dep->dwc;

	u32			reg;
	int			ret;

	if (!(dep->flags & DWC3_EP_ENABLED)) {
		ret = dwc3_gadget_resize_tx_fifos(dwc, dep);
		if (ret)
			return ret;

		ret = dwc3_gadget_start_config(dwc, dep);
		if (ret) {
			dev_err(dwc->dev, "start_config() failed for %s\n",
								dep->name);
			return ret;
		}
	}

	ret = dwc3_gadget_set_ep_config(dwc, dep, modify, restore);
	if (ret) {
		dev_err(dwc->dev, "set_ep_config() failed for %s\n", dep->name);
		return ret;
	}

	if (!(dep->flags & DWC3_EP_ENABLED)) {
		struct dwc3_trb	*trb_st_hw;
		struct dwc3_trb	*trb_link;

		dep->type = usb_endpoint_type(desc);
		dep->flags |= DWC3_EP_ENABLED;
		dep->flags &= ~DWC3_EP_END_TRANSFER_PENDING;

		reg = dwc3_readl(dwc->regs, DWC3_DALEPENA);
		reg |= DWC3_DALEPENA_EP(dep->number);
		dwc3_writel(dwc->regs, DWC3_DALEPENA, reg);

		init_waitqueue_head(&dep->wait_end_transfer);

		dep->trb_dequeue = 0;
		dep->trb_enqueue = 0;

		if (usb_endpoint_xfer_control(desc))
			goto out;

		/* Initialize the TRB ring */
		memset(dep->trb_pool, 0,
		       sizeof(struct dwc3_trb) * DWC3_TRB_NUM);

		/* Link TRB. The HWO bit is never reset */
		trb_st_hw = &dep->trb_pool[0];

		trb_link = &dep->trb_pool[DWC3_TRB_NUM - 1];
		trb_link->bpl = lower_32_bits(dwc3_trb_dma_offset(dep, trb_st_hw));
		trb_link->bph = upper_32_bits(dwc3_trb_dma_offset(dep, trb_st_hw));
		trb_link->ctrl |= DWC3_TRBCTL_LINK_TRB;
		trb_link->ctrl |= DWC3_TRB_CTRL_HWO;
	}

	/*
	 * Issue StartTransfer here with no-op TRB so we can always rely on No
	 * Response Update Transfer command.
	 */
	if (usb_endpoint_xfer_bulk(desc) && !dep->endpoint.endless) {
		struct dwc3_gadget_ep_cmd_params params;
		struct dwc3_trb	*trb;
		dma_addr_t trb_dma;
		u32 cmd;

		memset(&params, 0, sizeof(params));
		trb = &dep->trb_pool[0];
		trb_dma = dwc3_trb_dma_offset(dep, trb);

		params.param0 = upper_32_bits(trb_dma);
		params.param1 = lower_32_bits(trb_dma);

		cmd = DWC3_DEPCMD_STARTTRANSFER;

		ret = dwc3_send_gadget_ep_cmd(dep, cmd, &params);
		if (ret < 0)
			return ret;

		dep->flags |= DWC3_EP_BUSY;

		dep->resource_index = dwc3_gadget_ep_get_transfer_index(dep);
		WARN_ON_ONCE(!dep->resource_index);
	}


out:
	trace_dwc3_gadget_ep_enable(dep);

	return 0;
}

static void dwc3_remove_requests(struct dwc3 *dwc, struct dwc3_ep *dep)
{
	struct dwc3_request		*req;

	dbg_log_string("START for %s(%d)", dep->name, dep->number);
	dwc3_stop_active_transfer(dwc, dep->number, true);

	if (dep->number == 1 && dwc->ep0state != EP0_SETUP_PHASE) {
		unsigned int dir;

		dbg_log_string("CTRLPEND(%d)", dwc->ep0state);
		dir = !!dwc->ep0_expect_in;
		if (dwc->ep0state == EP0_DATA_PHASE)
			dwc3_ep0_end_control_data(dwc, dwc->eps[dir]);
		else
			dwc3_ep0_end_control_data(dwc, dwc->eps[!dir]);

		dwc->eps[0]->trb_enqueue = 0;
		dwc->eps[1]->trb_enqueue = 0;
	}

	/* - giveback all requests to gadget driver */
	while (!list_empty(&dep->started_list)) {
		req = next_request(&dep->started_list);
		if (req)
			dwc3_gadget_giveback(dep, req, -ESHUTDOWN);
	}

	while (!list_empty(&dep->pending_list)) {
		req = next_request(&dep->pending_list);
		if (req)
			dwc3_gadget_giveback(dep, req, -ESHUTDOWN);
	}

	dbg_log_string("DONE for %s(%d)", dep->name, dep->number);
}

static void dwc3_stop_active_transfers(struct dwc3 *dwc)
{
	u32 epnum;

	dbg_log_string("START");
	for (epnum = 2; epnum < DWC3_ENDPOINTS_NUM; epnum++) {
		struct dwc3_ep *dep;

		dep = dwc->eps[epnum];
		if (!dep)
			continue;

		if (!(dep->flags & DWC3_EP_ENABLED))
			continue;

		dwc3_remove_requests(dwc, dep);
	}
	dwc3_notify_event(dwc, DWC3_CONTROLLER_NOTIFY_CLEAR_DB, 0);
	dbg_log_string("DONE");
}

/**
 * __dwc3_gadget_ep_disable - disables a hw endpoint
 * @dep: the endpoint to disable
 *
 * This function undoes what __dwc3_gadget_ep_enable did and also removes
 * requests which are currently being processed by the hardware and those which
 * are not yet scheduled.
 *
 * Caller should take care of locking.
 */
static int __dwc3_gadget_ep_disable(struct dwc3_ep *dep)
{
	struct dwc3		*dwc = dep->dwc;
	u32			reg;

	trace_dwc3_gadget_ep_disable(dep);

	if (dep->endpoint.ep_type == EP_TYPE_NORMAL)
		dwc3_remove_requests(dwc, dep);
	else if (dep->endpoint.ep_type == EP_TYPE_GSI)
		dwc3_stop_active_transfer(dwc, dep->number, true);

	/* make sure HW endpoint isn't stalled */
	if (dep->flags & DWC3_EP_STALL)
		__dwc3_gadget_ep_set_halt(dep, 0, false);

	reg = dwc3_readl(dwc->regs, DWC3_DALEPENA);
	reg &= ~DWC3_DALEPENA_EP(dep->number);
	dwc3_writel(dwc->regs, DWC3_DALEPENA, reg);

	dep->stream_capable = false;
	dep->type = 0;
	dep->flags &= DWC3_EP_END_TRANSFER_PENDING;

	/* Clear out the ep descriptors for non-ep0 */
	if (dep->number > 1) {
		dep->endpoint.comp_desc = NULL;
		dep->endpoint.desc = NULL;
	}

	return 0;
}

/* -------------------------------------------------------------------------- */

static int dwc3_gadget_ep0_enable(struct usb_ep *ep,
		const struct usb_endpoint_descriptor *desc)
{
	return -EINVAL;
}

static int dwc3_gadget_ep0_disable(struct usb_ep *ep)
{
	return -EINVAL;
}

/* -------------------------------------------------------------------------- */

static int dwc3_gadget_ep_enable(struct usb_ep *ep,
		const struct usb_endpoint_descriptor *desc)
{
	struct dwc3_ep			*dep;
	struct dwc3			*dwc;
	unsigned long			flags;
	int				ret;

	if (!ep || !desc || desc->bDescriptorType != USB_DT_ENDPOINT) {
		pr_debug("dwc3: invalid parameters\n");
		return -EINVAL;
	}

	if (!desc->wMaxPacketSize) {
		pr_debug("dwc3: missing wMaxPacketSize\n");
		return -EINVAL;
	}

	dep = to_dwc3_ep(ep);
	dwc = dep->dwc;

	if (dev_WARN_ONCE(dwc->dev, dep->flags & DWC3_EP_ENABLED,
					"%s is already enabled\n",
					dep->name))
		return 0;

	spin_lock_irqsave(&dwc->lock, flags);
	ret = __dwc3_gadget_ep_enable(dep, false, false);
	dbg_event(dep->number, "ENABLE", ret);
	spin_unlock_irqrestore(&dwc->lock, flags);

	return ret;
}

static int dwc3_gadget_ep_disable(struct usb_ep *ep)
{
	struct dwc3_ep			*dep;
	struct dwc3			*dwc;
	unsigned long			flags;
	int				ret;

	if (!ep) {
		pr_debug("dwc3: invalid parameters\n");
		return -EINVAL;
	}

	dep = to_dwc3_ep(ep);
	dwc = dep->dwc;

	if (dev_WARN_ONCE(dwc->dev, !(dep->flags & DWC3_EP_ENABLED),
					"%s is already disabled\n",
					dep->name))
		return 0;

	spin_lock_irqsave(&dwc->lock, flags);
	ret = __dwc3_gadget_ep_disable(dep);
	dbg_event(dep->number, "DISABLE", ret);
	dbg_event(dep->number, "DISABLEFAILPKT", dep->failedpkt_counter);
	dep->failedpkt_counter = 0;
	spin_unlock_irqrestore(&dwc->lock, flags);

	return ret;
}

static struct usb_request *dwc3_gadget_ep_alloc_request(struct usb_ep *ep,
	gfp_t gfp_flags)
{
	struct dwc3_request		*req;
	struct dwc3_ep			*dep = to_dwc3_ep(ep);

	req = kzalloc(sizeof(*req), gfp_flags);
	if (!req)
		return NULL;

	req->epnum	= dep->number;
	req->dep	= dep;

	dep->allocated_requests++;

	trace_dwc3_alloc_request(req);

	return &req->request;
}

static void dwc3_gadget_ep_free_request(struct usb_ep *ep,
		struct usb_request *request)
{
	struct dwc3_request		*req = to_dwc3_request(request);
	struct dwc3_ep			*dep = to_dwc3_ep(ep);

	dep->allocated_requests--;
	trace_dwc3_free_request(req);
	kfree(req);
}

static u32 dwc3_calc_trbs_left(struct dwc3_ep *dep);

static void __dwc3_prepare_one_trb(struct dwc3_ep *dep, struct dwc3_trb *trb,
		dma_addr_t dma, unsigned length, unsigned chain, unsigned node,
		unsigned stream_id, unsigned short_not_ok, unsigned no_interrupt)
{
	struct dwc3		*dwc = dep->dwc;
	struct usb_gadget	*gadget = &dwc->gadget;
	enum usb_device_speed	speed = gadget->speed;

	trb->size = DWC3_TRB_SIZE_LENGTH(length);
	trb->bpl = lower_32_bits(dma);
	trb->bph = upper_32_bits(dma);

	switch (usb_endpoint_type(dep->endpoint.desc)) {
	case USB_ENDPOINT_XFER_CONTROL:
		trb->ctrl = DWC3_TRBCTL_CONTROL_SETUP;
		break;

	case USB_ENDPOINT_XFER_ISOC:
		if (!node) {
			trb->ctrl = DWC3_TRBCTL_ISOCHRONOUS_FIRST;

			/*
			 * USB Specification 2.0 Section 5.9.2 states that: "If
			 * there is only a single transaction in the microframe,
			 * only a DATA0 data packet PID is used.  If there are
			 * two transactions per microframe, DATA1 is used for
			 * the first transaction data packet and DATA0 is used
			 * for the second transaction data packet.  If there are
			 * three transactions per microframe, DATA2 is used for
			 * the first transaction data packet, DATA1 is used for
			 * the second, and DATA0 is used for the third."
			 *
			 * IOW, we should satisfy the following cases:
			 *
			 * 1) length <= maxpacket
			 *	- DATA0
			 *
			 * 2) maxpacket < length <= (2 * maxpacket)
			 *	- DATA1, DATA0
			 *
			 * 3) (2 * maxpacket) < length <= (3 * maxpacket)
			 *	- DATA2, DATA1, DATA0
			 */
			if (speed == USB_SPEED_HIGH) {
				struct usb_ep *ep = &dep->endpoint;
				unsigned int mult = 2;
				unsigned int maxp = usb_endpoint_maxp(ep->desc);

				if (length <= (2 * maxp))
					mult--;

				if (length <= maxp)
					mult--;

				trb->size |= DWC3_TRB_SIZE_PCM1(mult);
			}
		} else {
			trb->ctrl = DWC3_TRBCTL_ISOCHRONOUS;
		}

		/* always enable Interrupt on Missed ISOC */
		trb->ctrl |= DWC3_TRB_CTRL_ISP_IMI;
		break;

	case USB_ENDPOINT_XFER_BULK:
	case USB_ENDPOINT_XFER_INT:
		trb->ctrl = DWC3_TRBCTL_NORMAL;
		break;
	default:
		/*
		 * This is only possible with faulty memory because we
		 * checked it already :)
		 */
		dev_WARN(dwc->dev, "Unknown endpoint type %d\n",
				usb_endpoint_type(dep->endpoint.desc));
	}

	/*
	 * Enable Continue on Short Packet
	 * when endpoint is not a stream capable
	 */
	if (usb_endpoint_dir_out(dep->endpoint.desc)) {
		if (!dep->stream_capable)
			trb->ctrl |= DWC3_TRB_CTRL_CSP;

		if (short_not_ok)
			trb->ctrl |= DWC3_TRB_CTRL_ISP_IMI;
	}

	if ((!no_interrupt && !chain) ||
			(dwc3_calc_trbs_left(dep) == 1))
		trb->ctrl |= DWC3_TRB_CTRL_IOC;

	if (chain)
		trb->ctrl |= DWC3_TRB_CTRL_CHN;

	if (usb_endpoint_xfer_bulk(dep->endpoint.desc) && dep->stream_capable)
		trb->ctrl |= DWC3_TRB_CTRL_SID_SOFN(stream_id);

	/*
	 * Ensure that updates of buffer address and size happens
	 * before we set the DWC3_TRB_CTRL_HWO so that core
	 * does not process any stale TRB.
	 */
	mb();
	trb->ctrl |= DWC3_TRB_CTRL_HWO;

	dwc3_ep_inc_enq(dep);

	trace_dwc3_prepare_trb(dep, trb);
}

/**
 * dwc3_prepare_one_trb - setup one TRB from one request
 * @dep: endpoint for which this request is prepared
 * @req: dwc3_request pointer
 * @chain: should this TRB be chained to the next?
 * @node: only for isochronous endpoints. First TRB needs different type.
 */
static void dwc3_prepare_one_trb(struct dwc3_ep *dep,
		struct dwc3_request *req, unsigned chain, unsigned node)
{
	struct dwc3_trb		*trb;
	unsigned		length = req->request.length;
	unsigned		stream_id = req->request.stream_id;
	unsigned		short_not_ok = req->request.short_not_ok;
	unsigned		no_interrupt = req->request.no_interrupt;
	dma_addr_t		dma = req->request.dma;

	trb = &dep->trb_pool[dep->trb_enqueue];

	if (!req->trb) {
		dwc3_gadget_move_started_request(req);
		req->trb = trb;
		req->trb_dma = dwc3_trb_dma_offset(dep, trb);
		dep->queued_requests++;
	}

	__dwc3_prepare_one_trb(dep, trb, dma, length, chain, node,
			stream_id, short_not_ok, no_interrupt);
}

/**
 * dwc3_ep_prev_trb - returns the previous TRB in the ring
 * @dep: The endpoint with the TRB ring
 * @index: The index of the current TRB in the ring
 *
 * Returns the TRB prior to the one pointed to by the index. If the
 * index is 0, we will wrap backwards, skip the link TRB, and return
 * the one just before that.
 */
static struct dwc3_trb *dwc3_ep_prev_trb(struct dwc3_ep *dep, u8 index)
{
	u8 tmp = index;

	if (!dep->trb_pool)
		return NULL;

	if (!tmp)
		tmp = DWC3_TRB_NUM - 1;

	return &dep->trb_pool[tmp - 1];
}

static u32 dwc3_calc_trbs_left(struct dwc3_ep *dep)
{
	struct dwc3_trb		*tmp;
	u8			trbs_left;

	/*
	 * If enqueue & dequeue are equal than it is either full or empty.
	 *
	 * One way to know for sure is if the TRB right before us has HWO bit
	 * set or not. If it has, then we're definitely full and can't fit any
	 * more transfers in our ring.
	 */
	if (dep->trb_enqueue == dep->trb_dequeue) {
		tmp = dwc3_ep_prev_trb(dep, dep->trb_enqueue);
		if (!tmp || tmp->ctrl & DWC3_TRB_CTRL_HWO)
			return 0;

		return DWC3_TRB_NUM - 1;
	}

	trbs_left = dep->trb_dequeue - dep->trb_enqueue;
	trbs_left &= (DWC3_TRB_NUM - 1);

	if (dep->trb_dequeue < dep->trb_enqueue)
		trbs_left--;

	return trbs_left;
}

static void dwc3_prepare_one_trb_sg(struct dwc3_ep *dep,
		struct dwc3_request *req)
{
	struct scatterlist *sg = req->sg;
	struct scatterlist *s;
	int		i;

	for_each_sg(sg, s, req->num_pending_sgs, i) {
		unsigned int length = req->request.length;
		unsigned int maxp = usb_endpoint_maxp(dep->endpoint.desc);
		unsigned int rem = length % maxp;
		unsigned chain = true;

		if (sg_is_last(s))
			chain = false;

		if (rem && usb_endpoint_dir_out(dep->endpoint.desc) && !chain) {
			struct dwc3	*dwc = dep->dwc;
			struct dwc3_trb	*trb;

			req->unaligned = true;

			/* prepare normal TRB */
			dwc3_prepare_one_trb(dep, req, true, i);

			/* Now prepare one extra TRB to align transfer size */
			trb = &dep->trb_pool[dep->trb_enqueue];
			__dwc3_prepare_one_trb(dep, trb, dwc->bounce_addr,
					maxp - rem, false, 1,
					req->request.stream_id,
					req->request.short_not_ok,
					req->request.no_interrupt);
		} else {
			dwc3_prepare_one_trb(dep, req, chain, i);
		}

		if (!dwc3_calc_trbs_left(dep))
			break;
	}
}

static void dwc3_prepare_one_trb_linear(struct dwc3_ep *dep,
		struct dwc3_request *req)
{
	unsigned int length = req->request.length;
	unsigned int maxp = usb_endpoint_maxp(dep->endpoint.desc);
	unsigned int rem = length % maxp;
	struct dwc3	*dwc = dep->dwc;

	if ((!length || rem) && usb_endpoint_dir_out(dep->endpoint.desc)) {
		struct dwc3	*dwc = dep->dwc;
		struct dwc3_trb	*trb;

		req->unaligned = true;

		/* prepare normal TRB */
		dwc3_prepare_one_trb(dep, req, true, 0);

		/* Now prepare one extra TRB to align transfer size */
		trb = &dep->trb_pool[dep->trb_enqueue];
		__dwc3_prepare_one_trb(dep, trb, dwc->bounce_addr, maxp - rem,
				false, 1, req->request.stream_id,
				req->request.short_not_ok,
				req->request.no_interrupt);
	} else if (req->request.zero && req->request.length &&
		   (IS_ALIGNED(req->request.length,dep->endpoint.maxpacket))) {
		struct dwc3	*dwc = dep->dwc;
		struct dwc3_trb	*trb;

		req->zero = true;

		/* prepare normal TRB */
		dwc3_prepare_one_trb(dep, req, true, 0);

		/* Now prepare one extra TRB to handle ZLP */
		trb = &dep->trb_pool[dep->trb_enqueue];
		__dwc3_prepare_one_trb(dep, trb, dwc->bounce_addr, 0,
				false, 1, req->request.stream_id,
				req->request.short_not_ok,
				req->request.no_interrupt);
	} else {
		dwc3_prepare_one_trb(dep, req, false, 0);
	}

	if (usb_endpoint_xfer_isoc(dep->endpoint.desc))
		dbg_log_string("%s(%d): req queue %pK len(%d))",
			dep->name, dep->number,
			&req->request, req->request.length);
}

/*
 * dwc3_prepare_trbs - setup TRBs from requests
 * @dep: endpoint for which requests are being prepared
 *
 * The function goes through the requests list and sets up TRBs for the
 * transfers. The function returns once there are no more TRBs available or
 * it runs out of requests.
 */
static void dwc3_prepare_trbs(struct dwc3_ep *dep)
{
	struct dwc3_request	*req, *n;

	BUILD_BUG_ON_NOT_POWER_OF_2(DWC3_TRB_NUM);

	if (!dwc3_calc_trbs_left(dep))
		return;

	/*
	 * We can get in a situation where there's a request in the started list
	 * but there weren't enough TRBs to fully kick it in the first time
	 * around, so it has been waiting for more TRBs to be freed up.
	 *
	 * In that case, we should check if we have a request with pending_sgs
	 * in the started list and prepare TRBs for that request first,
	 * otherwise we will prepare TRBs completely out of order and that will
	 * break things.
	 */
	list_for_each_entry(req, &dep->started_list, list) {
		if (req->num_pending_sgs > 0)
			dwc3_prepare_one_trb_sg(dep, req);

		if (!dwc3_calc_trbs_left(dep))
			return;
	}

	list_for_each_entry_safe(req, n, &dep->pending_list, list) {
		struct dwc3	*dwc = dep->dwc;
		int		ret;

		ret = usb_gadget_map_request_by_dev(dwc->sysdev, &req->request,
						    dep->direction);
		if (ret)
			return;

		req->sg			= req->request.sg;
		req->num_pending_sgs	= req->request.num_mapped_sgs;

		if (req->num_pending_sgs > 0)
			dwc3_prepare_one_trb_sg(dep, req);
		else
			dwc3_prepare_one_trb_linear(dep, req);

		dbg_ep_map(dep->number, req);
		if (!dwc3_calc_trbs_left(dep))
			return;
	}
}

static int __dwc3_gadget_kick_transfer(struct dwc3_ep *dep, u16 cmd_param)
{
	struct dwc3_gadget_ep_cmd_params params;
	struct dwc3_request		*req, *req1, *n;
	struct dwc3			*dwc = dep->dwc;
	int				starting;
	int				ret;
	u32				cmd;

	if (dep->flags & DWC3_EP_END_TRANSFER_PENDING) {
		dbg_event(dep->number, "ENDXFER Pending", dep->flags);
		return -EBUSY;
	}

	starting = !(dep->flags & DWC3_EP_BUSY);

	dwc3_prepare_trbs(dep);
	req = next_request(&dep->started_list);
	if (!req) {
		dep->flags |= DWC3_EP_PENDING_REQUEST;
		dbg_event(dep->number, "NO REQ", 0);
		return 0;
	}

	memset(&params, 0, sizeof(params));

	if (starting) {
		params.param0 = upper_32_bits(req->trb_dma);
		params.param1 = lower_32_bits(req->trb_dma);
		cmd = DWC3_DEPCMD_STARTTRANSFER |
			DWC3_DEPCMD_PARAM(cmd_param);
	} else {
		cmd = DWC3_DEPCMD_UPDATETRANSFER |
			DWC3_DEPCMD_PARAM(dep->resource_index);
	}

	ret = dwc3_send_gadget_ep_cmd(dep, cmd, &params);
	if (ret < 0) {
		if ((ret == -EAGAIN) && starting &&
				usb_endpoint_xfer_isoc(dep->endpoint.desc)) {
			dbg_event(dep->number, "CMD_STS", ret);
			/* If bit13 in Command complete event is set, software
			 * must issue ENDTRANDFER command and wait for
			 * Xfernotready event to queue the requests again.
			 */
			if (!dep->resource_index) {
				dep->resource_index =
					 dwc3_gadget_ep_get_transfer_index(dep);
				WARN_ON_ONCE(!dep->resource_index);
			}
			dwc3_stop_active_transfer(dwc, dep->number, true);

			list_for_each_entry_safe_reverse(req1, n,
						&dep->started_list, list) {
				req1->trb->ctrl &= ~DWC3_TRB_CTRL_HWO;
				req1->trb = NULL;
				dwc3_gadget_move_pending_list_front(req1);
				dwc3_ep_inc_deq(dep);
			}

			return ret;
		}

		/*
		 * FIXME we need to iterate over the list of requests
		 * here and stop, unmap, free and del each of the linked
		 * requests instead of what we do now.
		 */
		if (req->trb)
			memset(req->trb, 0, sizeof(struct dwc3_trb));
		dep->queued_requests--;
		dwc3_gadget_del_and_unmap_request(dep, req, ret);
		return ret;
	}

	dep->flags |= DWC3_EP_BUSY;

	if (starting) {
		dep->resource_index = dwc3_gadget_ep_get_transfer_index(dep);
		WARN_ON_ONCE(!dep->resource_index);
	}

	return 0;
}

static int __dwc3_gadget_get_frame(struct dwc3 *dwc)
{
	u32			reg;

	reg = dwc3_readl(dwc->regs, DWC3_DSTS);
	return DWC3_DSTS_SOFFN(reg);
}

static void __dwc3_gadget_start_isoc(struct dwc3 *dwc, struct dwc3_ep *dep)
{
	u16 uf, wraparound_bits;

	if (list_empty(&dep->pending_list)) {
		dev_info(dwc->dev, "%s: ran out of requests\n",
				dep->name);
		dep->flags |= DWC3_EP_PENDING_REQUEST;
		return;
	}

	wraparound_bits = dep->frame_number & DWC3_FRAME_WRAP_AROUND_MASK;
	uf = dep->frame_number & ~DWC3_FRAME_WRAP_AROUND_MASK;

	/* if frame wrapped-around update wrap-around bits to reflect that */
	if (__dwc3_gadget_get_frame(dwc) < uf)
		wraparound_bits += BIT(14);

	uf = __dwc3_gadget_get_frame(dwc) + max_t(u32, 16, 2 * dep->interval);

	/* align uf to ep interval */
	uf = (wraparound_bits | uf) & ~(dep->interval - 1);

	__dwc3_gadget_kick_transfer(dep, uf);
}

static void dwc3_gadget_start_isoc(struct dwc3 *dwc,
		struct dwc3_ep *dep, const struct dwc3_event_depevt *event)
{
	dep->frame_number = event->parameters;

	__dwc3_gadget_start_isoc(dwc, dep);
}

static int __dwc3_gadget_ep_queue(struct dwc3_ep *dep, struct dwc3_request *req)
{
	struct dwc3		*dwc = dep->dwc;
	int			ret = 0;

	if (!dep->endpoint.desc || !dwc->pullups_connected) {
		dev_err_ratelimited(dwc->dev, "%s: can't queue to disabled endpoint\n",
				dep->name);
		return -ESHUTDOWN;
	}

	if (WARN(req->dep != dep, "request %pK belongs to '%s'\n",
				&req->request, req->dep->name))
		return -EINVAL;

	if (req->request.status == -EINPROGRESS) {
		ret = -EBUSY;
		dev_err(dwc->dev, "%s: %pK request already in queue",
					dep->name, req);
		return ret;
	}

	req->request.actual	= 0;
	req->request.status	= -EINPROGRESS;
	req->direction		= dep->direction;
	req->epnum		= dep->number;

	trace_dwc3_ep_queue(req);

	list_add_tail(&req->list, &dep->pending_list);

	dbg_ep_queue(dep->number, req);
	/*
	 * NOTICE: Isochronous endpoints should NEVER be prestarted. We must
	 * wait for a XferNotReady event so we will know what's the current
	 * (micro-)frame number.
	 *
	 * Without this trick, we are very, very likely gonna get Bus Expiry
	 * errors which will force us issue EndTransfer command.
	 */
	if (usb_endpoint_xfer_isoc(dep->endpoint.desc)) {
		if ((dep->flags & DWC3_EP_PENDING_REQUEST)) {
			if (dep->flags & DWC3_EP_TRANSFER_STARTED) {
				dwc3_stop_active_transfer(dwc, dep->number, true);
				dep->flags = DWC3_EP_ENABLED;
			} else {
				__dwc3_gadget_start_isoc(dwc, dep);
				dep->flags &= ~DWC3_EP_PENDING_REQUEST;
			}
			return 0;
		}

		if ((dep->flags & DWC3_EP_BUSY) &&
		    !(dep->flags & DWC3_EP_MISSED_ISOC)) {
			WARN_ON_ONCE(!dep->resource_index);
			ret = __dwc3_gadget_kick_transfer(dep,
							  dep->resource_index);
		}

		goto out;
	}

	if (!dwc3_calc_trbs_left(dep))
		return 0;

	ret = __dwc3_gadget_kick_transfer(dep, 0);
out:
	if (ret == -EBUSY)
		ret = 0;

	return ret;
}

static int dwc3_gadget_wakeup(struct usb_gadget *g)
{
	struct dwc3	*dwc = gadget_to_dwc(g);

	schedule_work(&dwc->wakeup_work);
	return 0;
}

static bool dwc3_gadget_is_suspended(struct dwc3 *dwc)
{
	if (atomic_read(&dwc->in_lpm) ||
			dwc->link_state == DWC3_LINK_STATE_U3)
		return true;
	return false;
}

static int dwc3_gadget_ep_queue(struct usb_ep *ep, struct usb_request *request,
	gfp_t gfp_flags)
{
	struct dwc3_request		*req = to_dwc3_request(request);
	struct dwc3_ep			*dep = to_dwc3_ep(ep);
	struct dwc3			*dwc = dep->dwc;

	unsigned long			flags;

	int				ret;

	if (dwc3_gadget_is_suspended(dwc))
		return -EAGAIN;

	spin_lock_irqsave(&dwc->lock, flags);
	ret = __dwc3_gadget_ep_queue(dep, req);
	spin_unlock_irqrestore(&dwc->lock, flags);

	return ret;
}

static int dwc3_gadget_ep_dequeue(struct usb_ep *ep,
		struct usb_request *request)
{
	struct dwc3_request		*req = to_dwc3_request(request);
	struct dwc3_request		*r = NULL;

	struct dwc3_ep			*dep = to_dwc3_ep(ep);
	struct dwc3			*dwc = dep->dwc;

	unsigned long			flags;
	int				ret = 0;

	if (atomic_read(&dwc->in_lpm)) {
		dev_err(dwc->dev, "Unable to dequeue while in LPM\n");
		return -EAGAIN;
	}

	trace_dwc3_ep_dequeue(req);

	spin_lock_irqsave(&dwc->lock, flags);

	list_for_each_entry(r, &dep->pending_list, list) {
		if (r == req)
			break;
	}

	if (r != req) {
		list_for_each_entry(r, &dep->started_list, list) {
			if (r == req)
				break;
		}
		if (r == req) {
			/* wait until it is processed */
			dwc3_stop_active_transfer(dwc, dep->number, true);

			/*
			 * If request was already started, this means we had to
			 * stop the transfer. With that we also need to ignore
			 * all TRBs used by the request, however TRBs can only
			 * be modified after completion of END_TRANSFER
			 * command. So what we do here is that we wait for
			 * END_TRANSFER completion and only after that, we jump
			 * over TRBs by clearing HWO and incrementing dequeue
			 * pointer.
			 *
			 * Note that we have 2 possible types of transfers here:
			 *
			 * i) Linear buffer request
			 * ii) SG-list based request
			 *
			 * SG-list based requests will have r->num_pending_sgs
			 * set to a valid number (> 0). Linear requests,
			 * normally use a single TRB.
			 *
			 * For each of these two cases, if r->unaligned flag is
			 * set, one extra TRB has been used to align transfer
			 * size to wMaxPacketSize.
			 *
			 * All of these cases need to be taken into
			 * consideration so we don't mess up our TRB ring
			 * pointers.
			 */
			if (!r->trb)
				goto out0;

			if (r->num_pending_sgs) {
				struct dwc3_trb *trb = r->trb;
				int i = 0;

				for (i = 0; i < r->num_pending_sgs; i++) {
					trb->ctrl &= ~DWC3_TRB_CTRL_HWO;
					dwc3_ep_inc_deq(dep);
					trb++;
					if (trb->ctrl & DWC3_TRBCTL_LINK_TRB)
						trb = dep->trb_pool;
				}

				if (r->unaligned || r->zero) {
					trb->ctrl &= ~DWC3_TRB_CTRL_HWO;
					dwc3_ep_inc_deq(dep);
				}
			} else {
				struct dwc3_trb *trb = r->trb;

				trb->ctrl &= ~DWC3_TRB_CTRL_HWO;
				dwc3_ep_inc_deq(dep);

				if (r->unaligned || r->zero) {
					trb++;
					if (trb->ctrl & DWC3_TRBCTL_LINK_TRB)
						trb = dep->trb_pool;
					trb->ctrl &= ~DWC3_TRB_CTRL_HWO;
					dwc3_ep_inc_deq(dep);
				}
			}
			goto out1;
		}
		dev_err(dwc->dev, "request %pK was not queued to %s\n",
				request, ep->name);
		ret = -EINVAL;
		goto out0;
	}

out1:
	dbg_ep_dequeue(dep->number, req);
	/* giveback the request */
	dep->queued_requests--;
	dwc3_gadget_giveback(dep, req, -ECONNRESET);

out0:
	spin_unlock_irqrestore(&dwc->lock, flags);

	return ret;
}

int __dwc3_gadget_ep_set_halt(struct dwc3_ep *dep, int value, int protocol)
{
	struct dwc3_gadget_ep_cmd_params	params;
	struct dwc3				*dwc = dep->dwc;
	int					ret;

	if (!dep->endpoint.desc) {
		dev_dbg(dwc->dev, "(%s)'s desc is NULL.\n", dep->name);
		return -EINVAL;
	}

	if (usb_endpoint_xfer_isoc(dep->endpoint.desc)) {
		dev_err(dwc->dev, "%s is of Isochronous type\n", dep->name);
		return -EINVAL;
	}

	memset(&params, 0x00, sizeof(params));
	dbg_event(dep->number, "HALT", value);
	if (value) {
		struct dwc3_trb *trb;

		unsigned transfer_in_flight;
		unsigned started;

		if (dep->number > 1)
			trb = dwc3_ep_prev_trb(dep, dep->trb_enqueue);
		else
			trb = &dwc->ep0_trb[dep->trb_enqueue];

		if (trb)
			transfer_in_flight = trb->ctrl & DWC3_TRB_CTRL_HWO;
		else
			transfer_in_flight = false;

		started = !list_empty(&dep->started_list);

		if (!protocol && ((dep->direction && transfer_in_flight) ||
				(!dep->direction && started))) {
			return -EAGAIN;
		}

		ret = dwc3_send_gadget_ep_cmd(dep, DWC3_DEPCMD_SETSTALL,
				&params);
		if (ret)
			dev_err(dwc->dev, "failed to set STALL on %s\n",
					dep->name);
		else
			dep->flags |= DWC3_EP_STALL;
	} else {

		ret = dwc3_send_clear_stall_ep_cmd(dep);
		if (ret)
			dev_err(dwc->dev, "failed to clear STALL on %s\n",
					dep->name);
		else
			dep->flags &= ~(DWC3_EP_STALL | DWC3_EP_WEDGE);
	}

	return ret;
}

static int dwc3_gadget_ep_set_halt(struct usb_ep *ep, int value)
{
	struct dwc3_ep			*dep = to_dwc3_ep(ep);
	struct dwc3			*dwc = dep->dwc;

	unsigned long			flags;

	int				ret;

	if (!ep->desc) {
		dev_err(dwc->dev, "(%s)'s desc is NULL.\n", dep->name);
		return -EINVAL;
	}

	spin_lock_irqsave(&dwc->lock, flags);
	ret = __dwc3_gadget_ep_set_halt(dep, value, false);
	spin_unlock_irqrestore(&dwc->lock, flags);

	return ret;
}

static int dwc3_gadget_ep_set_wedge(struct usb_ep *ep)
{
	struct dwc3_ep			*dep = to_dwc3_ep(ep);
	struct dwc3			*dwc = dep->dwc;
	unsigned long			flags;
	int				ret;

	spin_lock_irqsave(&dwc->lock, flags);
	dbg_event(dep->number, "WEDGE", 0);
	dep->flags |= DWC3_EP_WEDGE;

	if (dep->number == 0 || dep->number == 1)
		ret = __dwc3_gadget_ep0_set_halt(ep, 1);
	else
		ret = __dwc3_gadget_ep_set_halt(dep, 1, false);
	spin_unlock_irqrestore(&dwc->lock, flags);

	return ret;
}

/* -------------------------------------------------------------------------- */

static struct usb_endpoint_descriptor dwc3_gadget_ep0_desc = {
	.bLength	= USB_DT_ENDPOINT_SIZE,
	.bDescriptorType = USB_DT_ENDPOINT,
	.bmAttributes	= USB_ENDPOINT_XFER_CONTROL,
};

static const struct usb_ep_ops dwc3_gadget_ep0_ops = {
	.enable		= dwc3_gadget_ep0_enable,
	.disable	= dwc3_gadget_ep0_disable,
	.alloc_request	= dwc3_gadget_ep_alloc_request,
	.free_request	= dwc3_gadget_ep_free_request,
	.queue		= dwc3_gadget_ep0_queue,
	.dequeue	= dwc3_gadget_ep_dequeue,
	.set_halt	= dwc3_gadget_ep0_set_halt,
	.set_wedge	= dwc3_gadget_ep_set_wedge,
};

static const struct usb_ep_ops dwc3_gadget_ep_ops = {
	.enable		= dwc3_gadget_ep_enable,
	.disable	= dwc3_gadget_ep_disable,
	.alloc_request	= dwc3_gadget_ep_alloc_request,
	.free_request	= dwc3_gadget_ep_free_request,
	.queue		= dwc3_gadget_ep_queue,
	.dequeue	= dwc3_gadget_ep_dequeue,
	.set_halt	= dwc3_gadget_ep_set_halt,
	.set_wedge	= dwc3_gadget_ep_set_wedge,
};

/* -------------------------------------------------------------------------- */

static int dwc3_gadget_get_frame(struct usb_gadget *g)
{
	struct dwc3		*dwc = gadget_to_dwc(g);

	return __dwc3_gadget_get_frame(dwc);
}

#define DWC3_PM_RESUME_RETRIES		20    /* Max Number of retries */
#define DWC3_PM_RESUME_DELAY		100   /* 100 msec */

static void dwc3_gadget_wakeup_work(struct work_struct *w)
{
	struct dwc3		*dwc;
	int			ret;
	static int		retry_count;

	dwc = container_of(w, struct dwc3, wakeup_work);

	ret = pm_runtime_get_sync(dwc->dev);
	if (ret) {
		/* pm_runtime_get_sync returns -EACCES error between
		 * late_suspend and early_resume, wait for system resume to
		 * finish and queue work again
		 */
		dev_dbg(dwc->dev, "PM runtime get sync failed, ret %d\n", ret);
		if (ret == -EACCES) {
			pm_runtime_put_noidle(dwc->dev);
			if (retry_count == DWC3_PM_RESUME_RETRIES) {
				retry_count = 0;
				dev_err(dwc->dev, "pm_runtime_get_sync timed out\n");
				return;
			}
			msleep(DWC3_PM_RESUME_DELAY);
			retry_count++;
			schedule_work(&dwc->wakeup_work);
			return;
		}
	}
	retry_count = 0;
	dbg_event(0xFF, "Gdgwake gsyn",
		atomic_read(&dwc->dev->power.usage_count));

	ret = dwc3_gadget_wakeup_int(dwc);
	if (ret)
		dev_err(dwc->dev, "Remote wakeup failed. ret = %d\n", ret);

	pm_runtime_put_noidle(dwc->dev);
	dbg_event(0xFF, "Gdgwake put",
		atomic_read(&dwc->dev->power.usage_count));
}

static int dwc3_gadget_wakeup_int(struct dwc3 *dwc)
{
	bool			link_recover_only = false;

	u32			reg;
	int			ret = 0;
	u8			link_state;
	unsigned long		flags;

	dev_dbg(dwc->dev, "%s(): Entry\n", __func__);
	disable_irq(dwc->irq);
	spin_lock_irqsave(&dwc->lock, flags);
	/*
	 * According to the Databook Remote wakeup request should
	 * be issued only when the device is in early suspend state.
	 *
	 * We can check that via USB Link State bits in DSTS register.
	 */
	link_state = dwc3_get_link_state(dwc);

	switch (link_state) {
	case DWC3_LINK_STATE_RESET:
	case DWC3_LINK_STATE_RX_DET:	/* in HS, means Early Suspend */
	case DWC3_LINK_STATE_U3:	/* in HS, means SUSPEND */
	case DWC3_LINK_STATE_U2:	/* in HS, means Sleep (L1) */
	case DWC3_LINK_STATE_U1:
	case DWC3_LINK_STATE_RESUME:
		break;
	case DWC3_LINK_STATE_U1:
		if (dwc->gadget.speed < USB_SPEED_SUPER) {
			link_recover_only = true;
			break;
		}
		/* Intentional fallthrough */
	default:
		dev_dbg(dwc->dev, "can't wakeup from link state %d\n",
				link_state);
		ret = -EINVAL;
		goto out;
	}

	/* Enable LINK STATUS change event */
	reg = dwc3_readl(dwc->regs, DWC3_DEVTEN);
	reg |= DWC3_DEVTEN_ULSTCNGEN;
	dwc3_writel(dwc->regs, DWC3_DEVTEN, reg);
	/*
	 * memory barrier is required to make sure that required events
	 * with core is enabled before performing RECOVERY mechnism.
	 */
	mb();

	ret = dwc3_gadget_set_link_state(dwc, DWC3_LINK_STATE_RECOV);
	if (ret < 0) {
		dev_err(dwc->dev, "failed to put link in Recovery\n");
		/* Disable LINK STATUS change */
		reg = dwc3_readl(dwc->regs, DWC3_DEVTEN);
		reg &= ~DWC3_DEVTEN_ULSTCNGEN;
		dwc3_writel(dwc->regs, DWC3_DEVTEN, reg);
		/* Required to complete this operation before returning */
		mb();
		goto out;
	}

	/* Recent versions do this automatically */
	if (dwc->revision < DWC3_REVISION_194A) {
		/* write zeroes to Link Change Request */
		reg = dwc3_readl(dwc->regs, DWC3_DCTL);
		reg &= ~DWC3_DCTL_ULSTCHNGREQ_MASK;
		dwc3_writel(dwc->regs, DWC3_DCTL, reg);
	}

	spin_unlock_irqrestore(&dwc->lock, flags);
	enable_irq(dwc->irq);

	/*
	 * Have bigger value (16 sec) for timeout since some host PCs driving
	 * resume for very long time (e.g. 8 sec)
	 */
	ret = wait_event_interruptible_timeout(dwc->wait_linkstate,
			(dwc->link_state < DWC3_LINK_STATE_U3) ||
			(dwc->link_state == DWC3_LINK_STATE_SS_DIS),
			msecs_to_jiffies(16000));

	spin_lock_irqsave(&dwc->lock, flags);
	/* Disable link status change event */
	reg = dwc3_readl(dwc->regs, DWC3_DEVTEN);
	reg &= ~DWC3_DEVTEN_ULSTCNGEN;
	dwc3_writel(dwc->regs, DWC3_DEVTEN, reg);
	/*
	 * Complete this write before we go ahead and perform resume
	 * as we don't need link status change notificaiton anymore.
	 */
	mb();

	if (!ret) {
		dev_dbg(dwc->dev, "Timeout moving into state(%d)\n",
							dwc->link_state);
		ret = -EINVAL;
		spin_unlock_irqrestore(&dwc->lock, flags);
		goto out1;
	} else {
		ret = 0;
		/*
		 * If USB is disconnected OR received RESET from host,
		 * don't perform resume
		 */
		if (dwc->link_state == DWC3_LINK_STATE_SS_DIS ||
				dwc->gadget.state == USB_STATE_DEFAULT)
			link_recover_only = true;
	}

	/*
	 * According to DWC3 databook, the controller does not
	 * trigger a wakeup event when remote-wakeup is used.
	 * Hence, after remote-wakeup sequence is complete, and
	 * the device is back at U0 state, it is required that
	 * the resume sequence is initiated by SW.
	 */
	if (!link_recover_only)
		dwc3_gadget_wakeup_interrupt(dwc, true);

	spin_unlock_irqrestore(&dwc->lock, flags);
	dev_dbg(dwc->dev, "%s: Exit\n", __func__);
	return ret;

out:
	spin_unlock_irqrestore(&dwc->lock, flags);
	enable_irq(dwc->irq);

out1:
	return ret;
}

static int dwc_gadget_func_wakeup(struct usb_gadget *g, int interface_id)
{
	int ret = 0;
	struct dwc3 *dwc = gadget_to_dwc(g);

	if (!g || (g->speed < USB_SPEED_SUPER))
		return -ENOTSUPP;

	if (dwc3_gadget_is_suspended(dwc)) {
		dev_dbg(dwc->dev, "USB bus is suspended, scheduling wakeup\n");
		dwc3_gadget_wakeup(&dwc->gadget);
		return -EACCES;
	}

	ret = dwc3_send_gadget_generic_command(dwc, DWC3_DGCMD_XMIT_DEV,
			0x1 | (interface_id << 4));
	if (ret)
		dev_err(dwc->dev, "Function wakeup HW command failed, ret %d\n",
				ret);

	return ret;
}

static int dwc3_gadget_set_selfpowered(struct usb_gadget *g,
		int is_selfpowered)
{
	struct dwc3		*dwc = gadget_to_dwc(g);
	unsigned long		flags;

	spin_lock_irqsave(&dwc->lock, flags);
	g->is_selfpowered = !!is_selfpowered;
	spin_unlock_irqrestore(&dwc->lock, flags);

	return 0;
}

/**
 * dwc3_device_core_soft_reset - Issues device core soft reset
 * @dwc: pointer to our context structure
 */
static int dwc3_device_core_soft_reset(struct dwc3 *dwc)
{
	u32             reg;
	int             retries = 10;

	reg = dwc3_readl(dwc->regs, DWC3_DCTL);
	reg |= DWC3_DCTL_CSFTRST;
	dwc3_writel(dwc->regs, DWC3_DCTL, reg);

	do {
		reg = dwc3_readl(dwc->regs, DWC3_DCTL);
		if (!(reg & DWC3_DCTL_CSFTRST))
			goto done;

		usleep_range(1000, 1100);
	} while (--retries);

	dev_err(dwc->dev, "%s timedout\n", __func__);

	return -ETIMEDOUT;

done:
	/* phy sync delay as per data book */
	msleep(50);

	return 0;
}

#define MIN_RUN_STOP_DELAY_MS 50

static int dwc3_gadget_run_stop(struct dwc3 *dwc, int is_on, int suspend)
{
	u32			reg, reg1;
	u32			timeout = 1500;

	dbg_event(0xFF, "run_stop", is_on);
	reg = dwc3_readl(dwc->regs, DWC3_DCTL);
	if (is_on) {
		if (dwc->revision <= DWC3_REVISION_187A) {
			reg &= ~DWC3_DCTL_TRGTULST_MASK;
			reg |= DWC3_DCTL_TRGTULST_RX_DET;
		}

		if (dwc->revision >= DWC3_REVISION_194A)
			reg &= ~DWC3_DCTL_KEEP_CONNECT;

		dwc3_event_buffers_setup(dwc);
		__dwc3_gadget_start(dwc);

		reg1 = dwc3_readl(dwc->regs, DWC3_DCFG);
		reg1 &= ~(DWC3_DCFG_SPEED_MASK);

		if (dwc->maximum_speed == USB_SPEED_SUPER_PLUS)
			reg1 |= DWC3_DCFG_SUPERSPEED_PLUS;
		else if (dwc->maximum_speed == USB_SPEED_HIGH)
			reg1 |= DWC3_DCFG_HIGHSPEED;
		else
			reg1 |= DWC3_DCFG_SUPERSPEED;
		dwc3_writel(dwc->regs, DWC3_DCFG, reg1);

		reg |= DWC3_DCTL_RUN_STOP;

		if (dwc->has_hibernation)
			reg |= DWC3_DCTL_KEEP_CONNECT;

		dwc->pullups_connected = true;
	} else {
		dwc3_gadget_disable_irq(dwc);
		/* Mask all interrupts */
		reg1 = dwc3_readl(dwc->regs, DWC3_GEVNTSIZ(0));
		reg1 |= DWC3_GEVNTSIZ_INTMASK;
		dwc3_writel(dwc->regs, DWC3_GEVNTSIZ(0), reg1);

		dwc->err_evt_seen = false;
		dwc->pullups_connected = false;
		dwc->connected = false;

		__dwc3_gadget_ep_disable(dwc->eps[0]);
		__dwc3_gadget_ep_disable(dwc->eps[1]);

		/*
		 * According to dwc3 databook, it is must to remove any active
		 * transfers before trying to stop USB device controller. Hence
		 * call dwc3_stop_active_transfers() API before stopping USB
		 * device controller.
		 */
		dwc3_stop_active_transfers(dwc);

		reg &= ~DWC3_DCTL_RUN_STOP;

		if (dwc->has_hibernation && !suspend)
			reg &= ~DWC3_DCTL_KEEP_CONNECT;
	}

	dwc3_writel(dwc->regs, DWC3_DCTL, reg);

	/* Controller is not halted until the events are acknowledged */
	if (!is_on) {
		/*
		 * Clear out any pending events (i.e. End Transfer Command
		 * Complete).
		 */
		reg1 = dwc3_readl(dwc->regs, DWC3_GEVNTCOUNT(0));
		reg1 &= DWC3_GEVNTCOUNT_MASK;
		dbg_log_string("remaining EVNTCOUNT(0)=%d", reg1);
		dwc3_writel(dwc->regs, DWC3_GEVNTCOUNT(0), reg1);
		dwc3_notify_event(dwc, DWC3_GSI_EVT_BUF_CLEAR, 0);
	}

	do {
		reg = dwc3_readl(dwc->regs, DWC3_DSTS);
		reg &= DWC3_DSTS_DEVCTRLHLT;
	} while (--timeout && !(!is_on ^ !reg));

	if (!timeout) {
		dev_err(dwc->dev, "failed to %s controller\n",
				is_on ? "start" : "stop");
		if (is_on)
			dbg_event(0xFF, "STARTTOUT", reg);
		else
			dbg_event(0xFF, "STOPTOUT", reg);
		return -ETIMEDOUT;
	}

	return 0;
}

static int dwc3_gadget_vbus_draw(struct usb_gadget *g, unsigned int mA)
{
	struct dwc3		*dwc = gadget_to_dwc(g);

	dwc->vbus_draw = mA;
	dev_dbg(dwc->dev, "Notify controller from %s. mA = %u\n", __func__, mA);
	dbg_event(0xFF, "currentDraw", mA);
	dwc3_notify_event(dwc, DWC3_CONTROLLER_SET_CURRENT_DRAW_EVENT, 0);
	return 0;
}

static int dwc3_gadget_pullup(struct usb_gadget *g, int is_on)
{
	struct dwc3		*dwc = gadget_to_dwc(g);
	unsigned long		flags;
	int			ret;
	ktime_t			diff;

	is_on = !!is_on;
	dwc->softconnect = is_on;

	if (((dwc->dr_mode == USB_DR_MODE_OTG) && !dwc->vbus_active)
			|| !dwc->gadget_driver) {
		/*
		 * Need to wait for vbus_session(on) from otg driver or to
		 * the udc_start.
		 */
		dbg_event(0xFF, "WaitPullup", 0);
		return 0;
	}

	pm_runtime_get_sync(dwc->dev);
	dbg_event(0xFF, "Pullup gsync",
		atomic_read(&dwc->dev->power.usage_count));

	diff = ktime_sub(ktime_get(), dwc->last_run_stop);
	if (ktime_to_ms(diff) < MIN_RUN_STOP_DELAY_MS) {
		dbg_event(0xFF, "waitBefRun_Stop",
			  MIN_RUN_STOP_DELAY_MS - ktime_to_ms(diff));
		msleep(MIN_RUN_STOP_DELAY_MS - ktime_to_ms(diff));
	}

	dwc->last_run_stop = ktime_get();

	/*
	 * Per databook, when we want to stop the gadget, if a control transfer
	 * is still in process, complete it and get the core into setup phase.
	 */
	if (!is_on && (dwc->ep0state != EP0_SETUP_PHASE ||
				dwc->ep0_next_event != DWC3_EP0_COMPLETE)) {
		reinit_completion(&dwc->ep0_in_setup);

		ret = wait_for_completion_timeout(&dwc->ep0_in_setup,
				msecs_to_jiffies(DWC3_PULL_UP_TIMEOUT));
		if (ret == 0) {
			dev_err(dwc->dev, "timed out waiting for SETUP phase\n");
			dbg_event(0xFF, "Pullup timeout put",
				atomic_read(&dwc->dev->power.usage_count));
		}
	}

	disable_irq(dwc->irq);

	/* prevent pending bh to run later */
	flush_work(&dwc->bh_work);

	spin_lock_irqsave(&dwc->lock, flags);
	if (dwc->ep0state != EP0_SETUP_PHASE)
		dbg_event(0xFF, "EP0 is not in SETUP phase\n", 0);

	/*
	 * If we are here after bus suspend notify otg state machine to
	 * increment pm usage count of dwc to prevent pm_runtime_suspend
	 * during enumeration.
	 */
	dwc->b_suspend = false;
	dwc3_notify_event(dwc, DWC3_CONTROLLER_NOTIFY_OTG_EVENT, 0);

	ret = dwc3_gadget_run_stop(dwc, is_on, false);
	spin_unlock_irqrestore(&dwc->lock, flags);
	if (!is_on && ret == -ETIMEDOUT) {
		dev_err(dwc->dev, "%s: Core soft reset...\n", __func__);
		dwc3_device_core_soft_reset(dwc);
	}
	enable_irq(dwc->irq);

	pm_runtime_mark_last_busy(dwc->dev);
	pm_runtime_put_autosuspend(dwc->dev);
	dbg_event(0xFF, "Pullup put",
		atomic_read(&dwc->dev->power.usage_count));
	return ret;
}

static void dwc3_gadget_enable_irq(struct dwc3 *dwc)
{
	u32			reg;

	dbg_event(0xFF, "UnmaskINT", 0);
	/* Enable all but Start and End of Frame IRQs */
	reg = (DWC3_DEVTEN_VNDRDEVTSTRCVEDEN |
			DWC3_DEVTEN_EVNTOVERFLOWEN |
			DWC3_DEVTEN_CMDCMPLTEN |
			DWC3_DEVTEN_ERRTICERREN |
			DWC3_DEVTEN_WKUPEVTEN |
			DWC3_DEVTEN_CONNECTDONEEN |
			DWC3_DEVTEN_USBRSTEN |
			DWC3_DEVTEN_DISCONNEVTEN);

	if (dwc->revision < DWC3_REVISION_230A)
		reg |= DWC3_DEVTEN_ULSTCNGEN;

	/* On 2.30a and above this bit enables U3/L2-L1 Suspend Events */
	if (dwc->revision >= DWC3_REVISION_230A)
		reg |= DWC3_DEVTEN_EOPFEN;

	dwc3_writel(dwc->regs, DWC3_DEVTEN, reg);
}

void dwc3_gadget_disable_irq(struct dwc3 *dwc)
{
	dbg_event(0xFF, "MaskINT", 0);
	/* mask all interrupts */
	dwc3_writel(dwc->regs, DWC3_DEVTEN, 0x00);
}

static irqreturn_t dwc3_thread_interrupt(int irq, void *_dwc);

/**
 * dwc3_gadget_setup_nump - calculate and initialize NUMP field of %DWC3_DCFG
 * @dwc: pointer to our context structure
 *
 * The following looks like complex but it's actually very simple. In order to
 * calculate the number of packets we can burst at once on OUT transfers, we're
 * gonna use RxFIFO size.
 *
 * To calculate RxFIFO size we need two numbers:
 * MDWIDTH = size, in bits, of the internal memory bus
 * RAM2_DEPTH = depth, in MDWIDTH, of internal RAM2 (where RxFIFO sits)
 *
 * Given these two numbers, the formula is simple:
 *
 * RxFIFO Size = (RAM2_DEPTH * MDWIDTH / 8) - 24 - 16;
 *
 * 24 bytes is for 3x SETUP packets
 * 16 bytes is a clock domain crossing tolerance
 *
 * Given RxFIFO Size, NUMP = RxFIFOSize / 1024;
 */
static void dwc3_gadget_setup_nump(struct dwc3 *dwc)
{
	u32 ram2_depth;
	u32 mdwidth;
	u32 nump;
	u32 reg;

	ram2_depth = DWC3_GHWPARAMS7_RAM2_DEPTH(dwc->hwparams.hwparams7);
	mdwidth = DWC3_GHWPARAMS0_MDWIDTH(dwc->hwparams.hwparams0);

	nump = ((ram2_depth * mdwidth / 8) - 24 - 16) / 1024;
	nump = min_t(u32, nump, 16);

	/* update NumP */
	reg = dwc3_readl(dwc->regs, DWC3_DCFG);
	reg &= ~DWC3_DCFG_NUMP_MASK;
	reg |= nump << DWC3_DCFG_NUMP_SHIFT;
	dwc3_writel(dwc->regs, DWC3_DCFG, reg);
}

static int dwc3_gadget_vbus_session(struct usb_gadget *_gadget, int is_active)
{
	struct dwc3 *dwc = gadget_to_dwc(_gadget);
	unsigned long flags;
	int ret = 0;

	if (dwc->dr_mode != USB_DR_MODE_OTG)
		return -EPERM;

	is_active = !!is_active;

	dbg_event(0xFF, "VbusSess", is_active);

	disable_irq(dwc->irq);

	flush_work(&dwc->bh_work);

	spin_lock_irqsave(&dwc->lock, flags);

	/* Mark that the vbus was powered */
	dwc->vbus_active = is_active;

	/*
	 * Check if upper level usb_gadget_driver was already registered with
	 * this udc controller driver (if dwc3_gadget_start was called)
	 */
	if (dwc->gadget_driver && dwc->softconnect) {
		if (dwc->vbus_active) {
			/*
			 * Both vbus was activated by otg and pullup was
			 * signaled by the gadget driver.
			 */
			ret = dwc3_gadget_run_stop(dwc, 1, false);
		} else {
			ret = dwc3_gadget_run_stop(dwc, 0, false);
		}
	}

	/*
	 * Clearing run/stop bit might occur before disconnect event is seen.
	 * Make sure to let gadget driver know in that case.
	 */
	if (!dwc->vbus_active) {
		dev_dbg(dwc->dev, "calling disconnect from %s\n", __func__);
		dwc3_gadget_disconnect_interrupt(dwc);
	}

	spin_unlock_irqrestore(&dwc->lock, flags);
	if (!is_active && ret == -ETIMEDOUT) {
		dev_err(dwc->dev, "%s: Core soft reset...\n", __func__);
		dwc3_device_core_soft_reset(dwc);
	}

	enable_irq(dwc->irq);

	return 0;
}

static int __dwc3_gadget_start(struct dwc3 *dwc)
{
	struct dwc3_ep		*dep;
	int			ret = 0;
	u32			reg;

	dbg_event(0xFF, "__Gadgetstart", 0);

	/*
	 * Use IMOD if enabled via dwc->imod_interval. Otherwise, if
	 * the core supports IMOD, disable it.
	 */
	if (dwc->imod_interval) {
		dwc3_writel(dwc->regs, DWC3_DEV_IMOD(0), dwc->imod_interval);
		dwc3_writel(dwc->regs, DWC3_GEVNTCOUNT(0), DWC3_GEVNTCOUNT_EHB);
	} else if (dwc3_has_imod(dwc)) {
		dwc3_writel(dwc->regs, DWC3_DEV_IMOD(0), 0);
	}

	/*
	 * We are telling dwc3 that we want to use DCFG.NUMP as ACK TP's NUMP
	 * field instead of letting dwc3 itself calculate that automatically.
	 *
	 * This way, we maximize the chances that we'll be able to get several
	 * bursts of data without going through any sort of endpoint throttling.
	 */
	reg = dwc3_readl(dwc->regs, DWC3_GRXTHRCFG);
	reg &= ~DWC3_GRXTHRCFG_PKTCNTSEL;
	dwc3_writel(dwc->regs, DWC3_GRXTHRCFG, reg);

	/*
	 * Programs the number of outstanding pipelined transfer requests
	 * the AXI master pushes to the AXI slave.
	 */
	if (dwc->revision >= DWC3_REVISION_270A) {
		reg = dwc3_readl(dwc->regs, DWC3_GSBUSCFG1);
		reg &= ~DWC3_GSBUSCFG1_PIPETRANSLIMIT_MASK;
		reg |= DWC3_GSBUSCFG1_PIPETRANSLIMIT(0xe);
		dwc3_writel(dwc->regs, DWC3_GSBUSCFG1, reg);
	}

	dwc3_gadget_setup_nump(dwc);

	/* Start with SuperSpeed Default */
	dwc3_gadget_ep0_desc.wMaxPacketSize = cpu_to_le16(512);

	dep = dwc->eps[0];
	ret = __dwc3_gadget_ep_enable(dep, false, false);
	if (ret) {
		dev_err(dwc->dev, "failed to enable %s\n", dep->name);
		goto err0;
	}

	dep = dwc->eps[1];
	ret = __dwc3_gadget_ep_enable(dep, false, false);
	if (ret) {
		dev_err(dwc->dev, "failed to enable %s\n", dep->name);
		goto err1;
	}

	/* begin to receive SETUP packets */
	dwc->ep0state = EP0_SETUP_PHASE;
	dwc->ep0_bounced = false;
	dwc->link_state = DWC3_LINK_STATE_SS_DIS;
	dwc3_ep0_out_start(dwc);

	dwc3_gadget_enable_irq(dwc);

	return 0;

err1:
	__dwc3_gadget_ep_disable(dwc->eps[0]);

err0:
	return ret;
}

static int dwc3_gadget_start(struct usb_gadget *g,
		struct usb_gadget_driver *driver)
{
	struct dwc3		*dwc = gadget_to_dwc(g);
	unsigned long		flags;
	int			ret = 0;

	dbg_event(0xFF, "Gadgetstart", 0);
	spin_lock_irqsave(&dwc->lock, flags);
	if (dwc->gadget_driver) {
		dev_err(dwc->dev, "%s is already bound to %s\n",
				dwc->gadget.name,
				dwc->gadget_driver->driver.name);
		ret = -EBUSY;
		goto err0;
	}

	dwc->gadget_driver	= driver;

	/*
	 * For DRD, this might get called by gadget driver during bootup
	 * even though host mode might be active. Don't actually perform
	 * device-specific initialization until device mode is activated.
	 * In that case dwc3_gadget_restart() will handle it.
	 */
	spin_unlock_irqrestore(&dwc->lock, flags);

	return 0;

err0:
	spin_unlock_irqrestore(&dwc->lock, flags);
	return ret;
}

static void __dwc3_gadget_stop(struct dwc3 *dwc)
{
	dbg_event(0xFF, "__Gadgetstop", 0);
	dwc3_gadget_disable_irq(dwc);
	__dwc3_gadget_ep_disable(dwc->eps[0]);
	__dwc3_gadget_ep_disable(dwc->eps[1]);
}

static int dwc3_gadget_stop(struct usb_gadget *g)
{
	struct dwc3		*dwc = gadget_to_dwc(g);
	unsigned long		flags;

	spin_lock_irqsave(&dwc->lock, flags);

	dwc->gadget_driver	= NULL;
	spin_unlock_irqrestore(&dwc->lock, flags);

	dbg_event(0xFF, "fwq_started", 0);
	flush_workqueue(dwc->dwc_wq);
	dbg_event(0xFF, "fwq_completed", 0);

	return 0;
}

static void __maybe_unused dwc3_gadget_set_speed(struct usb_gadget *g,
				  enum usb_device_speed speed)
{
	struct dwc3		*dwc = gadget_to_dwc(g);
	unsigned long		flags;
	u32			reg;

	spin_lock_irqsave(&dwc->lock, flags);
	reg = dwc3_readl(dwc->regs, DWC3_DCFG);
	reg &= ~(DWC3_DCFG_SPEED_MASK);

	/*
	 * WORKAROUND: DWC3 revision < 2.20a have an issue
	 * which would cause metastability state on Run/Stop
	 * bit if we try to force the IP to USB2-only mode.
	 *
	 * Because of that, we cannot configure the IP to any
	 * speed other than the SuperSpeed
	 *
	 * Refers to:
	 *
	 * STAR#9000525659: Clock Domain Crossing on DCTL in
	 * USB 2.0 Mode
	 */
	if (dwc->revision < DWC3_REVISION_220A &&
	    !dwc->dis_metastability_quirk) {
		reg |= DWC3_DCFG_SUPERSPEED;
	} else {
		switch (speed) {
		case USB_SPEED_LOW:
			reg |= DWC3_DCFG_LOWSPEED;
			break;
		case USB_SPEED_FULL:
			reg |= DWC3_DCFG_FULLSPEED;
			break;
		case USB_SPEED_HIGH:
			reg |= DWC3_DCFG_HIGHSPEED;
			break;
		case USB_SPEED_SUPER:
			reg |= DWC3_DCFG_SUPERSPEED;
			break;
		case USB_SPEED_SUPER_PLUS:
			reg |= DWC3_DCFG_SUPERSPEED_PLUS;
			break;
		default:
			dev_err(dwc->dev, "invalid speed (%d)\n", speed);

			if (dwc->revision & DWC3_REVISION_IS_DWC31)
				reg |= DWC3_DCFG_SUPERSPEED_PLUS;
			else
				reg |= DWC3_DCFG_SUPERSPEED;
		}
	}
	dwc3_writel(dwc->regs, DWC3_DCFG, reg);

	spin_unlock_irqrestore(&dwc->lock, flags);
}

static int dwc3_gadget_restart_usb_session(struct usb_gadget *g)
{
	struct dwc3		*dwc = gadget_to_dwc(g);

	dbg_event(0xFF, "RestartUSBSession", 0);
	return dwc3_notify_event(dwc, DWC3_CONTROLLER_RESTART_USB_SESSION, 0);
}

static const struct usb_gadget_ops dwc3_gadget_ops = {
	.get_frame		= dwc3_gadget_get_frame,
	.wakeup			= dwc3_gadget_wakeup,
	.func_wakeup		= dwc_gadget_func_wakeup,
	.set_selfpowered	= dwc3_gadget_set_selfpowered,
	.vbus_session		= dwc3_gadget_vbus_session,
	.vbus_draw		= dwc3_gadget_vbus_draw,
	.pullup			= dwc3_gadget_pullup,
	.udc_start		= dwc3_gadget_start,
	.udc_stop		= dwc3_gadget_stop,
	.restart		= dwc3_gadget_restart_usb_session,
};

/* -------------------------------------------------------------------------- */

#define NUM_GSI_OUT_EPS(dwc)	(dwc->num_gsi_eps / 2)
#define NUM_GSI_IN_EPS(dwc)	((dwc->num_gsi_eps + 1) / 2)

static int dwc3_gadget_init_endpoints(struct dwc3 *dwc, u8 total)
{
	struct dwc3_ep			*dep;
	u8				epnum;
	u8				out_count;
	u8				in_count;
	u8				ep_interrupt_num = 1;

	INIT_LIST_HEAD(&dwc->gadget.ep_list);

	in_count = out_count = total / 2;
	out_count += total & 1;		/* in case odd, there is one more OUT */

	for (epnum = 0; epnum < total; epnum++) {
		bool			direction = epnum & 1;
		u8			num = epnum >> 1;

		dep = kzalloc(sizeof(*dep), GFP_KERNEL);
		if (!dep)
			return -ENOMEM;

		dep->dwc = dwc;
		dep->number = epnum;
		dep->direction = direction;
		dep->regs = dwc->regs + DWC3_DEP_BASE(epnum);
		dwc->eps[epnum] = dep;

		/* Reserve EPs at the end for GSI */
		if (!direction && num > out_count - NUM_GSI_OUT_EPS(dwc) - 1) {
			snprintf(dep->name, sizeof(dep->name), "gsi-epout%d",
					num);
			dep->endpoint.ep_type = EP_TYPE_GSI;
			dep->endpoint.ep_intr_num = ep_interrupt_num++;
		} else if (direction &&
				num > in_count - NUM_GSI_IN_EPS(dwc) - 1) {
			snprintf(dep->name, sizeof(dep->name), "gsi-epin%d",
					num);
			dep->endpoint.ep_type = EP_TYPE_GSI;
			dep->endpoint.ep_intr_num = ep_interrupt_num++;
		} else {
			snprintf(dep->name, sizeof(dep->name), "ep%u%s", num,
					direction ? "in" : "out");
		}

		dep->endpoint.ep_num = epnum >> 1;
		dep->endpoint.name = dep->name;

		if (!(dep->number > 1)) {
			dep->endpoint.desc = &dwc3_gadget_ep0_desc;
			dep->endpoint.comp_desc = NULL;
		}

		spin_lock_init(&dep->lock);

		if (num == 0) {
			usb_ep_set_maxpacket_limit(&dep->endpoint, 512);
			dep->endpoint.maxburst = 1;
			dep->endpoint.ops = &dwc3_gadget_ep0_ops;
			if (!direction)
				dwc->gadget.ep0 = &dep->endpoint;
		} else {
			int		ret;

			usb_ep_set_maxpacket_limit(&dep->endpoint, 1024);
			dep->endpoint.max_streams = 15;
			dep->endpoint.ops = &dwc3_gadget_ep_ops;
			list_add_tail(&dep->endpoint.ep_list,
					&dwc->gadget.ep_list);

			ret = dwc3_alloc_trb_pool(dep);
			if (ret)
				return ret;
		}

		if (num == 0) {
			dep->endpoint.caps.type_control = true;
		} else {
			dep->endpoint.caps.type_iso = true;
			dep->endpoint.caps.type_bulk = true;
			dep->endpoint.caps.type_int = true;
		}

		dep->endpoint.caps.dir_in = direction;
		dep->endpoint.caps.dir_out = !direction;

		INIT_LIST_HEAD(&dep->pending_list);
		INIT_LIST_HEAD(&dep->started_list);
	}

	return 0;
}

static void dwc3_gadget_free_endpoints(struct dwc3 *dwc)
{
	struct dwc3_ep			*dep;
	u8				epnum;

	for (epnum = 0; epnum < DWC3_ENDPOINTS_NUM; epnum++) {
		dep = dwc->eps[epnum];
		if (!dep)
			continue;
		/*
		 * Physical endpoints 0 and 1 are special; they form the
		 * bi-directional USB endpoint 0.
		 *
		 * For those two physical endpoints, we don't allocate a TRB
		 * pool nor do we add them the endpoints list. Due to that, we
		 * shouldn't do these two operations otherwise we would end up
		 * with all sorts of bugs when removing dwc3.ko.
		 */
		if (epnum != 0 && epnum != 1) {
			dwc3_free_trb_pool(dep);
			list_del(&dep->endpoint.ep_list);
		}

		kfree(dep);
	}
}

/* -------------------------------------------------------------------------- */

static int __dwc3_cleanup_done_trbs(struct dwc3 *dwc, struct dwc3_ep *dep,
		struct dwc3_request *req, struct dwc3_trb *trb,
		const struct dwc3_event_depevt *event, int status,
		int chain)
{
	unsigned int		count;
	unsigned int		s_pkt = 0;
	unsigned int		trb_status;

	dwc3_ep_inc_deq(dep);

	if (req->trb == trb)
		dep->queued_requests--;

	trace_dwc3_complete_trb(dep, trb);

	/*
	 * If we're in the middle of series of chained TRBs and we
	 * receive a short transfer along the way, DWC3 will skip
	 * through all TRBs including the last TRB in the chain (the
	 * where CHN bit is zero. DWC3 will also avoid clearing HWO
	 * bit and SW has to do it manually.
	 *
	 * We're going to do that here to avoid problems of HW trying
	 * to use bogus TRBs for transfers.
	 */
	if (chain && (trb->ctrl & DWC3_TRB_CTRL_HWO))
		trb->ctrl &= ~DWC3_TRB_CTRL_HWO;

	/*
	 * If we're dealing with unaligned size OUT transfer, we will be left
	 * with one TRB pending in the ring. We need to manually clear HWO bit
	 * from that TRB.
	 */
	if ((req->zero || req->unaligned) && !(trb->ctrl & DWC3_TRB_CTRL_CHN)) {
		trb->ctrl &= ~DWC3_TRB_CTRL_HWO;
		return 1;
	}

	count = trb->size & DWC3_TRB_SIZE_MASK;
	req->remaining += count;

	if ((trb->ctrl & DWC3_TRB_CTRL_HWO) && status != -ESHUTDOWN)
		return 1;

	if (dep->direction) {
		if (count) {
			trb_status = DWC3_TRB_SIZE_TRBSTS(trb->size);
			if (trb_status == DWC3_TRBSTS_MISSED_ISOC) {
				/*
				 * If missed isoc occurred and there is
				 * no request queued then issue END
				 * TRANSFER, so that core generates
				 * next xfernotready and we will issue
				 * a fresh START TRANSFER.
				 * If there are still queued request
				 * then wait, do not issue either END
				 * or UPDATE TRANSFER, just attach next
				 * request in pending_list during
				 * giveback.If any future queued request
				 * is successfully transferred then we
				 * will issue UPDATE TRANSFER for all
				 * request in the pending_list.
				 */
				dep->flags |= DWC3_EP_MISSED_ISOC;
				dep->failedpkt_counter++;
				dbg_event(dep->number, "MISSEDFRAME", 0);
			} else {
				dev_err(dwc->dev, "incomplete IN transfer %s\n",
						dep->name);
				status = -ECONNRESET;
			}
		} else {
			dep->flags &= ~DWC3_EP_MISSED_ISOC;
		}
	} else {
		if (count && (event->status & DEPEVT_STATUS_SHORT))
			s_pkt = 1;
	}

	if (s_pkt && !chain)
		return 1;

	if ((event->status & DEPEVT_STATUS_IOC) &&
			(trb->ctrl & DWC3_TRB_CTRL_IOC))
		return 1;

	return 0;
}

static int dwc3_cleanup_done_reqs(struct dwc3 *dwc, struct dwc3_ep *dep,
		const struct dwc3_event_depevt *event, int status)
{
	struct dwc3_request	*req;
	struct dwc3_trb		*trb;
	bool			ioc = false;
	int			ret = 0;

	while (!list_empty(&dep->started_list)) {
		unsigned length;
		int chain;

		req = next_request(&dep->started_list);
		if (req->trb->ctrl & DWC3_TRB_CTRL_HWO)
			return 0;

		length = req->request.length;
		chain = req->num_pending_sgs > 0;
		if (chain) {
			struct scatterlist *sg = req->sg;
			struct scatterlist *s;
			unsigned int pending = req->num_pending_sgs;
			unsigned int i;

			for_each_sg(sg, s, pending, i) {
				trb = &dep->trb_pool[dep->trb_dequeue];

				if (trb->ctrl & DWC3_TRB_CTRL_HWO)
					break;

				req->sg = sg_next(s);
				req->num_pending_sgs--;

				ret = __dwc3_cleanup_done_trbs(dwc, dep, req, trb,
						event, status, chain);
				if (ret)
					break;
			}
		} else {
			trb = &dep->trb_pool[dep->trb_dequeue];
			ret = __dwc3_cleanup_done_trbs(dwc, dep, req, trb,
					event, status, chain);
		}

		if (req->unaligned || req->zero) {
			trb = &dep->trb_pool[dep->trb_dequeue];
			ret = __dwc3_cleanup_done_trbs(dwc, dep, req, trb,
					event, status, false);
			req->unaligned = false;
			req->zero = false;
		}

		req->request.actual = length - req->remaining;

		if ((req->request.actual < length) && req->num_pending_sgs)
			return __dwc3_gadget_kick_transfer(dep, 0);

		dwc3_gadget_giveback(dep, req, status);

		if (ret) {
			if ((event->status & DEPEVT_STATUS_IOC) &&
			    (trb->ctrl & DWC3_TRB_CTRL_IOC))
				ioc = true;
			break;
		}
	}

	/*
	 * Our endpoint might get disabled by another thread during
	 * dwc3_gadget_giveback(). If that happens, we're just gonna return 1
	 * early on so DWC3_EP_BUSY flag gets cleared
	 */
	if (!dep->endpoint.desc)
		return 1;

	if (usb_endpoint_xfer_isoc(dep->endpoint.desc) &&
			list_empty(&dep->started_list)) {
		if (list_empty(&dep->pending_list))
			/*
			 * If there is no entry in request list then do
			 * not issue END TRANSFER now. Just set PENDING
			 * flag, so that END TRANSFER is issued when an
			 * entry is added into request list.
			 */
			dep->flags |= DWC3_EP_PENDING_REQUEST;
		else
			dwc3_stop_active_transfer(dwc, dep->number, true);
		dep->flags &= ~DWC3_EP_MISSED_ISOC;
		return 1;
	}

	if (usb_endpoint_xfer_isoc(dep->endpoint.desc) && ioc)
		return 0;

	return 1;
}

static void dwc3_endpoint_transfer_complete(struct dwc3 *dwc,
		struct dwc3_ep *dep, const struct dwc3_event_depevt *event)
{
	unsigned		status = 0;
	int			clean_busy;
	u32			is_xfer_complete;

	is_xfer_complete = (event->endpoint_event == DWC3_DEPEVT_XFERCOMPLETE);

	if (event->status & DEPEVT_STATUS_BUSERR)
		status = -ECONNRESET;

	clean_busy = dwc3_cleanup_done_reqs(dwc, dep, event, status);
	if (clean_busy && (!dep->endpoint.desc || is_xfer_complete ||
				usb_endpoint_xfer_isoc(dep->endpoint.desc)))
		dep->flags &= ~DWC3_EP_BUSY;

	/*
	 * WORKAROUND: This is the 2nd half of U1/U2 -> U0 workaround.
	 * See dwc3_gadget_linksts_change_interrupt() for 1st half.
	 */
	if (dwc->revision < DWC3_REVISION_183A) {
		u32		reg;
		int		i;

		for (i = 0; i < DWC3_ENDPOINTS_NUM; i++) {
			dep = dwc->eps[i];

			if (!(dep->flags & DWC3_EP_ENABLED))
				continue;

			if (!list_empty(&dep->started_list))
				return;
		}

		reg = dwc3_readl(dwc->regs, DWC3_DCTL);
		reg |= dwc->u1u2;
		dwc3_writel(dwc->regs, DWC3_DCTL, reg);

		dwc->u1u2 = 0;
	}

	/*
	 * Our endpoint might get disabled by another thread or stop
	 * active transfer is invoked with pull up disable during
	 * dwc3_gadget_giveback(). If that happens, we're just gonna
	 * return 1 early on so DWC3_EP_BUSY flag gets cleared.
	 */
	if (!dep->endpoint.desc || !dwc->pullups_connected)
		return;

	if (!usb_endpoint_xfer_isoc(dep->endpoint.desc)) {
		int ret;

		ret = __dwc3_gadget_kick_transfer(dep, 0);
		if (!ret || ret == -EBUSY)
			return;
	}
}

static void dwc3_endpoint_interrupt(struct dwc3 *dwc,
		const struct dwc3_event_depevt *event)
{
	struct dwc3_ep		*dep;
	u8			epnum = event->endpoint_number;
	u8			cmd;

	dep = dwc->eps[epnum];

	if (!(dep->flags & DWC3_EP_ENABLED)) {
		if (!(dep->flags & DWC3_EP_END_TRANSFER_PENDING))
			return;

		/* Handle only EPCMDCMPLT when EP disabled */
		if (event->endpoint_event != DWC3_DEPEVT_EPCMDCMPLT)
			return;
	}

	if (epnum == 0 || epnum == 1) {
		dwc3_ep0_interrupt(dwc, event);
		return;
	}

	dep->dbg_ep_events.total++;

	switch (event->endpoint_event) {
	case DWC3_DEPEVT_XFERCOMPLETE:
		dep->resource_index = 0;
		dep->dbg_ep_events.xfercomplete++;

		if (usb_endpoint_xfer_isoc(dep->endpoint.desc)) {
			dev_err(dwc->dev, "XferComplete for Isochronous endpoint\n");
			return;
		}

		dwc3_endpoint_transfer_complete(dwc, dep, event);
		break;
	case DWC3_DEPEVT_XFERINPROGRESS:
		dep->dbg_ep_events.xferinprogress++;
		dwc3_endpoint_transfer_complete(dwc, dep, event);
		break;
	case DWC3_DEPEVT_XFERNOTREADY:
		dep->dbg_ep_events.xfernotready++;
		if (usb_endpoint_xfer_isoc(dep->endpoint.desc)) {
			dwc3_gadget_start_isoc(dwc, dep, event);
		} else {
			int ret;

			ret = __dwc3_gadget_kick_transfer(dep, 0);
			if (!ret || ret == -EBUSY)
				return;
		}

		break;
	case DWC3_DEPEVT_STREAMEVT:
		dep->dbg_ep_events.streamevent++;
		if (!usb_endpoint_xfer_bulk(dep->endpoint.desc)) {
			dev_err(dwc->dev, "Stream event for non-Bulk %s\n",
					dep->name);
			return;
		}
		break;
	case DWC3_DEPEVT_EPCMDCMPLT:
		dep->dbg_ep_events.epcmdcomplete++;
		cmd = DEPEVT_PARAMETER_CMD(event->parameters);

		if (cmd == DWC3_DEPCMD_ENDTRANSFER) {
			dep->flags &= ~DWC3_EP_END_TRANSFER_PENDING;
			wake_up(&dep->wait_end_transfer);
		}
		break;
	case DWC3_DEPEVT_RXTXFIFOEVT:
		dep->dbg_ep_events.rxtxfifoevent++;
		break;
	}
}

static void dwc3_disconnect_gadget(struct dwc3 *dwc)
{
	struct usb_gadget_driver *gadget_driver;

	if (dwc->gadget_driver && dwc->gadget_driver->disconnect) {
		gadget_driver = dwc->gadget_driver;
		spin_unlock(&dwc->lock);
		dbg_event(0xFF, "DISCONNECT", 0);
		gadget_driver->disconnect(&dwc->gadget);
		spin_lock(&dwc->lock);
	}
}

static void dwc3_suspend_gadget(struct dwc3 *dwc)
{
	struct usb_gadget_driver *gadget_driver;

	if (dwc->gadget_driver && dwc->gadget_driver->suspend) {
		gadget_driver = dwc->gadget_driver;
		spin_unlock(&dwc->lock);
		dbg_event(0xFF, "SUSPEND", 0);
		gadget_driver->suspend(&dwc->gadget);
		spin_lock(&dwc->lock);
	}
}

static void dwc3_resume_gadget(struct dwc3 *dwc)
{
	struct usb_gadget_driver *gadget_driver;

	if (dwc->gadget_driver && dwc->gadget_driver->resume) {
		gadget_driver = dwc->gadget_driver;
		spin_unlock(&dwc->lock);
		dbg_event(0xFF, "RESUME", 0);
		gadget_driver->resume(&dwc->gadget);
		spin_lock(&dwc->lock);
	}
}

static void dwc3_reset_gadget(struct dwc3 *dwc)
{
	struct usb_gadget_driver *gadget_driver;

	if (!dwc->gadget_driver)
		return;

	if (dwc->gadget.speed != USB_SPEED_UNKNOWN) {
		gadget_driver = dwc->gadget_driver;
		spin_unlock(&dwc->lock);
		dbg_event(0xFF, "UDC RESET", 0);
		usb_gadget_udc_reset(&dwc->gadget, gadget_driver);
		spin_lock(&dwc->lock);
	}
}

void dwc3_stop_active_transfer(struct dwc3 *dwc, u32 epnum, bool force)
{
	struct dwc3_ep *dep;
	struct dwc3_gadget_ep_cmd_params params;
	u32 cmd;
	int ret;

	dep = dwc->eps[epnum];

	if ((dep->flags & DWC3_EP_END_TRANSFER_PENDING) ||
	    !dep->resource_index)
		return;

	if (dep->endpoint.endless)
		dwc3_notify_event(dwc, DWC3_CONTROLLER_NOTIFY_DISABLE_UPDXFER,
								dep->number);

	/*
	 * NOTICE: We are violating what the Databook says about the
	 * EndTransfer command. Ideally we would _always_ wait for the
	 * EndTransfer Command Completion IRQ, but that's causing too
	 * much trouble synchronizing between us and gadget driver.
	 *
	 * We have discussed this with the IP Provider and it was
	 * suggested to giveback all requests here, but give HW some
	 * extra time to synchronize with the interconnect. We're using
	 * an arbitrary 100us delay for that.
	 *
	 * Note also that a similar handling was tested by Synopsys
	 * (thanks a lot Paul) and nothing bad has come out of it.
	 * In short, what we're doing is:
	 *
	 * - Issue EndTransfer WITH CMDIOC bit set
	 * - Wait 100us
	 *
	 * As of IP version 3.10a of the DWC_usb3 IP, the controller
	 * supports a mode to work around the above limitation. The
	 * software can poll the CMDACT bit in the DEPCMD register
	 * after issuing a EndTransfer command. This mode is enabled
	 * by writing GUCTL2[14]. This polling is already done in the
	 * dwc3_send_gadget_ep_cmd() function so if the mode is
	 * enabled, the EndTransfer command will have completed upon
	 * returning from this function and we don't need to delay for
	 * 100us.
	 *
	 * This mode is NOT available on the DWC_usb31 IP.
	 */

	cmd = DWC3_DEPCMD_ENDTRANSFER;
	cmd |= force ? DWC3_DEPCMD_HIPRI_FORCERM : 0;
	cmd |= DWC3_DEPCMD_CMDIOC;
	cmd |= DWC3_DEPCMD_PARAM(dep->resource_index);
	memset(&params, 0, sizeof(params));
	ret = dwc3_send_gadget_ep_cmd(dep, cmd, &params);
	WARN_ON_ONCE(ret);
	dep->resource_index = 0;
	dep->flags &= ~DWC3_EP_BUSY;

	if (dwc3_is_usb31(dwc) || dwc->revision < DWC3_REVISION_310A) {
		if (dep->endpoint.ep_type != EP_TYPE_GSI)
			dep->flags |= DWC3_EP_END_TRANSFER_PENDING;
		udelay(100);
	}
	dbg_log_string("%s(%d): endxfer ret:%d)",
			dep->name, dep->number, ret);
}

static void dwc3_clear_stall_all_ep(struct dwc3 *dwc)
{
	u32 epnum;

	for (epnum = 1; epnum < DWC3_ENDPOINTS_NUM; epnum++) {
		struct dwc3_ep *dep;
		int ret;

		dep = dwc->eps[epnum];
		if (!dep)
			continue;

		if (!(dep->flags & DWC3_EP_STALL))
			continue;

		dep->flags &= ~DWC3_EP_STALL;

		ret = dwc3_send_clear_stall_ep_cmd(dep);
		dbg_event(dep->number, "ECLRSTALL", ret);
		WARN_ON_ONCE(ret);
	}
}

static void dwc3_gadget_disconnect_interrupt(struct dwc3 *dwc)
{
	int			reg;

	dbg_event(0xFF, "DISCONNECT INT", 0);
	dev_dbg(dwc->dev, "Notify OTG from %s\n", __func__);
	dwc->b_suspend = false;
	dwc3_notify_event(dwc, DWC3_CONTROLLER_NOTIFY_OTG_EVENT, 0);

	reg = dwc3_readl(dwc->regs, DWC3_DCTL);
	reg &= ~DWC3_DCTL_INITU1ENA;
	dwc3_writel(dwc->regs, DWC3_DCTL, reg);

	reg &= ~DWC3_DCTL_INITU2ENA;
	dwc3_writel(dwc->regs, DWC3_DCTL, reg);

	dwc3_disconnect_gadget(dwc);

	dwc->gadget.speed = USB_SPEED_UNKNOWN;
	dwc->setup_packet_pending = false;
	dwc->link_state = DWC3_LINK_STATE_SS_DIS;
	usb_gadget_set_state(&dwc->gadget, USB_STATE_NOTATTACHED);

	dwc->connected = false;
	wake_up_interruptible(&dwc->wait_linkstate);
}

static void dwc3_gadget_reset_interrupt(struct dwc3 *dwc)
{
	u32			reg;

	usb_phy_start_link_training(dwc->usb3_phy);

	/*
	 * Ideally, dwc3_reset_gadget() would trigger the function
	 * drivers to stop any active transfers through ep disable.
	 * However, for functions which defer ep disable, such as mass
	 * storage, we will need to rely on the call to stop active
	 * transfers here, and avoid allowing of request queuing.
	 */
	dwc->connected = false;

	/*
	 * WORKAROUND: DWC3 revisions <1.88a have an issue which
	 * would cause a missing Disconnect Event if there's a
	 * pending Setup Packet in the FIFO.
	 *
	 * There's no suggested workaround on the official Bug
	 * report, which states that "unless the driver/application
	 * is doing any special handling of a disconnect event,
	 * there is no functional issue".
	 *
	 * Unfortunately, it turns out that we _do_ some special
	 * handling of a disconnect event, namely complete all
	 * pending transfers, notify gadget driver of the
	 * disconnection, and so on.
	 *
	 * Our suggested workaround is to follow the Disconnect
	 * Event steps here, instead, based on a setup_packet_pending
	 * flag. Such flag gets set whenever we have a SETUP_PENDING
	 * status for EP0 TRBs and gets cleared on XferComplete for the
	 * same endpoint.
	 *
	 * Refers to:
	 *
	 * STAR#9000466709: RTL: Device : Disconnect event not
	 * generated if setup packet pending in FIFO
	 */
	if (dwc->revision < DWC3_REVISION_188A) {
		if (dwc->setup_packet_pending)
			dwc3_gadget_disconnect_interrupt(dwc);
	}

	dbg_event(0xFF, "BUS RESET", 0);
	dev_dbg(dwc->dev, "Notify OTG from %s\n", __func__);
	dwc->b_suspend = false;
	dwc3_notify_event(dwc, DWC3_CONTROLLER_NOTIFY_OTG_EVENT, 0);

	usb_gadget_vbus_draw(&dwc->gadget, 100);

	dwc3_reset_gadget(dwc);

	reg = dwc3_readl(dwc->regs, DWC3_DCTL);
	reg &= ~DWC3_DCTL_TSTCTRL_MASK;
	dwc3_writel(dwc->regs, DWC3_DCTL, reg);
	dwc->test_mode = false;
	/*
	 * From SNPS databook section 8.1.2
	 * the EP0 should be in setup phase. So ensure
	 * that EP0 is in setup phase by issuing a stall
	 * and restart if EP0 is not in setup phase.
	 */
	if (dwc->ep0state != EP0_SETUP_PHASE) {
		unsigned int	dir;

		dbg_event(0xFF, "CONTRPEND(%d)", dwc->ep0state);
		dir = !!dwc->ep0_expect_in;
		if (dwc->ep0state == EP0_DATA_PHASE)
			dwc3_ep0_end_control_data(dwc, dwc->eps[dir]);
		else
			dwc3_ep0_end_control_data(dwc, dwc->eps[!dir]);

		dwc->eps[0]->trb_enqueue = 0;
		dwc->eps[1]->trb_enqueue = 0;

		dwc3_ep0_stall_and_restart(dwc);
	}

	dwc->delayed_status = false;
	dwc3_stop_active_transfers(dwc);
	dwc3_clear_stall_all_ep(dwc);

	/* Reset device address to zero */
	reg = dwc3_readl(dwc->regs, DWC3_DCFG);
	reg &= ~(DWC3_DCFG_DEVADDR_MASK);
	dwc3_writel(dwc->regs, DWC3_DCFG, reg);

	dwc->gadget.speed = USB_SPEED_UNKNOWN;
	dwc->link_state = DWC3_LINK_STATE_U0;
	wake_up_interruptible(&dwc->wait_linkstate);
}

static void dwc3_gadget_conndone_interrupt(struct dwc3 *dwc)
{
	struct dwc3_ep		*dep;
	int			ret;
	u32			reg;
	u8			speed;

	dbg_event(0xFF, "CONNECT DONE", 0);
	usb_phy_stop_link_training(dwc->usb3_phy);
	reg = dwc3_readl(dwc->regs, DWC3_DSTS);
	speed = reg & DWC3_DSTS_CONNECTSPD;
	dwc->speed = speed;

	/* Enable SUSPENDEVENT(BIT:6) for version 230A and above */
	if (dwc->revision >= DWC3_REVISION_230A) {
		reg = dwc3_readl(dwc->regs, DWC3_DEVTEN);
		reg |= DWC3_DEVTEN_EOPFEN;
		dwc3_writel(dwc->regs, DWC3_DEVTEN, reg);
	}

	/* Reset the retry on erratic error event count */
	dwc->retries_on_error = 0;

	/*
	 * RAMClkSel is reset to 0 after USB reset, so it must be reprogrammed
	 * each time on Connect Done.
	 *
	 * Currently we always use the reset value. If any platform
	 * wants to set this to a different value, we need to add a
	 * setting and update GCTL.RAMCLKSEL here.
	 */

	switch (speed) {
	case DWC3_DSTS_SUPERSPEED_PLUS:
		dwc3_gadget_ep0_desc.wMaxPacketSize = cpu_to_le16(512);
		dwc->gadget.ep0->maxpacket = 512;
		dwc->gadget.speed = USB_SPEED_SUPER_PLUS;
		break;
	case DWC3_DSTS_SUPERSPEED:
		/*
		 * WORKAROUND: DWC3 revisions <1.90a have an issue which
		 * would cause a missing USB3 Reset event.
		 *
		 * In such situations, we should force a USB3 Reset
		 * event by calling our dwc3_gadget_reset_interrupt()
		 * routine.
		 *
		 * Refers to:
		 *
		 * STAR#9000483510: RTL: SS : USB3 reset event may
		 * not be generated always when the link enters poll
		 */
		if (dwc->revision < DWC3_REVISION_190A)
			dwc3_gadget_reset_interrupt(dwc);

		dwc3_gadget_ep0_desc.wMaxPacketSize = cpu_to_le16(512);
		dwc->gadget.ep0->maxpacket = 512;
		dwc->gadget.speed = USB_SPEED_SUPER;
		break;
	case DWC3_DSTS_HIGHSPEED:
		dwc3_gadget_ep0_desc.wMaxPacketSize = cpu_to_le16(64);
		dwc->gadget.ep0->maxpacket = 64;
		dwc->gadget.speed = USB_SPEED_HIGH;
		break;
	case DWC3_DSTS_FULLSPEED:
		dwc3_gadget_ep0_desc.wMaxPacketSize = cpu_to_le16(64);
		dwc->gadget.ep0->maxpacket = 64;
		dwc->gadget.speed = USB_SPEED_FULL;
		break;
	case DWC3_DSTS_LOWSPEED:
		dwc3_gadget_ep0_desc.wMaxPacketSize = cpu_to_le16(8);
		dwc->gadget.ep0->maxpacket = 8;
		dwc->gadget.speed = USB_SPEED_LOW;
		break;
	}

	dwc->eps[1]->endpoint.maxpacket = dwc->gadget.ep0->maxpacket;

	/* Enable USB2 LPM Capability */

	if ((dwc->revision > DWC3_REVISION_194A) &&
	    (speed != DWC3_DSTS_SUPERSPEED) &&
	    (speed != DWC3_DSTS_SUPERSPEED_PLUS)) {
		reg = dwc3_readl(dwc->regs, DWC3_DCFG);
		reg |= DWC3_DCFG_LPM_CAP;
		dwc3_writel(dwc->regs, DWC3_DCFG, reg);

		reg = dwc3_readl(dwc->regs, DWC3_DCTL);
		reg &= ~(DWC3_DCTL_HIRD_THRES_MASK | DWC3_DCTL_L1_HIBER_EN);

		reg |= DWC3_DCTL_HIRD_THRES(dwc->hird_threshold);

		/*
		 * When dwc3 revisions >= 2.40a, LPM Erratum is enabled and
		 * DCFG.LPMCap is set, core responses with an ACK and the
		 * BESL value in the LPM token is less than or equal to LPM
		 * NYET threshold.
		 */
		WARN_ONCE(dwc->revision < DWC3_REVISION_240A
				&& dwc->has_lpm_erratum,
				"LPM Erratum not available on dwc3 revisions < 2.40a\n");

		if (dwc->has_lpm_erratum && dwc->revision >= DWC3_REVISION_240A)
			reg |= DWC3_DCTL_LPM_ERRATA(dwc->lpm_nyet_threshold);

		dwc3_writel(dwc->regs, DWC3_DCTL, reg);
	} else {
		reg = dwc3_readl(dwc->regs, DWC3_DCTL);
		reg &= ~DWC3_DCTL_HIRD_THRES_MASK;
		dwc3_writel(dwc->regs, DWC3_DCTL, reg);
	}

	dwc->connected = true;

	dep = dwc->eps[0];
	ret = __dwc3_gadget_ep_enable(dep, true, false);
	if (ret) {
		dev_err(dwc->dev, "failed to enable %s\n", dep->name);
		return;
	}

	dep = dwc->eps[1];
	ret = __dwc3_gadget_ep_enable(dep, true, false);
	if (ret) {
		dev_err(dwc->dev, "failed to enable %s\n", dep->name);
		return;
	}

	dwc3_notify_event(dwc, DWC3_CONTROLLER_CONNDONE_EVENT, 0);

	/*
	 * Configure PHY via GUSB3PIPECTLn if required.
	 *
	 * Update GTXFIFOSIZn
	 *
	 * In both cases reset values should be sufficient.
	 */
}

static void dwc3_gadget_wakeup_interrupt(struct dwc3 *dwc, bool remote_wakeup)
{
	bool perform_resume = true;

	dev_dbg(dwc->dev, "%s\n", __func__);

	dbg_event(0xFF, "WAKEUP", remote_wakeup);
	/*
	 * Identify if it is called from wakeup_interrupt() context for bus
	 * resume or as part of remote wakeup. And based on that check for
	 * U3 state. as we need to handle case of L1 resume i.e. where we
	 * don't want to perform resume.
	 */
	if (!remote_wakeup && dwc->link_state != DWC3_LINK_STATE_U3)
		perform_resume = false;

	/* Only perform resume from L2 or Early Suspend states */
	if (perform_resume) {

		/*
		 * In case of remote wake up dwc3_gadget_wakeup_work()
		 * is doing pm_runtime_get_sync().
		 */
		dev_dbg(dwc->dev, "Notify OTG from %s\n", __func__);
		dwc->b_suspend = false;
		dwc3_notify_event(dwc,
				DWC3_CONTROLLER_NOTIFY_OTG_EVENT, 0);

		/*
		 * set state to U0 as function level resume is trying to queue
		 * notification over USB interrupt endpoint which would fail
		 * due to state is not being updated.
		 */
		dwc->link_state = DWC3_LINK_STATE_U0;
		dwc3_resume_gadget(dwc);
		return;
	}

	dwc->link_state = DWC3_LINK_STATE_U0;
}

static void dwc3_gadget_linksts_change_interrupt(struct dwc3 *dwc,
		unsigned int evtinfo)
{
	enum dwc3_link_state	next = evtinfo & DWC3_LINK_STATE_MASK;
	unsigned int		pwropt;

	/*
	 * WORKAROUND: DWC3 < 2.50a have an issue when configured without
	 * Hibernation mode enabled which would show up when device detects
	 * host-initiated U3 exit.
	 *
	 * In that case, device will generate a Link State Change Interrupt
	 * from U3 to RESUME which is only necessary if Hibernation is
	 * configured in.
	 *
	 * There are no functional changes due to such spurious event and we
	 * just need to ignore it.
	 *
	 * Refers to:
	 *
	 * STAR#9000570034 RTL: SS Resume event generated in non-Hibernation
	 * operational mode
	 */
	pwropt = DWC3_GHWPARAMS1_EN_PWROPT(dwc->hwparams.hwparams1);
	if ((dwc->revision < DWC3_REVISION_250A) &&
			(pwropt != DWC3_GHWPARAMS1_EN_PWROPT_HIB)) {
		if ((dwc->link_state == DWC3_LINK_STATE_U3) &&
				(next == DWC3_LINK_STATE_RESUME)) {
			return;
		}
	}

	/*
	 * WORKAROUND: DWC3 Revisions <1.83a have an issue which, depending
	 * on the link partner, the USB session might do multiple entry/exit
	 * of low power states before a transfer takes place.
	 *
	 * Due to this problem, we might experience lower throughput. The
	 * suggested workaround is to disable DCTL[12:9] bits if we're
	 * transitioning from U1/U2 to U0 and enable those bits again
	 * after a transfer completes and there are no pending transfers
	 * on any of the enabled endpoints.
	 *
	 * This is the first half of that workaround.
	 *
	 * Refers to:
	 *
	 * STAR#9000446952: RTL: Device SS : if U1/U2 ->U0 takes >128us
	 * core send LGO_Ux entering U0
	 */
	if (dwc->revision < DWC3_REVISION_183A) {
		if (next == DWC3_LINK_STATE_U0) {
			u32	u1u2;
			u32	reg;

			switch (dwc->link_state) {
			case DWC3_LINK_STATE_U1:
			case DWC3_LINK_STATE_U2:
				reg = dwc3_readl(dwc->regs, DWC3_DCTL);
				u1u2 = reg & (DWC3_DCTL_INITU2ENA
						| DWC3_DCTL_ACCEPTU2ENA
						| DWC3_DCTL_INITU1ENA
						| DWC3_DCTL_ACCEPTU1ENA);

				if (!dwc->u1u2)
					dwc->u1u2 = reg & u1u2;

				reg &= ~u1u2;

				dwc3_writel(dwc->regs, DWC3_DCTL, reg);
				break;
			default:
				/* do nothing */
				break;
			}
		}
	}

	switch (next) {
	case DWC3_LINK_STATE_U1:
		if (dwc->speed == USB_SPEED_SUPER)
			dwc3_suspend_gadget(dwc);
		break;
	case DWC3_LINK_STATE_U2:
	case DWC3_LINK_STATE_U3:
		dwc3_suspend_gadget(dwc);
		break;
	case DWC3_LINK_STATE_RESUME:
		dwc3_resume_gadget(dwc);
		break;
	default:
		/* do nothing */
		break;
	}

	dev_dbg(dwc->dev, "Going from (%d)--->(%d)\n", dwc->link_state, next);
	dwc->link_state = next;
	wake_up_interruptible(&dwc->wait_linkstate);
}

static void dwc3_gadget_suspend_interrupt(struct dwc3 *dwc,
					  unsigned int evtinfo)
{
	enum dwc3_link_state next = evtinfo & DWC3_LINK_STATE_MASK;

	dbg_event(0xFF, "SUSPEND INT", 0);
	dev_dbg(dwc->dev, "%s Entry to %d\n", __func__, next);

	if (dwc->link_state != next && next == DWC3_LINK_STATE_U3) {
		/*
		 * When first connecting the cable, even before the initial
		 * DWC3_DEVICE_EVENT_RESET or DWC3_DEVICE_EVENT_CONNECT_DONE
		 * events, the controller sees a DWC3_DEVICE_EVENT_SUSPEND
		 * event. In such a case, ignore.
		 * Ignore suspend event until device side usb is not into
		 * CONFIGURED state.
		 */
		if (dwc->gadget.state != USB_STATE_CONFIGURED) {
			dev_err(dwc->dev, "%s(): state:%d. Ignore SUSPEND.\n",
						__func__, dwc->gadget.state);
			return;
		}

		dwc3_suspend_gadget(dwc);

		dev_dbg(dwc->dev, "Notify OTG from %s\n", __func__);
		dwc->b_suspend = true;
		dwc3_notify_event(dwc, DWC3_CONTROLLER_NOTIFY_OTG_EVENT, 0);
	}

	dwc->link_state = next;
}

static void dwc3_gadget_hibernation_interrupt(struct dwc3 *dwc,
		unsigned int evtinfo)
{
	unsigned int is_ss = evtinfo & BIT(4);

	/*
	 * WORKAROUND: DWC3 revison 2.20a with hibernation support
	 * have a known issue which can cause USB CV TD.9.23 to fail
	 * randomly.
	 *
	 * Because of this issue, core could generate bogus hibernation
	 * events which SW needs to ignore.
	 *
	 * Refers to:
	 *
	 * STAR#9000546576: Device Mode Hibernation: Issue in USB 2.0
	 * Device Fallback from SuperSpeed
	 */
	if (is_ss ^ (dwc->speed == USB_SPEED_SUPER))
		return;

	/* enter hibernation here */
}

static void dwc3_gadget_interrupt(struct dwc3 *dwc,
		const struct dwc3_event_devt *event)
{
	switch (event->type) {
	case DWC3_DEVICE_EVENT_DISCONNECT:
		dwc3_gadget_disconnect_interrupt(dwc);
		dwc->dbg_gadget_events.disconnect++;
		break;
	case DWC3_DEVICE_EVENT_RESET:
		dwc3_gadget_reset_interrupt(dwc);
		dwc->dbg_gadget_events.reset++;
		break;
	case DWC3_DEVICE_EVENT_CONNECT_DONE:
		dwc3_gadget_conndone_interrupt(dwc);
		dwc->dbg_gadget_events.connect++;
		break;
	case DWC3_DEVICE_EVENT_WAKEUP:
		dwc3_gadget_wakeup_interrupt(dwc, false);
		dwc->dbg_gadget_events.wakeup++;
		break;
	case DWC3_DEVICE_EVENT_HIBER_REQ:
		if (dev_WARN_ONCE(dwc->dev, !dwc->has_hibernation,
					"unexpected hibernation event\n"))
			break;

		dwc3_gadget_hibernation_interrupt(dwc, event->event_info);
		break;
	case DWC3_DEVICE_EVENT_LINK_STATUS_CHANGE:
		dwc3_gadget_linksts_change_interrupt(dwc, event->event_info);
		dwc->dbg_gadget_events.link_status_change++;
		break;
	case DWC3_DEVICE_EVENT_EOPF:
		/* It changed to be suspend event for version 2.30a and above */
		if (dwc->revision >= DWC3_REVISION_230A) {
			dbg_event(0xFF, "GAD SUS", 0);
			dwc->dbg_gadget_events.suspend++;
			/*
			 * Ignore suspend event until the gadget enters into
			 * USB_STATE_CONFIGURED state.
			 */
			if (dwc->gadget.state >= USB_STATE_CONFIGURED)
				dwc3_gadget_suspend_interrupt(dwc,
						event->event_info);
			else
				usb_gadget_vbus_draw(&dwc->gadget, 2);
		}
		break;
	case DWC3_DEVICE_EVENT_SOF:
		dwc->dbg_gadget_events.sof++;
		break;
	case DWC3_DEVICE_EVENT_ERRATIC_ERROR:
		dbg_event(0xFF, "ERROR", dwc->retries_on_error);
		dwc->dbg_gadget_events.erratic_error++;
		dwc->err_evt_seen = true;
		break;
	case DWC3_DEVICE_EVENT_CMD_CMPL:
		dwc->dbg_gadget_events.cmdcmplt++;
		break;
	case DWC3_DEVICE_EVENT_OVERFLOW:
		dwc->dbg_gadget_events.overflow++;
		break;
	default:
		dev_WARN(dwc->dev, "UNKNOWN IRQ %d\n", event->type);
		dwc->dbg_gadget_events.unknown_event++;
	}
}

static void dwc3_process_event_entry(struct dwc3 *dwc,
		const union dwc3_event *event)
{
	trace_dwc3_event(event->raw, dwc);

	if (!event->type.is_devspec)
		dwc3_endpoint_interrupt(dwc, &event->depevt);
	else if (event->type.type == DWC3_EVENT_TYPE_DEV)
		dwc3_gadget_interrupt(dwc, &event->devt);
	else
		dev_err(dwc->dev, "UNKNOWN IRQ type %d\n", event->raw);
}

static irqreturn_t dwc3_process_event_buf(struct dwc3_event_buffer *evt)
{
	struct dwc3 *dwc = evt->dwc;
	irqreturn_t ret = IRQ_NONE;
	int left;
	u32 reg;

	left = evt->count;

	if (!(evt->flags & DWC3_EVENT_PENDING))
		return IRQ_NONE;

	while (left > 0) {
		union dwc3_event event;

		event.raw = *(u32 *) (evt->cache + evt->lpos);

		dwc3_process_event_entry(dwc, &event);

		if (dwc->err_evt_seen) {
			/*
			 * if erratic error, skip remaining events
			 * while controller undergoes reset
			 */
			evt->lpos = (evt->lpos + left) %
					DWC3_EVENT_BUFFERS_SIZE;
			if (dwc3_notify_event(dwc,
						DWC3_CONTROLLER_ERROR_EVENT, 0))
				dwc->err_evt_seen = 0;
			dwc->retries_on_error++;
			break;
		}

		/*
		 * FIXME we wrap around correctly to the next entry as
		 * almost all entries are 4 bytes in size. There is one
		 * entry which has 12 bytes which is a regular entry
		 * followed by 8 bytes data. ATM I don't know how
		 * things are organized if we get next to the a
		 * boundary so I worry about that once we try to handle
		 * that.
		 */
		evt->lpos = (evt->lpos + 4) % evt->length;
		left -= 4;
	}

	dwc->bh_handled_evt_cnt[dwc->irq_dbg_index] += (evt->count / 4);
	evt->count = 0;
	evt->flags &= ~DWC3_EVENT_PENDING;
	ret = IRQ_HANDLED;

	/* Unmask interrupt */
	reg = dwc3_readl(dwc->regs, DWC3_GEVNTSIZ(0));
	reg &= ~DWC3_GEVNTSIZ_INTMASK;
	dwc3_writel(dwc->regs, DWC3_GEVNTSIZ(0), reg);

	if (dwc->imod_interval) {
		dwc3_writel(dwc->regs, DWC3_GEVNTCOUNT(0), DWC3_GEVNTCOUNT_EHB);
		dwc3_writel(dwc->regs, DWC3_DEV_IMOD(0), dwc->imod_interval);
	}

	return ret;
}

void dwc3_bh_work(struct work_struct *w)
{
	struct dwc3 *dwc = container_of(w, struct dwc3, bh_work);

	pm_runtime_get_sync(dwc->dev);
	dwc3_thread_interrupt(dwc->irq, dwc->ev_buf);
	pm_runtime_put(dwc->dev);
}

static irqreturn_t dwc3_thread_interrupt(int irq, void *_evt)
{
	struct dwc3_event_buffer *evt = _evt;
	struct dwc3 *dwc = evt->dwc;
	unsigned long flags;
	irqreturn_t ret = IRQ_NONE;
	ktime_t start_time;

	start_time = ktime_get();

	spin_lock_irqsave(&dwc->lock, flags);
	dwc->bh_handled_evt_cnt[dwc->irq_dbg_index] = 0;
	ret = dwc3_process_event_buf(evt);
	spin_unlock_irqrestore(&dwc->lock, flags);

	dwc->bh_completion_time[dwc->irq_dbg_index] =
		ktime_to_us(ktime_sub(ktime_get(), start_time));
	dwc->irq_dbg_index = (dwc->irq_dbg_index + 1) % MAX_INTR_STATS;

	return ret;
}

static irqreturn_t dwc3_check_event_buf(struct dwc3_event_buffer *evt)
{
	struct dwc3 *dwc;
	u32 amount;
	u32 count;
	u32 reg;
	ktime_t start_time;

	if (!evt)
		return IRQ_NONE;

	dwc = evt->dwc;
	start_time = ktime_get();
	dwc->irq_cnt++;

	/* controller reset is still pending */
	if (dwc->err_evt_seen)
		return IRQ_HANDLED;

	/*
	 * With PCIe legacy interrupt, test shows that top-half irq handler can
	 * be called again after HW interrupt deassertion. Check if bottom-half
	 * irq event handler completes before caching new event to prevent
	 * losing events.
	 */
	if (evt->flags & DWC3_EVENT_PENDING)
		return IRQ_HANDLED;

	count = dwc3_readl(dwc->regs, DWC3_GEVNTCOUNT(0));
	count &= DWC3_GEVNTCOUNT_MASK;
	if (!count)
		return IRQ_NONE;

	/* Controller is halted; ignore new/pending events */
	if (!dwc->pullups_connected) {
		dwc3_writel(dwc->regs, DWC3_GEVNTCOUNT(0), count);
		dbg_event(0xFF, "NO_PULLUP", count);
		return IRQ_HANDLED;
	}

	if (count > evt->length) {
		dbg_event(0xFF, "HUGE_EVCNT", count);
		/*
		 * If writes from dwc3_interrupt and run_stop(0) races
		 * with each other, the count can result in a very large
		 * value.In that case setting the evt->lpos here
		 * is a no-op. The value will be reset as part of run_stop(1).
		 */
		evt->lpos = (evt->lpos + count) % DWC3_EVENT_BUFFERS_SIZE;
		dwc3_writel(dwc->regs, DWC3_GEVNTCOUNT(0), count);
		return IRQ_HANDLED;
	}

	evt->count = count;
	evt->flags |= DWC3_EVENT_PENDING;

	/* Mask interrupt */
	reg = dwc3_readl(dwc->regs, DWC3_GEVNTSIZ(0));
	reg |= DWC3_GEVNTSIZ_INTMASK;
	dwc3_writel(dwc->regs, DWC3_GEVNTSIZ(0), reg);

	amount = min(count, evt->length - evt->lpos);
	memcpy(evt->cache + evt->lpos, evt->buf + evt->lpos, amount);

	if (amount < count)
		memcpy(evt->cache, evt->buf, count - amount);

	dwc3_writel(dwc->regs, DWC3_GEVNTCOUNT(0), count);

	dwc->irq_start_time[dwc->irq_dbg_index] = start_time;
	dwc->irq_completion_time[dwc->irq_dbg_index] =
		ktime_us_delta(ktime_get(), start_time);
	dwc->irq_event_count[dwc->irq_dbg_index] = count / 4;
	dwc->irq_dbg_index = (dwc->irq_dbg_index + 1) % MAX_INTR_STATS;

	return IRQ_WAKE_THREAD;
}

irqreturn_t dwc3_interrupt(int irq, void *_dwc)
{
	struct dwc3     *dwc = _dwc;
	irqreturn_t     ret = IRQ_NONE;
	irqreturn_t     status;

	status = dwc3_check_event_buf(dwc->ev_buf);
	if (status == IRQ_WAKE_THREAD)
		ret = status;

	if (ret == IRQ_WAKE_THREAD)
		queue_work(dwc->dwc_wq, &dwc->bh_work);

	return IRQ_HANDLED;
}

static int dwc3_gadget_get_irq(struct dwc3 *dwc)
{
	struct platform_device *dwc3_pdev = to_platform_device(dwc->dev);
	int irq;

	irq = platform_get_irq_byname(dwc3_pdev, "peripheral");
	if (irq > 0)
		goto out;

	if (irq == -EPROBE_DEFER)
		goto out;

	irq = platform_get_irq_byname(dwc3_pdev, "dwc_usb3");
	if (irq > 0)
		goto out;

	if (irq == -EPROBE_DEFER)
		goto out;

	irq = platform_get_irq(dwc3_pdev, 0);
	if (irq > 0)
		goto out;

	if (irq != -EPROBE_DEFER)
		dev_err(dwc->dev, "missing peripheral IRQ\n");

	if (!irq)
		irq = -EINVAL;

out:
	return irq;
}

/**
 * dwc3_gadget_init - initializes gadget related registers
 * @dwc: pointer to our controller context structure
 *
 * Returns 0 on success otherwise negative errno.
 */
int dwc3_gadget_init(struct dwc3 *dwc)
{
	int ret;
	int irq;

	irq = dwc3_gadget_get_irq(dwc);
	if (irq < 0) {
		ret = irq;
		goto err0;
	}

	dwc->irq_gadget = irq;

	INIT_WORK(&dwc->wakeup_work, dwc3_gadget_wakeup_work);

	dwc->ep0_trb = dma_alloc_coherent(dwc->sysdev,
					  sizeof(*dwc->ep0_trb) * 2,
					  &dwc->ep0_trb_addr, GFP_KERNEL);
	if (!dwc->ep0_trb) {
		dev_err(dwc->dev, "failed to allocate ep0 trb\n");
		ret = -ENOMEM;
		goto err0;
	}

	dwc->setup_buf = kzalloc(DWC3_EP0_SETUP_SIZE, GFP_KERNEL);
	if (!dwc->setup_buf) {
		ret = -ENOMEM;
		goto err1;
	}

	dwc->bounce = dma_alloc_coherent(dwc->sysdev, DWC3_BOUNCE_SIZE,
			&dwc->bounce_addr, GFP_KERNEL);
	if (!dwc->bounce) {
		ret = -ENOMEM;
		goto err2;
	}

	init_completion(&dwc->ep0_in_setup);

	dwc->gadget.ops                 = &dwc3_gadget_ops;
	dwc->gadget.speed               = USB_SPEED_UNKNOWN;
	dwc->gadget.sg_supported        = true;
	dwc->gadget.name                = "dwc3-gadget";
	dwc->gadget.is_otg              = dwc->dr_mode == USB_DR_MODE_OTG;

	/*
	 * FIXME We might be setting max_speed to <SUPER, however versions
	 * <2.20a of dwc3 have an issue with metastability (documented
	 * elsewhere in this driver) which tells us we can't set max speed to
	 * anything lower than SUPER.
	 *
	 * Because gadget.max_speed is only used by composite.c and function
	 * drivers (i.e. it won't go into dwc3's registers) we are allowing this
	 * to happen so we avoid sending SuperSpeed Capability descriptor
	 * together with our BOS descriptor as that could confuse host into
	 * thinking we can handle super speed.
	 *
	 * Note that, in fact, we won't even support GetBOS requests when speed
	 * is less than super speed because we don't have means, yet, to tell
	 * composite.c that we are USB 2.0 + LPM ECN.
	 */
	if (dwc->revision < DWC3_REVISION_220A &&
	    !dwc->dis_metastability_quirk)
		dev_info(dwc->dev, "changing max_speed on rev %08x\n",
				dwc->revision);

	dwc->gadget.max_speed		= dwc->maximum_speed;

	/*
	 * REVISIT: Here we should clear all pending IRQs to be
	 * sure we're starting from a well known location.
	 */

	dwc->num_eps = DWC3_ENDPOINTS_NUM;
	ret = dwc3_gadget_init_endpoints(dwc, dwc->num_eps);
	if (ret)
		goto err3;

	ret = usb_add_gadget_udc(dwc->dev, &dwc->gadget);
	if (ret) {
		dev_err(dwc->dev, "failed to register udc\n");
		goto err4;
	}

	return 0;

err4:
	dwc3_gadget_free_endpoints(dwc);

err3:
	dma_free_coherent(dwc->sysdev, DWC3_BOUNCE_SIZE, dwc->bounce,
			dwc->bounce_addr);

err2:
	kfree(dwc->setup_buf);

err1:
	dma_free_coherent(dwc->sysdev, sizeof(*dwc->ep0_trb) * 2,
			dwc->ep0_trb, dwc->ep0_trb_addr);

err0:
	return ret;
}

/* -------------------------------------------------------------------------- */

void dwc3_gadget_exit(struct dwc3 *dwc)
{
	usb_del_gadget_udc(&dwc->gadget);
	dwc3_gadget_free_endpoints(dwc);
	dma_free_coherent(dwc->sysdev, DWC3_BOUNCE_SIZE, dwc->bounce,
			  dwc->bounce_addr);
	kfree(dwc->setup_buf);
	dma_free_coherent(dwc->sysdev, sizeof(*dwc->ep0_trb) * 2,
			  dwc->ep0_trb, dwc->ep0_trb_addr);
}

int dwc3_gadget_suspend(struct dwc3 *dwc)
{
	if (!dwc->gadget_driver)
		return 0;

	dwc3_gadget_run_stop(dwc, false, false);
	dwc3_disconnect_gadget(dwc);
	__dwc3_gadget_stop(dwc);

	synchronize_irq(dwc->irq_gadget);

	return 0;
}

int dwc3_gadget_resume(struct dwc3 *dwc)
{
	int			ret;

	if (!dwc->gadget_driver)
		return 0;

	ret = __dwc3_gadget_start(dwc);
	if (ret < 0)
		goto err0;

	ret = dwc3_gadget_run_stop(dwc, true, false);
	if (ret < 0)
		goto err1;

	return 0;

err1:
	__dwc3_gadget_stop(dwc);

err0:
	return ret;
}

void dwc3_gadget_process_pending_events(struct dwc3 *dwc)
{
	if (dwc->pending_events) {
		dwc3_interrupt(dwc->irq_gadget, dwc->ev_buf);
		dwc->pending_events = false;
		enable_irq(dwc->irq_gadget);
	}
}<|MERGE_RESOLUTION|>--- conflicted
+++ resolved
@@ -394,11 +394,7 @@
 {
 	const struct usb_endpoint_descriptor *desc = dep->endpoint.desc;
 	struct dwc3		*dwc = dep->dwc;
-<<<<<<< HEAD
-	u32			timeout = 3000;
-=======
 	u32			timeout = 5000;
->>>>>>> 954b37d9
 	u32			saved_config = 0;
 	u32			reg;
 
@@ -431,22 +427,6 @@
 			dwc3_writel(dwc->regs, DWC3_GUSB2PHYCFG(0), reg);
 	}
 
-<<<<<<< HEAD
-=======
-	if (DWC3_DEPCMD_CMD(cmd) == DWC3_DEPCMD_STARTTRANSFER) {
-		int link_state;
-
-		link_state = dwc3_gadget_get_link_state(dwc);
-		if (link_state == DWC3_LINK_STATE_U1 ||
-		    link_state == DWC3_LINK_STATE_U2 ||
-		    link_state == DWC3_LINK_STATE_U3) {
-			ret = __dwc3_gadget_wakeup(dwc);
-			dev_WARN_ONCE(dwc->dev, ret, "wakeup failed --> %d\n",
-					ret);
-		}
-	}
-
->>>>>>> 954b37d9
 	dwc3_writel(dep->regs, DWC3_DEPCMDPAR0, params->param0);
 	dwc3_writel(dep->regs, DWC3_DEPCMDPAR1, params->param1);
 	dwc3_writel(dep->regs, DWC3_DEPCMDPAR2, params->param2);
@@ -2007,7 +1987,6 @@
 	case DWC3_LINK_STATE_U1:
 	case DWC3_LINK_STATE_RESUME:
 		break;
-	case DWC3_LINK_STATE_U1:
 		if (dwc->gadget.speed < USB_SPEED_SUPER) {
 			link_recover_only = true;
 			break;
