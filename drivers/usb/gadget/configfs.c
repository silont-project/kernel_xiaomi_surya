--- conflicted
+++ resolved
@@ -1694,20 +1694,10 @@
 	return 0;
 }
 
-<<<<<<< HEAD
 static inline void android_device_destroy(struct device *dev)
 {
 }
 #endif
-=======
-	.max_speed	= USB_SPEED_SUPER_PLUS,
-	.driver = {
-		.owner          = THIS_MODULE,
-		.name		= "configfs-gadget",
-	},
-	.match_existing_only = 1,
-};
->>>>>>> f79dc860
 
 static struct config_group *gadgets_make(
 		struct config_group *group,
