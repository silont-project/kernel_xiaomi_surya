/*
 * f_fs.c -- user mode file system API for USB composite function controllers
 *
 * Copyright (C) 2010 Samsung Electronics
 * Author: Michal Nazarewicz <mina86@mina86.com>
 *
 * Based on inode.c (GadgetFS) which was:
 * Copyright (C) 2003-2004 David Brownell
 * Copyright (C) 2003 Agilent Technologies
 *
 * This program is free software; you can redistribute it and/or modify
 * it under the terms of the GNU General Public License as published by
 * the Free Software Foundation; either version 2 of the License, or
 * (at your option) any later version.
 */


/* #define DEBUG */
/* #define VERBOSE_DEBUG */

#include <linux/blkdev.h>
#include <linux/pagemap.h>
#include <linux/export.h>
#include <linux/hid.h>
#include <linux/module.h>
#include <linux/sched/signal.h>
#include <linux/uio.h>
#include <asm/unaligned.h>

#include <linux/usb/composite.h>
#include <linux/usb/functionfs.h>

#include <linux/aio.h>
#include <linux/mmu_context.h>
#include <linux/poll.h>
#include <linux/eventfd.h>

#include "u_fs.h"
#include "u_f.h"
#include "u_os_desc.h"
#include "configfs.h"

#define FUNCTIONFS_MAGIC	0xa647361 /* Chosen by a honest dice roll ;) */

#define NUM_PAGES	10 /* # of pages for ipc logging */

#ifdef CONFIG_DYNAMIC_DEBUG
#define ffs_log(fmt, ...) do { \
	ipc_log_string(ffs->ipc_log, "%s: " fmt,  __func__, ##__VA_ARGS__); \
	dynamic_pr_debug("%s: " fmt, __func__, ##__VA_ARGS__); \
} while (0)
#else
#define ffs_log(fmt, ...) \
	ipc_log_string(ffs->ipc_log, "%s: " fmt,  __func__, ##__VA_ARGS__)
#endif

/* Reference counter handling */
static void ffs_data_get(struct ffs_data *ffs);
static void ffs_data_put(struct ffs_data *ffs);
/* Creates new ffs_data object. */
static struct ffs_data *__must_check ffs_data_new(const char *dev_name)
	__attribute__((malloc));

/* Opened counter handling. */
static void ffs_data_opened(struct ffs_data *ffs);
static void ffs_data_closed(struct ffs_data *ffs);

/* Called with ffs->mutex held; take over ownership of data. */
static int __must_check
__ffs_data_got_descs(struct ffs_data *ffs, char *data, size_t len);
static int __must_check
__ffs_data_got_strings(struct ffs_data *ffs, char *data, size_t len);


/* The function structure ***************************************************/

struct ffs_ep;

struct ffs_function {
	struct usb_configuration	*conf;
	struct usb_gadget		*gadget;
	struct ffs_data			*ffs;

	struct ffs_ep			*eps;
	u8				eps_revmap[16];
	short				*interfaces_nums;

	struct usb_function		function;
};


static struct ffs_function *ffs_func_from_usb(struct usb_function *f)
{
	return container_of(f, struct ffs_function, function);
}


static inline enum ffs_setup_state
ffs_setup_state_clear_cancelled(struct ffs_data *ffs)
{
	return (enum ffs_setup_state)
		cmpxchg(&ffs->setup_state, FFS_SETUP_CANCELLED, FFS_NO_SETUP);
}


static void ffs_func_eps_disable(struct ffs_function *func);
static int __must_check ffs_func_eps_enable(struct ffs_function *func);

static int ffs_func_bind(struct usb_configuration *,
			 struct usb_function *);
static int ffs_func_set_alt(struct usb_function *, unsigned, unsigned);
static void ffs_func_disable(struct usb_function *);
static int ffs_func_setup(struct usb_function *,
			  const struct usb_ctrlrequest *);
static bool ffs_func_req_match(struct usb_function *,
			       const struct usb_ctrlrequest *,
			       bool config0);
static void ffs_func_suspend(struct usb_function *);
static void ffs_func_resume(struct usb_function *);


static int ffs_func_revmap_ep(struct ffs_function *func, u8 num);
static int ffs_func_revmap_intf(struct ffs_function *func, u8 intf);


/* The endpoints structures *************************************************/

struct ffs_ep {
	struct usb_ep			*ep;	/* P: ffs->eps_lock */
	struct usb_request		*req;	/* P: epfile->mutex */

	/* [0]: full speed, [1]: high speed, [2]: super speed */
	struct usb_endpoint_descriptor	*descs[3];

	u8				num;

	int				status;	/* P: epfile->mutex */
};

struct ffs_epfile {
	/* Protects ep->ep and ep->req. */
	struct mutex			mutex;

	struct ffs_data			*ffs;
	struct ffs_ep			*ep;	/* P: ffs->eps_lock */
	atomic_t			opened;

	struct dentry			*dentry;

	/*
	 * Buffer for holding data from partial reads which may happen since
	 * we’re rounding user read requests to a multiple of a max packet size.
	 *
	 * The pointer is initialised with NULL value and may be set by
	 * __ffs_epfile_read_data function to point to a temporary buffer.
	 *
	 * In normal operation, calls to __ffs_epfile_read_buffered will consume
	 * data from said buffer and eventually free it.  Importantly, while the
	 * function is using the buffer, it sets the pointer to NULL.  This is
	 * all right since __ffs_epfile_read_data and __ffs_epfile_read_buffered
	 * can never run concurrently (they are synchronised by epfile->mutex)
	 * so the latter will not assign a new value to the pointer.
	 *
	 * Meanwhile ffs_func_eps_disable frees the buffer (if the pointer is
	 * valid) and sets the pointer to READ_BUFFER_DROP value.  This special
	 * value is crux of the synchronisation between ffs_func_eps_disable and
	 * __ffs_epfile_read_data.
	 *
	 * Once __ffs_epfile_read_data is about to finish it will try to set the
	 * pointer back to its old value (as described above), but seeing as the
	 * pointer is not-NULL (namely READ_BUFFER_DROP) it will instead free
	 * the buffer.
	 *
	 * == State transitions ==
	 *
	 * • ptr == NULL:  (initial state)
	 *   ◦ __ffs_epfile_read_buffer_free: go to ptr == DROP
	 *   ◦ __ffs_epfile_read_buffered:    nop
	 *   ◦ __ffs_epfile_read_data allocates temp buffer: go to ptr == buf
	 *   ◦ reading finishes:              n/a, not in ‘and reading’ state
	 * • ptr == DROP:
	 *   ◦ __ffs_epfile_read_buffer_free: nop
	 *   ◦ __ffs_epfile_read_buffered:    go to ptr == NULL
	 *   ◦ __ffs_epfile_read_data allocates temp buffer: free buf, nop
	 *   ◦ reading finishes:              n/a, not in ‘and reading’ state
	 * • ptr == buf:
	 *   ◦ __ffs_epfile_read_buffer_free: free buf, go to ptr == DROP
	 *   ◦ __ffs_epfile_read_buffered:    go to ptr == NULL and reading
	 *   ◦ __ffs_epfile_read_data:        n/a, __ffs_epfile_read_buffered
	 *                                    is always called first
	 *   ◦ reading finishes:              n/a, not in ‘and reading’ state
	 * • ptr == NULL and reading:
	 *   ◦ __ffs_epfile_read_buffer_free: go to ptr == DROP and reading
	 *   ◦ __ffs_epfile_read_buffered:    n/a, mutex is held
	 *   ◦ __ffs_epfile_read_data:        n/a, mutex is held
	 *   ◦ reading finishes and …
	 *     … all data read:               free buf, go to ptr == NULL
	 *     … otherwise:                   go to ptr == buf and reading
	 * • ptr == DROP and reading:
	 *   ◦ __ffs_epfile_read_buffer_free: nop
	 *   ◦ __ffs_epfile_read_buffered:    n/a, mutex is held
	 *   ◦ __ffs_epfile_read_data:        n/a, mutex is held
	 *   ◦ reading finishes:              free buf, go to ptr == DROP
	 */
	struct ffs_buffer		*read_buffer;
#define READ_BUFFER_DROP ((struct ffs_buffer *)ERR_PTR(-ESHUTDOWN))

	char				name[5];

	unsigned char			in;	/* P: ffs->eps_lock */
	unsigned char			isoc;	/* P: ffs->eps_lock */

	bool				invalid;
};

struct ffs_buffer {
	size_t length;
	char *data;
	char storage[];
};

/*  ffs_io_data structure ***************************************************/

struct ffs_io_data {
	bool aio;
	bool read;

	struct kiocb *kiocb;
	struct iov_iter data;
	const void *to_free;
	char *buf;

	struct mm_struct *mm;
	struct work_struct work;

	struct usb_ep *ep;
	struct usb_request *req;

	struct ffs_data *ffs;
};

struct ffs_desc_helper {
	struct ffs_data *ffs;
	unsigned interfaces_count;
	unsigned eps_count;
};

static int  __must_check ffs_epfiles_create(struct ffs_data *ffs);
static void ffs_epfiles_destroy(struct ffs_epfile *epfiles, unsigned count);

static struct dentry *
ffs_sb_create_file(struct super_block *sb, const char *name, void *data,
		   const struct file_operations *fops);

/* Devices management *******************************************************/

DEFINE_MUTEX(ffs_lock);
EXPORT_SYMBOL_GPL(ffs_lock);

static struct ffs_dev *_ffs_find_dev(const char *name);
static struct ffs_dev *_ffs_alloc_dev(void);
static void _ffs_free_dev(struct ffs_dev *dev);
static int ffs_acquire_dev(const char *dev_name, struct ffs_data *ffs_data);
static void ffs_release_dev(struct ffs_dev *ffs_dev);
static int ffs_ready(struct ffs_data *ffs);
static void ffs_closed(struct ffs_data *ffs);

/* Misc helper functions ****************************************************/

static int ffs_mutex_lock(struct mutex *mutex, unsigned nonblock)
	__attribute__((warn_unused_result, nonnull));
static char *ffs_prepare_buffer(const char __user *buf, size_t len)
	__attribute__((warn_unused_result, nonnull));


/* Control file aka ep0 *****************************************************/

static void ffs_ep0_complete(struct usb_ep *ep, struct usb_request *req)
{
	struct ffs_data *ffs = req->context;

	complete(&ffs->ep0req_completion);
}

static int __ffs_ep0_queue_wait(struct ffs_data *ffs, char *data, size_t len)
{
	struct usb_request *req = ffs->ep0req;
	int ret;

	req->zero     = len < le16_to_cpu(ffs->ev.setup.wLength);

	spin_unlock_irq(&ffs->ev.waitq.lock);

	ffs_log("enter: state %d setup_state %d flags %lu", ffs->state,
		ffs->setup_state, ffs->flags);

	req->buf      = data;
	req->length   = len;

	/*
	 * UDC layer requires to provide a buffer even for ZLP, but should
	 * not use it at all. Let's provide some poisoned pointer to catch
	 * possible bug in the driver.
	 */
	if (req->buf == NULL)
		req->buf = (void *)0xDEADBABE;

	reinit_completion(&ffs->ep0req_completion);

	ret = usb_ep_queue(ffs->gadget->ep0, req, GFP_ATOMIC);
	if (unlikely(ret < 0))
		return ret;

	ret = wait_for_completion_interruptible(&ffs->ep0req_completion);
	if (unlikely(ret)) {
		usb_ep_dequeue(ffs->gadget->ep0, req);
		return -EINTR;
	}

	ffs->setup_state = FFS_NO_SETUP;

	ffs_log("exit: state %d setup_state %d flags %lu", ffs->state,
		ffs->setup_state, ffs->flags);

	return req->status ? req->status : req->actual;
}

static int __ffs_ep0_stall(struct ffs_data *ffs)
{
	ffs_log("state %d setup_state %d flags %lu can_stall %d", ffs->state,
		ffs->setup_state, ffs->flags, ffs->ev.can_stall);

	if (ffs->ev.can_stall) {
		pr_vdebug("ep0 stall\n");
		usb_ep_set_halt(ffs->gadget->ep0);
		ffs->setup_state = FFS_NO_SETUP;
		return -EL2HLT;
	} else {
		pr_debug("bogus ep0 stall!\n");
		return -ESRCH;
	}
}

static ssize_t ffs_ep0_write(struct file *file, const char __user *buf,
			     size_t len, loff_t *ptr)
{
	struct ffs_data *ffs = file->private_data;
	ssize_t ret;
	char *data;

	ENTER();

	ffs_log("enter:len %zu state %d setup_state %d flags %lu", len,
		ffs->state, ffs->setup_state, ffs->flags);

	/* Fast check if setup was canceled */
	if (ffs_setup_state_clear_cancelled(ffs) == FFS_SETUP_CANCELLED)
		return -EIDRM;

	/* Acquire mutex */
	ret = ffs_mutex_lock(&ffs->mutex, file->f_flags & O_NONBLOCK);
	if (unlikely(ret < 0))
		return ret;

	/* Check state */
	switch (ffs->state) {
	case FFS_READ_DESCRIPTORS:
	case FFS_READ_STRINGS:
		/* Copy data */
		if (unlikely(len < 16)) {
			ret = -EINVAL;
			break;
		}

		data = ffs_prepare_buffer(buf, len);
		if (IS_ERR(data)) {
			ret = PTR_ERR(data);
			break;
		}

		/* Handle data */
		if (ffs->state == FFS_READ_DESCRIPTORS) {
			pr_info("read descriptors\n");
			ret = __ffs_data_got_descs(ffs, data, len);
			if (unlikely(ret < 0))
				break;

			ffs->state = FFS_READ_STRINGS;
			ret = len;
		} else {
			pr_info("read strings\n");
			ret = __ffs_data_got_strings(ffs, data, len);
			if (unlikely(ret < 0))
				break;

			ret = ffs_epfiles_create(ffs);
			if (unlikely(ret)) {
				ffs->state = FFS_CLOSING;
				break;
			}

			ffs->state = FFS_ACTIVE;
			mutex_unlock(&ffs->mutex);

			ret = ffs_ready(ffs);
			if (unlikely(ret < 0)) {
				ffs->state = FFS_CLOSING;
				return ret;
			}

			return len;
		}
		break;

	case FFS_ACTIVE:
		data = NULL;
		/*
		 * We're called from user space, we can use _irq
		 * rather then _irqsave
		 */
		spin_lock_irq(&ffs->ev.waitq.lock);
		switch (ffs_setup_state_clear_cancelled(ffs)) {
		case FFS_SETUP_CANCELLED:
			ret = -EIDRM;
			goto done_spin;

		case FFS_NO_SETUP:
			ret = -ESRCH;
			goto done_spin;

		case FFS_SETUP_PENDING:
			break;
		}

		/* FFS_SETUP_PENDING */
		if (!(ffs->ev.setup.bRequestType & USB_DIR_IN)) {
			spin_unlock_irq(&ffs->ev.waitq.lock);
			ret = __ffs_ep0_stall(ffs);
			break;
		}

		/* FFS_SETUP_PENDING and not stall */
		len = min(len, (size_t)le16_to_cpu(ffs->ev.setup.wLength));

		spin_unlock_irq(&ffs->ev.waitq.lock);

		data = ffs_prepare_buffer(buf, len);
		if (IS_ERR(data)) {
			ret = PTR_ERR(data);
			break;
		}

		spin_lock_irq(&ffs->ev.waitq.lock);

		/*
		 * We are guaranteed to be still in FFS_ACTIVE state
		 * but the state of setup could have changed from
		 * FFS_SETUP_PENDING to FFS_SETUP_CANCELLED so we need
		 * to check for that.  If that happened we copied data
		 * from user space in vain but it's unlikely.
		 *
		 * For sure we are not in FFS_NO_SETUP since this is
		 * the only place FFS_SETUP_PENDING -> FFS_NO_SETUP
		 * transition can be performed and it's protected by
		 * mutex.
		 */
		if (ffs_setup_state_clear_cancelled(ffs) ==
		    FFS_SETUP_CANCELLED) {
			ret = -EIDRM;
done_spin:
			spin_unlock_irq(&ffs->ev.waitq.lock);
		} else {
			/* unlocks spinlock */
			ret = __ffs_ep0_queue_wait(ffs, data, len);
		}
		kfree(data);
		break;

	default:
		ret = -EBADFD;
		break;
	}

	ffs_log("exit:ret %zd state %d setup_state %d flags %lu", ret,
		ffs->state, ffs->setup_state, ffs->flags);

	mutex_unlock(&ffs->mutex);
	return ret;
}

/* Called with ffs->ev.waitq.lock and ffs->mutex held, both released on exit. */
static ssize_t __ffs_ep0_read_events(struct ffs_data *ffs, char __user *buf,
				     size_t n)
{
	/*
	 * n cannot be bigger than ffs->ev.count, which cannot be bigger than
	 * size of ffs->ev.types array (which is four) so that's how much space
	 * we reserve.
	 */
	struct usb_functionfs_event events[ARRAY_SIZE(ffs->ev.types)];
	const size_t size = n * sizeof *events;
	unsigned i = 0;

	memset(events, 0, size);

	do {
		events[i].type = ffs->ev.types[i];
		if (events[i].type == FUNCTIONFS_SETUP) {
			events[i].u.setup = ffs->ev.setup;
			ffs->setup_state = FFS_SETUP_PENDING;
		}
	} while (++i < n);

	ffs->ev.count -= n;
	if (ffs->ev.count)
		memmove(ffs->ev.types, ffs->ev.types + n,
			ffs->ev.count * sizeof *ffs->ev.types);

	spin_unlock_irq(&ffs->ev.waitq.lock);

	ffs_log("state %d setup_state %d flags %lu #evt %zu", ffs->state,
		ffs->setup_state, ffs->flags, n);

	mutex_unlock(&ffs->mutex);

	return unlikely(copy_to_user(buf, events, size)) ? -EFAULT : size;
}

static ssize_t ffs_ep0_read(struct file *file, char __user *buf,
			    size_t len, loff_t *ptr)
{
	struct ffs_data *ffs = file->private_data;
	char *data = NULL;
	size_t n;
	int ret;

	ENTER();

	ffs_log("enter:len %zu state %d setup_state %d flags %lu", len,
		ffs->state, ffs->setup_state, ffs->flags);

	/* Fast check if setup was canceled */
	if (ffs_setup_state_clear_cancelled(ffs) == FFS_SETUP_CANCELLED)
		return -EIDRM;

	/* Acquire mutex */
	ret = ffs_mutex_lock(&ffs->mutex, file->f_flags & O_NONBLOCK);
	if (unlikely(ret < 0))
		return ret;

	/* Check state */
	if (ffs->state != FFS_ACTIVE) {
		ret = -EBADFD;
		goto done_mutex;
	}

	/*
	 * We're called from user space, we can use _irq rather then
	 * _irqsave
	 */
	spin_lock_irq(&ffs->ev.waitq.lock);

	switch (ffs_setup_state_clear_cancelled(ffs)) {
	case FFS_SETUP_CANCELLED:
		ret = -EIDRM;
		break;

	case FFS_NO_SETUP:
		n = len / sizeof(struct usb_functionfs_event);
		if (unlikely(!n)) {
			ret = -EINVAL;
			break;
		}

		if ((file->f_flags & O_NONBLOCK) && !ffs->ev.count) {
			ret = -EAGAIN;
			break;
		}

		if (wait_event_interruptible_exclusive_locked_irq(ffs->ev.waitq,
							ffs->ev.count)) {
			ret = -EINTR;
			break;
		}

		return __ffs_ep0_read_events(ffs, buf,
					     min(n, (size_t)ffs->ev.count));

	case FFS_SETUP_PENDING:
		if (ffs->ev.setup.bRequestType & USB_DIR_IN) {
			spin_unlock_irq(&ffs->ev.waitq.lock);
			ret = __ffs_ep0_stall(ffs);
			goto done_mutex;
		}

		len = min(len, (size_t)le16_to_cpu(ffs->ev.setup.wLength));

		spin_unlock_irq(&ffs->ev.waitq.lock);

		if (likely(len)) {
			data = kmalloc(len, GFP_KERNEL);
			if (unlikely(!data)) {
				ret = -ENOMEM;
				goto done_mutex;
			}
		}

		spin_lock_irq(&ffs->ev.waitq.lock);

		/* See ffs_ep0_write() */
		if (ffs_setup_state_clear_cancelled(ffs) ==
		    FFS_SETUP_CANCELLED) {
			ret = -EIDRM;
			break;
		}

		/* unlocks spinlock */
		ret = __ffs_ep0_queue_wait(ffs, data, len);
		if (likely(ret > 0) && unlikely(copy_to_user(buf, data, len)))
			ret = -EFAULT;
		goto done_mutex;

	default:
		ret = -EBADFD;
		break;
	}

	spin_unlock_irq(&ffs->ev.waitq.lock);
done_mutex:
	ffs_log("exit:ret %d state %d setup_state %d flags %lu", ret,
		ffs->state, ffs->setup_state, ffs->flags);

	mutex_unlock(&ffs->mutex);
	kfree(data);

	return ret;
}

static int ffs_ep0_open(struct inode *inode, struct file *file)
{
	struct ffs_data *ffs = inode->i_private;

	ENTER();

	ffs_log("state %d setup_state %d flags %lu opened %d", ffs->state,
		ffs->setup_state, ffs->flags, atomic_read(&ffs->opened));

	if (unlikely(ffs->state == FFS_CLOSING))
		return -EBUSY;

	file->private_data = ffs;
	ffs_data_opened(ffs);

	return stream_open(inode, file);
}

static int ffs_ep0_release(struct inode *inode, struct file *file)
{
	struct ffs_data *ffs = file->private_data;

	ENTER();

	ffs_log("state %d setup_state %d flags %lu opened %d", ffs->state,
		ffs->setup_state, ffs->flags, atomic_read(&ffs->opened));

	ffs_data_closed(ffs);

	return 0;
}

static long ffs_ep0_ioctl(struct file *file, unsigned code, unsigned long value)
{
	struct ffs_data *ffs = file->private_data;
	struct usb_gadget *gadget = ffs->gadget;
	long ret;

	ENTER();

	ffs_log("state %d setup_state %d flags %lu opened %d", ffs->state,
		ffs->setup_state, ffs->flags, atomic_read(&ffs->opened));

	if (code == FUNCTIONFS_INTERFACE_REVMAP) {
		struct ffs_function *func = ffs->func;
		ret = func ? ffs_func_revmap_intf(func, value) : -ENODEV;
	} else if (gadget && gadget->ops->ioctl) {
		ret = gadget->ops->ioctl(gadget, code, value);
	} else {
		ret = -ENOTTY;
	}

	return ret;
}

static unsigned int ffs_ep0_poll(struct file *file, poll_table *wait)
{
	struct ffs_data *ffs = file->private_data;
	unsigned int mask = POLLWRNORM;
	int ret;

	ffs_log("enter:state %d setup_state %d flags %lu opened %d", ffs->state,
		ffs->setup_state, ffs->flags, atomic_read(&ffs->opened));

	poll_wait(file, &ffs->ev.waitq, wait);

	ret = ffs_mutex_lock(&ffs->mutex, file->f_flags & O_NONBLOCK);
	if (unlikely(ret < 0))
		return mask;

	switch (ffs->state) {
	case FFS_READ_DESCRIPTORS:
	case FFS_READ_STRINGS:
		mask |= POLLOUT;
		break;

	case FFS_ACTIVE:
		switch (ffs->setup_state) {
		case FFS_NO_SETUP:
			if (ffs->ev.count)
				mask |= POLLIN;
			break;

		case FFS_SETUP_PENDING:
		case FFS_SETUP_CANCELLED:
			mask |= (POLLIN | POLLOUT);
			break;
		}
	case FFS_CLOSING:
		break;
	case FFS_DEACTIVATED:
		break;
	}

	ffs_log("exit: mask %u", mask);

	mutex_unlock(&ffs->mutex);

	return mask;
}

static const struct file_operations ffs_ep0_operations = {
	.llseek =	no_llseek,

	.open =		ffs_ep0_open,
	.write =	ffs_ep0_write,
	.read =		ffs_ep0_read,
	.release =	ffs_ep0_release,
	.unlocked_ioctl =	ffs_ep0_ioctl,
	.poll =		ffs_ep0_poll,
};


/* "Normal" endpoints operations ********************************************/

static void ffs_epfile_io_complete(struct usb_ep *_ep, struct usb_request *req)
{
	ENTER();
	if (likely(req->context)) {
		struct ffs_ep *ep = _ep->driver_data;
		ep->status = req->status ? req->status : req->actual;
		complete(req->context);
	}
}

static ssize_t ffs_copy_to_iter(void *data, int data_len, struct iov_iter *iter)
{
	ssize_t ret = copy_to_iter(data, data_len, iter);
	if (likely(ret == data_len))
		return ret;

	if (unlikely(iov_iter_count(iter)))
		return -EFAULT;

	/*
	 * Dear user space developer!
	 *
	 * TL;DR: To stop getting below error message in your kernel log, change
	 * user space code using functionfs to align read buffers to a max
	 * packet size.
	 *
	 * Some UDCs (e.g. dwc3) require request sizes to be a multiple of a max
	 * packet size.  When unaligned buffer is passed to functionfs, it
	 * internally uses a larger, aligned buffer so that such UDCs are happy.
	 *
	 * Unfortunately, this means that host may send more data than was
	 * requested in read(2) system call.  f_fs doesn’t know what to do with
	 * that excess data so it simply drops it.
	 *
	 * Was the buffer aligned in the first place, no such problem would
	 * happen.
	 *
	 * Data may be dropped only in AIO reads.  Synchronous reads are handled
	 * by splitting a request into multiple parts.  This splitting may still
	 * be a problem though so it’s likely best to align the buffer
	 * regardless of it being AIO or not..
	 *
	 * This only affects OUT endpoints, i.e. reading data with a read(2),
	 * aio_read(2) etc. system calls.  Writing data to an IN endpoint is not
	 * affected.
	 */
	pr_err("functionfs read size %d > requested size %zd, dropping excess data. "
	       "Align read buffer size to max packet size to avoid the problem.\n",
	       data_len, ret);

	return ret;
}

static void ffs_user_copy_worker(struct work_struct *work)
{
	struct ffs_io_data *io_data = container_of(work, struct ffs_io_data,
						   work);
	struct ffs_data *ffs = io_data->ffs;
	int ret = io_data->req->status ? io_data->req->status :
					 io_data->req->actual;
	bool kiocb_has_eventfd = io_data->kiocb->ki_flags & IOCB_EVENTFD;

	ffs_log("enter: ret %d for %s", ret, io_data->read ? "read" : "write");

	if (io_data->read && ret > 0) {
		mm_segment_t oldfs = get_fs();

		set_fs(USER_DS);
		use_mm(io_data->mm);
		ret = ffs_copy_to_iter(io_data->buf, ret, &io_data->data);
		unuse_mm(io_data->mm);
		set_fs(oldfs);
	}

	io_data->kiocb->ki_complete(io_data->kiocb, ret, ret);

	if (io_data->ffs->ffs_eventfd && !kiocb_has_eventfd)
		eventfd_signal(io_data->ffs->ffs_eventfd, 1);

	usb_ep_free_request(io_data->ep, io_data->req);

	if (io_data->read)
		kfree(io_data->to_free);
	kfree(io_data->buf);
	kfree(io_data);

	ffs_log("exit");
}

static void ffs_epfile_async_io_complete(struct usb_ep *_ep,
					 struct usb_request *req)
{
	struct ffs_io_data *io_data = req->context;
	struct ffs_data *ffs = io_data->ffs;

	ENTER();

	ffs_log("enter");

	INIT_WORK(&io_data->work, ffs_user_copy_worker);
	queue_work(ffs->io_completion_wq, &io_data->work);
}

static void __ffs_epfile_read_buffer_free(struct ffs_epfile *epfile)
{
	/*
	 * See comment in struct ffs_epfile for full read_buffer pointer
	 * synchronisation story.
	 */
	struct ffs_buffer *buf = xchg(&epfile->read_buffer, READ_BUFFER_DROP);
	if (buf && buf != READ_BUFFER_DROP)
		kfree(buf);
}

/* Assumes epfile->mutex is held. */
static ssize_t __ffs_epfile_read_buffered(struct ffs_epfile *epfile,
					  struct iov_iter *iter)
{
	/*
	 * Null out epfile->read_buffer so ffs_func_eps_disable does not free
	 * the buffer while we are using it.  See comment in struct ffs_epfile
	 * for full read_buffer pointer synchronisation story.
	 */
	struct ffs_buffer *buf = xchg(&epfile->read_buffer, NULL);
	ssize_t ret;
	if (!buf || buf == READ_BUFFER_DROP)
		return 0;

	ret = copy_to_iter(buf->data, buf->length, iter);
	if (buf->length == ret) {
		kfree(buf);
		return ret;
	}

	if (unlikely(iov_iter_count(iter))) {
		ret = -EFAULT;
	} else {
		buf->length -= ret;
		buf->data += ret;
	}

	if (cmpxchg(&epfile->read_buffer, NULL, buf))
		kfree(buf);

	return ret;
}

/* Assumes epfile->mutex is held. */
static ssize_t __ffs_epfile_read_data(struct ffs_epfile *epfile,
				      void *data, int data_len,
				      struct iov_iter *iter)
{
	struct ffs_buffer *buf;

	ssize_t ret = copy_to_iter(data, data_len, iter);
	if (likely(data_len == ret))
		return ret;

	if (unlikely(iov_iter_count(iter)))
		return -EFAULT;

	/* See ffs_copy_to_iter for more context. */
	pr_warn("functionfs read size %d > requested size %zd, splitting request into multiple reads.",
		data_len, ret);

	data_len -= ret;
	buf = kmalloc(sizeof(*buf) + data_len, GFP_KERNEL);
	if (!buf)
		return -ENOMEM;
	buf->length = data_len;
	buf->data = buf->storage;
	memcpy(buf->storage, data + ret, data_len);

	/*
	 * At this point read_buffer is NULL or READ_BUFFER_DROP (if
	 * ffs_func_eps_disable has been called in the meanwhile).  See comment
	 * in struct ffs_epfile for full read_buffer pointer synchronisation
	 * story.
	 */
	if (unlikely(cmpxchg(&epfile->read_buffer, NULL, buf)))
		kfree(buf);

	return ret;
}

static ssize_t ffs_epfile_io(struct file *file, struct ffs_io_data *io_data)
{
	struct ffs_epfile *epfile = file->private_data;
	struct ffs_data *ffs = epfile->ffs;
	struct usb_request *req;
	struct ffs_ep *ep;
	char *data = NULL;
	ssize_t ret, data_len = -EINVAL;
	int halt;

	ffs_log("enter: %s", epfile->name);

	/* Are we still active? */
	if (WARN_ON(epfile->ffs->state != FFS_ACTIVE))
		return -ENODEV;

	/* Wait for endpoint to be enabled */
	ep = epfile->ep;
	if (!ep) {
		if (file->f_flags & O_NONBLOCK)
			return -EAGAIN;

		/*
		 * epfile->invalid is set when EPs are disabled. Userspace
		 * might have stale threads continuing to do I/O and may be
		 * unaware of that especially if we block here. Instead return
		 * an error immediately here and don't allow any more I/O
		 * until the epfile is reopened.
		 */
		if (epfile->invalid)
			return -ENODEV;

		ret = wait_event_interruptible(
				epfile->ffs->wait, (ep = epfile->ep));
		if (ret)
			return -EINTR;
	}

	/* Do we halt? */
	halt = (!io_data->read == !epfile->in);
	if (halt && epfile->isoc)
		return -EINVAL;

	/* We will be using request and read_buffer */
	ret = ffs_mutex_lock(&epfile->mutex, file->f_flags & O_NONBLOCK);
	if (unlikely(ret))
		goto error;

	/* Allocate & copy */
	if (!halt) {
		struct usb_gadget *gadget;

		/*
		 * Do we have buffered data from previous partial read?  Check
		 * that for synchronous case only because we do not have
		 * facility to ‘wake up’ a pending asynchronous read and push
		 * buffered data to it which we would need to make things behave
		 * consistently.
		 */
		if (!io_data->aio && io_data->read) {
			ret = __ffs_epfile_read_buffered(epfile, &io_data->data);
			if (ret)
				goto error_mutex;
		}

		/*
		 * if we _do_ wait above, the epfile->ffs->gadget might be NULL
		 * before the waiting completes, so do not assign to 'gadget'
		 * earlier
		 */
		gadget = epfile->ffs->gadget;

		spin_lock_irq(&epfile->ffs->eps_lock);
		/* In the meantime, endpoint got disabled or changed. */
		if (epfile->ep != ep) {
			ret = -ESHUTDOWN;
			goto error_lock;
		}
		data_len = iov_iter_count(&io_data->data);
		/*
		 * Controller may require buffer size to be aligned to
		 * maxpacketsize of an out endpoint.
		 */
		if (io_data->read)
			data_len = usb_ep_align_maybe(gadget, ep->ep, data_len);
		spin_unlock_irq(&epfile->ffs->eps_lock);

		data = kmalloc(data_len, GFP_KERNEL);
		if (unlikely(!data)) {
			ret = -ENOMEM;
			goto error_mutex;
		}
		if (!io_data->read &&
		    !copy_from_iter_full(data, data_len, &io_data->data)) {
			ret = -EFAULT;
			goto error_mutex;
		}
	}

	spin_lock_irq(&epfile->ffs->eps_lock);

	if (epfile->ep != ep) {
		/* In the meantime, endpoint got disabled or changed. */
		ret = -ESHUTDOWN;
	} else if (halt) {
		ret = usb_ep_set_halt(ep->ep);
		if (!ret)
			ret = -EBADMSG;
	} else if (unlikely(data_len == -EINVAL)) {
		/*
		 * Sanity Check: even though data_len can't be used
		 * uninitialized at the time I write this comment, some
		 * compilers complain about this situation.
		 * In order to keep the code clean from warnings, data_len is
		 * being initialized to -EINVAL during its declaration, which
		 * means we can't rely on compiler anymore to warn no future
		 * changes won't result in data_len being used uninitialized.
		 * For such reason, we're adding this redundant sanity check
		 * here.
		 */
		WARN(1, "%s: data_len == -EINVAL\n", __func__);
		ret = -EINVAL;
	} else if (!io_data->aio) {
		DECLARE_COMPLETION_ONSTACK(done);
		bool interrupted = false;

		req = ep->req;
		req->buf      = data;
		req->length   = data_len;

		req->context  = &done;
		req->complete = ffs_epfile_io_complete;

		ret = usb_ep_queue(ep->ep, req, GFP_ATOMIC);
		if (unlikely(ret < 0))
			goto error_lock;

		spin_unlock_irq(&epfile->ffs->eps_lock);

		ffs_log("queued %ld bytes on %s", data_len, epfile->name);

		if (unlikely(wait_for_completion_interruptible(&done))) {
			/*
			 * To avoid race condition with ffs_epfile_io_complete,
			 * dequeue the request first then check
			 * status. usb_ep_dequeue API should guarantee no race
			 * condition with req->complete callback.
			 */
			spin_lock_irq(&epfile->ffs->eps_lock);
			interrupted = true;
			/*
			 * While we were acquiring lock endpoint got
			 * disabled (disconnect) or changed
			 (composition switch) ?
			 */
			if (epfile->ep == ep) {
				usb_ep_dequeue(ep->ep, req);
				spin_unlock_irq(&epfile->ffs->eps_lock);
				wait_for_completion(&done);
				interrupted = ep->status < 0;
			} else {
				spin_unlock_irq(&epfile->ffs->eps_lock);
			}
		}

		if (interrupted) {
			ret = -EINTR;
			goto error_mutex;
		}

		ret = -ENODEV;
		spin_lock_irq(&epfile->ffs->eps_lock);
		/*
		 * While we were acquiring lock endpoint got
		 * disabled (disconnect) or changed
		 * (composition switch) ?
		 */
		if (epfile->ep == ep) {
			ret = ep->status;
			ffs_log("ep status %d for req %pK", ep->status, req);
		}
		spin_unlock_irq(&epfile->ffs->eps_lock);
		if (io_data->read && ret > 0)
			ret = __ffs_epfile_read_data(epfile, data, ep->status,
						     &io_data->data);
		goto error_mutex;
	} else if (!(req = usb_ep_alloc_request(ep->ep, GFP_ATOMIC))) {
		ret = -ENOMEM;
	} else {
		req->buf      = data;
		req->length   = data_len;

		io_data->buf = data;
		io_data->ep = ep->ep;
		io_data->req = req;
		io_data->ffs = epfile->ffs;

		req->context  = io_data;
		req->complete = ffs_epfile_async_io_complete;

		ret = usb_ep_queue(ep->ep, req, GFP_ATOMIC);
		if (unlikely(ret)) {
			io_data->req = NULL;
			usb_ep_free_request(ep->ep, req);
			goto error_lock;
		}

		ffs_log("queued %ld bytes on %s", data_len, epfile->name);

		ret = -EIOCBQUEUED;
		/*
		 * Do not kfree the buffer in this function.  It will be freed
		 * by ffs_user_copy_worker.
		 */
		data = NULL;
	}

error_lock:
	spin_unlock_irq(&epfile->ffs->eps_lock);
error_mutex:
	mutex_unlock(&epfile->mutex);
error:
	kfree(data);

	ffs_log("exit: %s ret %zd", epfile->name, ret);

	return ret;
}

static int
ffs_epfile_open(struct inode *inode, struct file *file)
{
	struct ffs_epfile *epfile = inode->i_private;
	struct ffs_data *ffs = epfile->ffs;

	ENTER();

	ffs_log("%s: state %d setup_state %d flag %lu opened %u",
		epfile->name, epfile->ffs->state, epfile->ffs->setup_state,
		epfile->ffs->flags, atomic_read(&epfile->opened));

	if (WARN_ON(epfile->ffs->state != FFS_ACTIVE))
		return -ENODEV;

	file->private_data = epfile;
	ffs_data_opened(epfile->ffs);
	atomic_inc(&epfile->opened);

	return stream_open(inode, file);
}

static int ffs_aio_cancel(struct kiocb *kiocb)
{
	struct ffs_io_data *io_data = kiocb->private;
	struct ffs_epfile *epfile = kiocb->ki_filp->private_data;
	struct ffs_data *ffs = epfile->ffs;
	unsigned long flags;
	int value;

	ENTER();

	ffs_log("enter:state %d setup_state %d flag %lu", ffs->state,
		ffs->setup_state, ffs->flags);

	spin_lock_irqsave(&epfile->ffs->eps_lock, flags);

	if (likely(io_data && io_data->ep && io_data->req))
		value = usb_ep_dequeue(io_data->ep, io_data->req);
	else
		value = -EINVAL;

	spin_unlock_irqrestore(&epfile->ffs->eps_lock, flags);

	ffs_log("exit: value %d", value);

	return value;
}

static ssize_t ffs_epfile_write_iter(struct kiocb *kiocb, struct iov_iter *from)
{
	struct ffs_epfile *epfile = kiocb->ki_filp->private_data;
	struct ffs_data *ffs = epfile->ffs;
	struct ffs_io_data io_data, *p = &io_data;
	ssize_t res;

	ENTER();

	ffs_log("enter");

	if (!is_sync_kiocb(kiocb)) {
		p = kzalloc(sizeof(io_data), GFP_KERNEL);
		if (unlikely(!p))
			return -ENOMEM;
		p->aio = true;
	} else {
		memset(p, 0, sizeof(*p));
		p->aio = false;
	}

	p->read = false;
	p->kiocb = kiocb;
	p->data = *from;
	p->mm = current->mm;

	kiocb->private = p;

	if (p->aio)
		kiocb_set_cancel_fn(kiocb, ffs_aio_cancel);

	res = ffs_epfile_io(kiocb->ki_filp, p);
	if (res == -EIOCBQUEUED)
		return res;
	if (p->aio)
		kfree(p);
	else
		*from = p->data;

	ffs_log("exit: ret %zd", res);

	return res;
}

static ssize_t ffs_epfile_read_iter(struct kiocb *kiocb, struct iov_iter *to)
{
	struct ffs_epfile *epfile = kiocb->ki_filp->private_data;
	struct ffs_data *ffs = epfile->ffs;
	struct ffs_io_data io_data, *p = &io_data;
	ssize_t res;

	ENTER();

	ffs_log("enter");

	if (!is_sync_kiocb(kiocb)) {
		p = kzalloc(sizeof(io_data), GFP_KERNEL);
		if (unlikely(!p))
			return -ENOMEM;
		p->aio = true;
	} else {
		memset(p, 0, sizeof(*p));
		p->aio = false;
	}

	p->read = true;
	p->kiocb = kiocb;
	if (p->aio) {
		p->to_free = dup_iter(&p->data, to, GFP_KERNEL);
		if (!p->to_free) {
			kfree(p);
			return -ENOMEM;
		}
	} else {
		p->data = *to;
		p->to_free = NULL;
	}
	p->mm = current->mm;

	kiocb->private = p;

	if (p->aio)
		kiocb_set_cancel_fn(kiocb, ffs_aio_cancel);

	res = ffs_epfile_io(kiocb->ki_filp, p);
	if (res == -EIOCBQUEUED)
		return res;

	if (p->aio) {
		kfree(p->to_free);
		kfree(p);
	} else {
		*to = p->data;
	}

	ffs_log("exit: ret %zd", res);

	return res;
}

static int
ffs_epfile_release(struct inode *inode, struct file *file)
{
	struct ffs_epfile *epfile = inode->i_private;
	struct ffs_data *ffs = epfile->ffs;

	ENTER();

	__ffs_epfile_read_buffer_free(epfile);
	ffs_log("%s: state %d setup_state %d flag %lu opened %u",
		epfile->name, epfile->ffs->state, epfile->ffs->setup_state,
		epfile->ffs->flags, atomic_read(&epfile->opened));

	if (atomic_dec_and_test(&epfile->opened))
		epfile->invalid = false;

	ffs_data_closed(epfile->ffs);

	return 0;
}

static long ffs_epfile_ioctl(struct file *file, unsigned code,
			     unsigned long value)
{
	struct ffs_epfile *epfile = file->private_data;
	struct ffs_data *ffs = epfile->ffs;
	struct ffs_ep *ep;
	int ret;

	ENTER();

	ffs_log("%s: code 0x%08x value %#lx state %d setup_state %d flag %lu",
		epfile->name, code, value, epfile->ffs->state,
		epfile->ffs->setup_state, epfile->ffs->flags);

	if (WARN_ON(epfile->ffs->state != FFS_ACTIVE))
		return -ENODEV;

	/* Wait for endpoint to be enabled */
	ep = epfile->ep;
	if (!ep) {
		if (file->f_flags & O_NONBLOCK)
			return -EAGAIN;

		/* don't allow any I/O until file is reopened */
		if (epfile->invalid)
			return -ENODEV;

		ret = wait_event_interruptible(
				epfile->ffs->wait, (ep = epfile->ep));
		if (ret)
			return -EINTR;
	}

	spin_lock_irq(&epfile->ffs->eps_lock);

	/* In the meantime, endpoint got disabled or changed. */
	if (epfile->ep != ep) {
		spin_unlock_irq(&epfile->ffs->eps_lock);
		return -ESHUTDOWN;
	}

	switch (code) {
	case FUNCTIONFS_FIFO_STATUS:
		ret = usb_ep_fifo_status(epfile->ep->ep);
		break;
	case FUNCTIONFS_FIFO_FLUSH:
		usb_ep_fifo_flush(epfile->ep->ep);
		ret = 0;
		break;
	case FUNCTIONFS_CLEAR_HALT:
		ret = usb_ep_clear_halt(epfile->ep->ep);
		break;
	case FUNCTIONFS_ENDPOINT_REVMAP:
		ret = epfile->ep->num;
		break;
	case FUNCTIONFS_ENDPOINT_DESC:
	{
		int desc_idx;
		struct usb_endpoint_descriptor desc1, *desc;

		switch (epfile->ffs->gadget->speed) {
		case USB_SPEED_SUPER_PLUS:
		case USB_SPEED_SUPER:
		case USB_SPEED_SUPER_PLUS:
			desc_idx = 2;
			break;
		case USB_SPEED_HIGH:
			desc_idx = 1;
			break;
		default:
			desc_idx = 0;
		}

		desc = epfile->ep->descs[desc_idx];
		memcpy(&desc1, desc, desc->bLength);

		spin_unlock_irq(&epfile->ffs->eps_lock);
		ret = copy_to_user((void *)value, &desc1, desc1.bLength);
		if (ret)
			ret = -EFAULT;
		return ret;
	}
	default:
		ret = -ENOTTY;
	}
	spin_unlock_irq(&epfile->ffs->eps_lock);

	ffs_log("exit: %s: ret %d\n", epfile->name, ret);

	return ret;
}

static const struct file_operations ffs_epfile_operations = {
	.llseek =	no_llseek,

	.open =		ffs_epfile_open,
	.write_iter =	ffs_epfile_write_iter,
	.read_iter =	ffs_epfile_read_iter,
	.release =	ffs_epfile_release,
	.unlocked_ioctl =	ffs_epfile_ioctl,
};


/* File system and super block operations ***********************************/

/*
 * Mounting the file system creates a controller file, used first for
 * function configuration then later for event monitoring.
 */

static struct inode *__must_check
ffs_sb_make_inode(struct super_block *sb, void *data,
		  const struct file_operations *fops,
		  const struct inode_operations *iops,
		  struct ffs_file_perms *perms)
{
	struct ffs_data	*ffs = sb->s_fs_info;
	struct inode *inode;

	ENTER();

	ffs_log("enter");

	inode = new_inode(sb);

	if (likely(inode)) {
		struct timespec ts = current_time(inode);

		inode->i_ino	 = get_next_ino();
		inode->i_mode    = perms->mode;
		inode->i_uid     = perms->uid;
		inode->i_gid     = perms->gid;
		inode->i_atime   = ts;
		inode->i_mtime   = ts;
		inode->i_ctime   = ts;
		inode->i_private = data;
		if (fops)
			inode->i_fop = fops;
		if (iops)
			inode->i_op  = iops;
	}

	return inode;
}

/* Create "regular" file */
static struct dentry *ffs_sb_create_file(struct super_block *sb,
					const char *name, void *data,
					const struct file_operations *fops)
{
	struct ffs_data	*ffs = sb->s_fs_info;
	struct dentry	*dentry;
	struct inode	*inode;

	ENTER();

	ffs_log("enter");

	dentry = d_alloc_name(sb->s_root, name);
	if (unlikely(!dentry))
		return NULL;

	inode = ffs_sb_make_inode(sb, data, fops, NULL, &ffs->file_perms);
	if (unlikely(!inode)) {
		dput(dentry);
		return NULL;
	}

	d_add(dentry, inode);

	return dentry;
}

/* Super block */
static const struct super_operations ffs_sb_operations = {
	.statfs =	simple_statfs,
	.drop_inode =	generic_delete_inode,
};

struct ffs_sb_fill_data {
	struct ffs_file_perms perms;
	umode_t root_mode;
	const char *dev_name;
	bool no_disconnect;
	struct ffs_data *ffs_data;
};

static int ffs_sb_fill(struct super_block *sb, void *_data, int silent)
{
	struct ffs_sb_fill_data *data = _data;
	struct inode	*inode;
	struct ffs_data	*ffs = data->ffs_data;

	ENTER();

	ffs_log("enter");

	ffs->sb              = sb;
	data->ffs_data       = NULL;
	sb->s_fs_info        = ffs;
	sb->s_blocksize      = PAGE_SIZE;
	sb->s_blocksize_bits = PAGE_SHIFT;
	sb->s_magic          = FUNCTIONFS_MAGIC;
	sb->s_op             = &ffs_sb_operations;
	sb->s_time_gran      = 1;

	/* Root inode */
	data->perms.mode = data->root_mode;
	inode = ffs_sb_make_inode(sb, NULL,
				  &simple_dir_operations,
				  &simple_dir_inode_operations,
				  &data->perms);
	sb->s_root = d_make_root(inode);
	if (unlikely(!sb->s_root))
		return -ENOMEM;

	/* EP0 file */
	if (unlikely(!ffs_sb_create_file(sb, "ep0", ffs,
					 &ffs_ep0_operations)))
		return -ENOMEM;

	return 0;
}

static int ffs_fs_parse_opts(struct ffs_sb_fill_data *data, char *opts)
{
	ENTER();

	if (!opts || !*opts)
		return 0;

	for (;;) {
		unsigned long value;
		char *eq, *comma;

		/* Option limit */
		comma = strchr(opts, ',');
		if (comma)
			*comma = 0;

		/* Value limit */
		eq = strchr(opts, '=');
		if (unlikely(!eq)) {
			pr_err("'=' missing in %s\n", opts);
			return -EINVAL;
		}
		*eq = 0;

		/* Parse value */
		if (kstrtoul(eq + 1, 0, &value)) {
			pr_err("%s: invalid value: %s\n", opts, eq + 1);
			return -EINVAL;
		}

		/* Interpret option */
		switch (eq - opts) {
		case 13:
			if (!memcmp(opts, "no_disconnect", 13))
				data->no_disconnect = !!value;
			else
				goto invalid;
			break;
		case 5:
			if (!memcmp(opts, "rmode", 5))
				data->root_mode  = (value & 0555) | S_IFDIR;
			else if (!memcmp(opts, "fmode", 5))
				data->perms.mode = (value & 0666) | S_IFREG;
			else
				goto invalid;
			break;

		case 4:
			if (!memcmp(opts, "mode", 4)) {
				data->root_mode  = (value & 0555) | S_IFDIR;
				data->perms.mode = (value & 0666) | S_IFREG;
			} else {
				goto invalid;
			}
			break;

		case 3:
			if (!memcmp(opts, "uid", 3)) {
				data->perms.uid = make_kuid(current_user_ns(), value);
				if (!uid_valid(data->perms.uid)) {
					pr_err("%s: unmapped value: %lu\n", opts, value);
					return -EINVAL;
				}
			} else if (!memcmp(opts, "gid", 3)) {
				data->perms.gid = make_kgid(current_user_ns(), value);
				if (!gid_valid(data->perms.gid)) {
					pr_err("%s: unmapped value: %lu\n", opts, value);
					return -EINVAL;
				}
			} else {
				goto invalid;
			}
			break;

		default:
invalid:
			pr_err("%s: invalid option\n", opts);
			return -EINVAL;
		}

		/* Next iteration */
		if (!comma)
			break;
		opts = comma + 1;
	}

	return 0;
}

/* "mount -t functionfs dev_name /dev/function" ends up here */

static struct dentry *
ffs_fs_mount(struct file_system_type *t, int flags,
	      const char *dev_name, void *opts)
{
	struct ffs_sb_fill_data data = {
		.perms = {
			.mode = S_IFREG | 0600,
			.uid = GLOBAL_ROOT_UID,
			.gid = GLOBAL_ROOT_GID,
		},
		.root_mode = S_IFDIR | 0500,
		.no_disconnect = false,
	};
	struct dentry *rv;
	int ret;
	struct ffs_data	*ffs;

	ENTER();

	ret = ffs_fs_parse_opts(&data, opts);
	if (unlikely(ret < 0))
		return ERR_PTR(ret);

	ffs = ffs_data_new(dev_name);
	if (unlikely(!ffs))
		return ERR_PTR(-ENOMEM);
	ffs->file_perms = data.perms;
	ffs->no_disconnect = data.no_disconnect;

	ffs->dev_name = kstrdup(dev_name, GFP_KERNEL);
	if (unlikely(!ffs->dev_name)) {
		ffs_data_put(ffs);
		return ERR_PTR(-ENOMEM);
	}

	ret = ffs_acquire_dev(dev_name, ffs);
	if (ret) {
		ffs_data_put(ffs);
		return ERR_PTR(ret);
	}
	data.ffs_data = ffs;

	rv = mount_nodev(t, flags, &data, ffs_sb_fill);
	if (IS_ERR(rv) && data.ffs_data)
		ffs_data_put(data.ffs_data);
<<<<<<< HEAD
	}

=======
>>>>>>> 2414f45b
	return rv;
}

static void
ffs_fs_kill_sb(struct super_block *sb)
{
	ENTER();

	kill_litter_super(sb);
	if (sb->s_fs_info)
		ffs_data_closed(sb->s_fs_info);
}

static struct file_system_type ffs_fs_type = {
	.owner		= THIS_MODULE,
	.name		= "functionfs",
	.mount		= ffs_fs_mount,
	.kill_sb	= ffs_fs_kill_sb,
};
MODULE_ALIAS_FS("functionfs");


/* Driver's main init/cleanup functions *************************************/

static int functionfs_init(void)
{
	int ret;

	ENTER();

	ret = register_filesystem(&ffs_fs_type);
	if (likely(!ret))
		pr_info("file system registered\n");
	else
		pr_err("failed registering file system (%d)\n", ret);

	return ret;
}

static void functionfs_cleanup(void)
{
	ENTER();

	pr_info("unloading\n");
	unregister_filesystem(&ffs_fs_type);
}


/* ffs_data and ffs_function construction and destruction code **************/

static void ffs_data_clear(struct ffs_data *ffs);
static void ffs_data_reset(struct ffs_data *ffs);

static void ffs_data_get(struct ffs_data *ffs)
{
	ENTER();

	ffs_log("ref %u", refcount_read(&ffs->ref));

	refcount_inc(&ffs->ref);
}

static void ffs_data_opened(struct ffs_data *ffs)
{
	ENTER();

	ffs_log("enter: state %d setup_state %d flag %lu opened %d ref %d",
		ffs->state, ffs->setup_state, ffs->flags,
		atomic_read(&ffs->opened), refcount_read(&ffs->ref));

	refcount_inc(&ffs->ref);
	if (atomic_add_return(1, &ffs->opened) == 1 &&
			ffs->state == FFS_DEACTIVATED) {
		ffs->state = FFS_CLOSING;
		ffs_data_reset(ffs);
	}
}

static void ffs_data_put(struct ffs_data *ffs)
{
	ENTER();

	ffs_log("ref %u", refcount_read(&ffs->ref));

	if (unlikely(refcount_dec_and_test(&ffs->ref))) {
		pr_info("%s(): freeing\n", __func__);
		ffs_data_clear(ffs);
		ffs_release_dev(ffs->private_data);
		BUG_ON(waitqueue_active(&ffs->ev.waitq) ||
		       waitqueue_active(&ffs->ep0req_completion.wait) ||
		       waitqueue_active(&ffs->wait));
		destroy_workqueue(ffs->io_completion_wq);
		ipc_log_context_destroy(ffs->ipc_log);
		kfree(ffs->dev_name);
		kfree(ffs);
	}
}

static void ffs_data_closed(struct ffs_data *ffs)
{
	struct ffs_epfile *epfiles;
	unsigned long flags;

	ENTER();

	ffs_log("state %d setup_state %d flag %lu opened %d", ffs->state,
		ffs->setup_state, ffs->flags, atomic_read(&ffs->opened));

	if (atomic_dec_and_test(&ffs->opened)) {
		if (ffs->no_disconnect) {
			ffs->state = FFS_DEACTIVATED;
			spin_lock_irqsave(&ffs->eps_lock, flags);
			epfiles = ffs->epfiles;
			ffs->epfiles = NULL;
			spin_unlock_irqrestore(&ffs->eps_lock,
							flags);

			if (epfiles)
				ffs_epfiles_destroy(epfiles,
						 ffs->eps_count);

			if (ffs->setup_state == FFS_SETUP_PENDING)
				__ffs_ep0_stall(ffs);
		} else {
			ffs->state = FFS_CLOSING;
			ffs_data_reset(ffs);
		}
	}
	if (atomic_read(&ffs->opened) < 0) {
		ffs->state = FFS_CLOSING;
		ffs_data_reset(ffs);
	}

	ffs_data_put(ffs);
}

static struct ffs_data *ffs_data_new(const char *dev_name)
{
	char ipcname[24] = "usb_ffs_";
	struct ffs_dev *ffs_dev;
	struct ffs_data *ffs = kzalloc(sizeof *ffs, GFP_KERNEL);
	if (unlikely(!ffs))
		return NULL;

	ffs_dev = _ffs_find_dev(dev_name);
	if (ffs_dev && ffs_dev->mounted) {
		pr_info("%s(): %s Already mounted\n", __func__, dev_name);
		kfree(ffs);
		return ERR_PTR(-EBUSY);
	}

	ENTER();

	ffs->io_completion_wq = alloc_ordered_workqueue("%s", 0, dev_name);
	if (!ffs->io_completion_wq) {
		kfree(ffs);
		return NULL;
	}

	refcount_set(&ffs->ref, 1);
	atomic_set(&ffs->opened, 0);
	ffs->state = FFS_READ_DESCRIPTORS;
	mutex_init(&ffs->mutex);
	spin_lock_init(&ffs->eps_lock);
	init_waitqueue_head(&ffs->ev.waitq);
	init_waitqueue_head(&ffs->wait);
	init_completion(&ffs->ep0req_completion);

	/* XXX REVISIT need to update it in some places, or do we? */
	ffs->ev.can_stall = 1;

	strlcat(ipcname, dev_name, sizeof(ipcname));
	ffs->ipc_log = ipc_log_context_create(NUM_PAGES, ipcname, 0);
	if (IS_ERR_OR_NULL(ffs->ipc_log))
		ffs->ipc_log =  NULL;

	return ffs;
}

static void ffs_data_clear(struct ffs_data *ffs)
{
	struct ffs_epfile *epfiles;
	unsigned long flags;

	ENTER();

	ffs_log("enter: state %d setup_state %d flag %lu", ffs->state,
		ffs->setup_state, ffs->flags);

	pr_debug("%s: ffs->gadget= %pK, ffs->flags= %lu\n",
				__func__, ffs->gadget, ffs->flags);
	ffs_closed(ffs);

	BUG_ON(ffs->gadget);

	spin_lock_irqsave(&ffs->eps_lock, flags);
	epfiles = ffs->epfiles;
	ffs->epfiles = NULL;
	spin_unlock_irqrestore(&ffs->eps_lock, flags);

	/*
	 * potential race possible between ffs_func_eps_disable
	 * & ffs_epfile_release therefore maintaining a local
	 * copy of epfile will save us from use-after-free.
	 */
	if (epfiles) {
		ffs_epfiles_destroy(epfiles, ffs->eps_count);
		ffs->epfiles = NULL;
	}

	if (ffs->ffs_eventfd) {
		eventfd_ctx_put(ffs->ffs_eventfd);
		ffs->ffs_eventfd = NULL;
	}

	kfree(ffs->raw_descs_data);
	kfree(ffs->raw_strings);
	kfree(ffs->stringtabs);
}

static void ffs_data_reset(struct ffs_data *ffs)
{
	ENTER();

	ffs_log("enter: state %d setup_state %d flag %lu", ffs->state,
		ffs->setup_state, ffs->flags);

	ffs_data_clear(ffs);

	ffs->raw_descs_data = NULL;
	ffs->raw_descs = NULL;
	ffs->raw_strings = NULL;
	ffs->stringtabs = NULL;

	ffs->raw_descs_length = 0;
	ffs->fs_descs_count = 0;
	ffs->hs_descs_count = 0;
	ffs->ss_descs_count = 0;

	ffs->strings_count = 0;
	ffs->interfaces_count = 0;
	ffs->eps_count = 0;

	ffs->ev.count = 0;

	ffs->state = FFS_READ_DESCRIPTORS;
	ffs->setup_state = FFS_NO_SETUP;
	ffs->flags = 0;

	ffs->ms_os_descs_ext_prop_count = 0;
	ffs->ms_os_descs_ext_prop_name_len = 0;
	ffs->ms_os_descs_ext_prop_data_len = 0;
}


static int functionfs_bind(struct ffs_data *ffs, struct usb_composite_dev *cdev)
{
	struct usb_gadget_strings **lang;
	int first_id;

	ENTER();

	ffs_log("enter: state %d setup_state %d flag %lu", ffs->state,
		ffs->setup_state, ffs->flags);

	if (WARN_ON(ffs->state != FFS_ACTIVE
		 || test_and_set_bit(FFS_FL_BOUND, &ffs->flags)))
		return -EBADFD;

	first_id = usb_string_ids_n(cdev, ffs->strings_count);
	if (unlikely(first_id < 0))
		return first_id;

	ffs->ep0req = usb_ep_alloc_request(cdev->gadget->ep0, GFP_KERNEL);
	if (unlikely(!ffs->ep0req))
		return -ENOMEM;
	ffs->ep0req->complete = ffs_ep0_complete;
	ffs->ep0req->context = ffs;

	lang = ffs->stringtabs;
	if (lang) {
		for (; *lang; ++lang) {
			struct usb_string *str = (*lang)->strings;
			int id = first_id;
			for (; str->s; ++id, ++str)
				str->id = id;
		}
	}

	ffs->gadget = cdev->gadget;

	ffs_data_get(ffs);
	return 0;
}

static void functionfs_unbind(struct ffs_data *ffs)
{
	ENTER();

	if (!WARN_ON(!ffs->gadget)) {
		usb_ep_free_request(ffs->gadget->ep0, ffs->ep0req);
		ffs->ep0req = NULL;
		ffs->gadget = NULL;
		clear_bit(FFS_FL_BOUND, &ffs->flags);
		ffs_log("state %d setup_state %d flag %lu gadget %pK\n",
			ffs->state, ffs->setup_state, ffs->flags, ffs->gadget);
		ffs_data_put(ffs);
	}
}

static int ffs_epfiles_create(struct ffs_data *ffs)
{
	struct ffs_epfile *epfile, *epfiles;
	unsigned i, count;

	ENTER();

	ffs_log("enter: eps_count %u state %d setup_state %d flag %lu",
		ffs->eps_count, ffs->state, ffs->setup_state, ffs->flags);

	count = ffs->eps_count;
	epfiles = kcalloc(count, sizeof(*epfiles), GFP_KERNEL);
	if (!epfiles)
		return -ENOMEM;

	epfile = epfiles;
	for (i = 1; i <= count; ++i, ++epfile) {
		epfile->ffs = ffs;
		mutex_init(&epfile->mutex);
		if (ffs->user_flags & FUNCTIONFS_VIRTUAL_ADDR)
			sprintf(epfile->name, "ep%02x", ffs->eps_addrmap[i]);
		else
			sprintf(epfile->name, "ep%u", i);
		epfile->dentry = ffs_sb_create_file(ffs->sb, epfile->name,
						 epfile,
						 &ffs_epfile_operations);
		if (unlikely(!epfile->dentry)) {
			ffs_epfiles_destroy(epfiles, i - 1);
			return -ENOMEM;
		}

		atomic_set(&epfile->opened, 0);
	}

	ffs->epfiles = epfiles;

	return 0;
}

static void ffs_epfiles_destroy(struct ffs_epfile *epfiles, unsigned count)
{
	struct ffs_epfile *epfile = epfiles;
	struct ffs_data *ffs = epfiles->ffs;

	ENTER();

	ffs_log("enter: count %u", count);

	for (; count; --count, ++epfile) {
		BUG_ON(mutex_is_locked(&epfile->mutex));
		if (epfile->dentry) {
			d_delete(epfile->dentry);
			dput(epfile->dentry);
			epfile->dentry = NULL;
		}
	}

	kfree(epfiles);
}

static void ffs_func_eps_disable(struct ffs_function *func)
{
<<<<<<< HEAD
	struct ffs_ep *ep         = func->eps;
	struct ffs_data *ffs      = func->ffs;
	struct ffs_epfile *epfile = func->ffs->epfiles;
	unsigned count            = func->ffs->eps_count;
=======
	struct ffs_ep *ep;
	struct ffs_epfile *epfile;
	unsigned short count;
>>>>>>> 2414f45b
	unsigned long flags;

	ffs_log("enter: state %d setup_state %d flag %lu", func->ffs->state,
		func->ffs->setup_state, func->ffs->flags);

	spin_lock_irqsave(&func->ffs->eps_lock, flags);
	count = func->ffs->eps_count;
	epfile = func->ffs->epfiles;
	ep = func->eps;
	while (count--) {
		/* pending requests get nuked */
		if (likely(ep->ep))
			usb_ep_disable(ep->ep);
		++ep;

		if (epfile) {
			epfile->invalid = true; /* until file is reopened */
			epfile->ep = NULL;
			__ffs_epfile_read_buffer_free(epfile);
			++epfile;
		}
	}
	spin_unlock_irqrestore(&func->ffs->eps_lock, flags);
}

static int ffs_func_eps_enable(struct ffs_function *func)
{
	struct ffs_data *ffs;
	struct ffs_ep *ep;
	struct ffs_epfile *epfile;
	unsigned short count;
	unsigned long flags;
	int ret = 0;

	ffs_log("enter: state %d setup_state %d flag %lu", func->ffs->state,
		func->ffs->setup_state, func->ffs->flags);

	spin_lock_irqsave(&func->ffs->eps_lock, flags);
	ffs = func->ffs;
	ep = func->eps;
	epfile = ffs->epfiles;
	count = ffs->eps_count;
	while(count--) {
		ep->ep->driver_data = ep;

		ret = config_ep_by_speed(func->gadget, &func->function, ep->ep);
		if (ret) {
			pr_err("%s: config_ep_by_speed(%s) returned %d\n",
					__func__, ep->ep->name, ret);
			break;
		}

		ret = usb_ep_enable(ep->ep);
		if (likely(!ret)) {
			epfile->ep = ep;
			epfile->in = usb_endpoint_dir_in(ep->ep->desc);
			epfile->isoc = usb_endpoint_xfer_isoc(ep->ep->desc);
			ffs_log("usb_ep_enable %s", ep->ep->name);
		} else {
			ffs_log("usb_ep_enable %s ret %d", ep->ep->name, ret);
			break;
		}

		++ep;
		++epfile;
	}

	wake_up_interruptible(&ffs->wait);
	spin_unlock_irqrestore(&func->ffs->eps_lock, flags);

	return ret;
}


/* Parsing and building descriptors and strings *****************************/

/*
 * This validates if data pointed by data is a valid USB descriptor as
 * well as record how many interfaces, endpoints and strings are
 * required by given configuration.  Returns address after the
 * descriptor or NULL if data is invalid.
 */

enum ffs_entity_type {
	FFS_DESCRIPTOR, FFS_INTERFACE, FFS_STRING, FFS_ENDPOINT
};

enum ffs_os_desc_type {
	FFS_OS_DESC, FFS_OS_DESC_EXT_COMPAT, FFS_OS_DESC_EXT_PROP
};

typedef int (*ffs_entity_callback)(enum ffs_entity_type entity,
				   u8 *valuep,
				   struct usb_descriptor_header *desc,
				   void *priv);

typedef int (*ffs_os_desc_callback)(enum ffs_os_desc_type entity,
				    struct usb_os_desc_header *h, void *data,
				    unsigned len, void *priv);

static int __must_check ffs_do_single_desc(struct ffs_data *ffs,
					   char *data, unsigned int len,
					   ffs_entity_callback entity,
					   void *priv)
{
	struct usb_descriptor_header *_ds = (void *)data;
	u8 length;
	int ret;

	ENTER();

	ffs_log("enter: len %u", len);

	/* At least two bytes are required: length and type */
	if (len < 2) {
		pr_vdebug("descriptor too short\n");
		return -EINVAL;
	}

	/* If we have at least as many bytes as the descriptor takes? */
	length = _ds->bLength;
	if (len < length) {
		pr_vdebug("descriptor longer then available data\n");
		return -EINVAL;
	}

#define __entity_check_INTERFACE(val)  1
#define __entity_check_STRING(val)     (val)
#define __entity_check_ENDPOINT(val)   ((val) & USB_ENDPOINT_NUMBER_MASK)
#define __entity(type, val) do {					\
		pr_vdebug("entity " #type "(%02x)\n", (val));		\
		if (unlikely(!__entity_check_ ##type(val))) {		\
			pr_vdebug("invalid entity's value\n");		\
			return -EINVAL;					\
		}							\
		ret = entity(FFS_ ##type, &val, _ds, priv);		\
		if (unlikely(ret < 0)) {				\
			pr_debug("entity " #type "(%02x); ret = %d\n",	\
				 (val), ret);				\
			return ret;					\
		}							\
	} while (0)

	/* Parse descriptor depending on type. */
	switch (_ds->bDescriptorType) {
	case USB_DT_DEVICE:
	case USB_DT_CONFIG:
	case USB_DT_STRING:
	case USB_DT_DEVICE_QUALIFIER:
		/* function can't have any of those */
		pr_vdebug("descriptor reserved for gadget: %d\n",
		      _ds->bDescriptorType);
		return -EINVAL;

	case USB_DT_INTERFACE: {
		struct usb_interface_descriptor *ds = (void *)_ds;
		pr_vdebug("interface descriptor\n");
		if (length != sizeof *ds)
			goto inv_length;

		__entity(INTERFACE, ds->bInterfaceNumber);
		if (ds->iInterface)
			__entity(STRING, ds->iInterface);
	}
		break;

	case USB_DT_ENDPOINT: {
		struct usb_endpoint_descriptor *ds = (void *)_ds;
		pr_vdebug("endpoint descriptor\n");
		if (length != USB_DT_ENDPOINT_SIZE &&
		    length != USB_DT_ENDPOINT_AUDIO_SIZE)
			goto inv_length;
		__entity(ENDPOINT, ds->bEndpointAddress);
	}
		break;

	case HID_DT_HID:
		pr_vdebug("hid descriptor\n");
		if (length != sizeof(struct hid_descriptor))
			goto inv_length;
		break;

	case USB_DT_OTG:
		if (length != sizeof(struct usb_otg_descriptor))
			goto inv_length;
		break;

	case USB_DT_INTERFACE_ASSOCIATION: {
		struct usb_interface_assoc_descriptor *ds = (void *)_ds;
		pr_vdebug("interface association descriptor\n");
		if (length != sizeof *ds)
			goto inv_length;
		if (ds->iFunction)
			__entity(STRING, ds->iFunction);
	}
		break;

	case USB_DT_SS_ENDPOINT_COMP:
		pr_vdebug("EP SS companion descriptor\n");
		if (length != sizeof(struct usb_ss_ep_comp_descriptor))
			goto inv_length;
		break;

	case USB_DT_OTHER_SPEED_CONFIG:
	case USB_DT_INTERFACE_POWER:
	case USB_DT_DEBUG:
	case USB_DT_SECURITY:
	case USB_DT_CS_RADIO_CONTROL:
		/* TODO */
		pr_vdebug("unimplemented descriptor: %d\n", _ds->bDescriptorType);
		return -EINVAL;

	default:
		/* We should never be here */
		pr_vdebug("unknown descriptor: %d\n", _ds->bDescriptorType);
		return -EINVAL;

inv_length:
		pr_vdebug("invalid length: %d (descriptor %d)\n",
			  _ds->bLength, _ds->bDescriptorType);
		return -EINVAL;
	}

#undef __entity
#undef __entity_check_DESCRIPTOR
#undef __entity_check_INTERFACE
#undef __entity_check_STRING
#undef __entity_check_ENDPOINT

	ffs_log("exit: desc type %d length %d", _ds->bDescriptorType, length);

	return length;
}

static int __must_check ffs_do_descs(struct ffs_data *ffs, unsigned int count,
				     char *data, unsigned int len,
				     ffs_entity_callback entity, void *priv)
{
	const unsigned _len = len;
	unsigned long num = 0;

	ENTER();

	ffs_log("enter: len %u", len);

	for (;;) {
		int ret;

		if (num == count)
			data = NULL;

		/* Record "descriptor" entity */
		ret = entity(FFS_DESCRIPTOR, (u8 *)num, (void *)data, priv);
		if (unlikely(ret < 0)) {
			pr_debug("entity DESCRIPTOR(%02lx); ret = %d\n",
				 num, ret);
			return ret;
		}

		if (!data)
			return _len - len;

		ret = ffs_do_single_desc(ffs, data, len, entity, priv);
		if (unlikely(ret < 0)) {
			pr_debug("%s returns %d\n", __func__, ret);
			return ret;
		}

		len -= ret;
		data += ret;
		++num;
	}
}

static int __ffs_data_do_entity(enum ffs_entity_type type,
				u8 *valuep, struct usb_descriptor_header *desc,
				void *priv)
{
	struct ffs_desc_helper *helper = priv;
	struct ffs_data *ffs = helper->ffs;
	struct usb_endpoint_descriptor *d;

	ENTER();

	ffs_log("enter: type %u", type);

	switch (type) {
	case FFS_DESCRIPTOR:
		break;

	case FFS_INTERFACE:
		/*
		 * Interfaces are indexed from zero so if we
		 * encountered interface "n" then there are at least
		 * "n+1" interfaces.
		 */
		if (*valuep >= helper->interfaces_count)
			helper->interfaces_count = *valuep + 1;
		break;

	case FFS_STRING:
		/*
		 * Strings are indexed from 1 (0 is reserved
		 * for languages list)
		 */
		if (*valuep > helper->ffs->strings_count)
			helper->ffs->strings_count = *valuep;
		break;

	case FFS_ENDPOINT:
		d = (void *)desc;
		helper->eps_count++;
		if (helper->eps_count >= FFS_MAX_EPS_COUNT)
			return -EINVAL;
		/* Check if descriptors for any speed were already parsed */
		if (!helper->ffs->eps_count && !helper->ffs->interfaces_count)
			helper->ffs->eps_addrmap[helper->eps_count] =
				d->bEndpointAddress;
		else if (helper->ffs->eps_addrmap[helper->eps_count] !=
				d->bEndpointAddress)
			return -EINVAL;
		break;
	}

	return 0;
}

static int __ffs_do_os_desc_header(struct ffs_data *ffs,
				   enum ffs_os_desc_type *next_type,
				   struct usb_os_desc_header *desc)
{
	u16 bcd_version = le16_to_cpu(desc->bcdVersion);
	u16 w_index = le16_to_cpu(desc->wIndex);

	ffs_log("enter: bcd:%x w_index:%d", bcd_version, w_index);

	if (bcd_version != 1) {
		pr_vdebug("unsupported os descriptors version: %d",
			  bcd_version);
		return -EINVAL;
	}
	switch (w_index) {
	case 0x4:
		*next_type = FFS_OS_DESC_EXT_COMPAT;
		break;
	case 0x5:
		*next_type = FFS_OS_DESC_EXT_PROP;
		break;
	default:
		pr_vdebug("unsupported os descriptor type: %d", w_index);
		return -EINVAL;
	}

	return sizeof(*desc);
}

/*
 * Process all extended compatibility/extended property descriptors
 * of a feature descriptor
 */
static int __must_check ffs_do_single_os_desc(struct ffs_data *ffs,
					      char *data, unsigned int len,
					      enum ffs_os_desc_type type,
					      u16 feature_count,
					      ffs_os_desc_callback entity,
					      void *priv,
					      struct usb_os_desc_header *h)
{
	int ret;
	const unsigned _len = len;

	ENTER();

	ffs_log("enter: len %u os desc type %d", len, type);

	/* loop over all ext compat/ext prop descriptors */
	while (feature_count--) {
		ret = entity(type, h, data, len, priv);
		if (unlikely(ret < 0)) {
			ffs_log("bad OS descriptor, type: %d\n", type);
			return ret;
		}
		data += ret;
		len -= ret;
	}


	return _len - len;
}

/* Process a number of complete Feature Descriptors (Ext Compat or Ext Prop) */
static int __must_check ffs_do_os_descs(struct ffs_data *ffs,
					unsigned int count, char *data,
					unsigned int len,
					ffs_os_desc_callback entity, void *priv)
{
	const unsigned _len = len;
	unsigned long num = 0;

	ENTER();

	ffs_log("enter: len %u", len);

	for (num = 0; num < count; ++num) {
		int ret;
		enum ffs_os_desc_type type;
		u16 feature_count;
		struct usb_os_desc_header *desc = (void *)data;

		if (len < sizeof(*desc))
			return -EINVAL;

		/*
		 * Record "descriptor" entity.
		 * Process dwLength, bcdVersion, wIndex, get b/wCount.
		 * Move the data pointer to the beginning of extended
		 * compatibilities proper or extended properties proper
		 * portions of the data
		 */
		if (le32_to_cpu(desc->dwLength) > len)
			return -EINVAL;

		ret = __ffs_do_os_desc_header(ffs, &type, desc);
		if (unlikely(ret < 0)) {
			ffs_log("entity OS_DESCRIPTOR(%02lx); ret = %d\n",
				 num, ret);
			return ret;
		}
		/*
		 * 16-bit hex "?? 00" Little Endian looks like 8-bit hex "??"
		 */
		feature_count = le16_to_cpu(desc->wCount);
		if (type == FFS_OS_DESC_EXT_COMPAT &&
		    (feature_count > 255 || desc->Reserved))
				return -EINVAL;
		len -= ret;
		data += ret;

		/*
		 * Process all function/property descriptors
		 * of this Feature Descriptor
		 */
		ret = ffs_do_single_os_desc(ffs, data, len, type,
					    feature_count, entity, priv, desc);
		if (unlikely(ret < 0)) {
			ffs_log("%s returns %d\n", __func__, ret);
			return ret;
		}

		len -= ret;
		data += ret;
	}

	return _len - len;
}

/**
 * Validate contents of the buffer from userspace related to OS descriptors.
 */
static int __ffs_data_do_os_desc(enum ffs_os_desc_type type,
				 struct usb_os_desc_header *h, void *data,
				 unsigned len, void *priv)
{
	struct ffs_data *ffs = priv;
	u8 length;

	ENTER();

	ffs_log("enter: type %d len %u", type, len);

	switch (type) {
	case FFS_OS_DESC_EXT_COMPAT: {
		struct usb_ext_compat_desc *d = data;
		int i;

		if (len < sizeof(*d) ||
		    d->bFirstInterfaceNumber >= ffs->interfaces_count)
			return -EINVAL;
		if (d->Reserved1 != 1) {
			/*
			 * According to the spec, Reserved1 must be set to 1
			 * but older kernels incorrectly rejected non-zero
			 * values.  We fix it here to avoid returning EINVAL
			 * in response to values we used to accept.
			 */
			pr_debug("usb_ext_compat_desc::Reserved1 forced to 1\n");
			d->Reserved1 = 1;
		}
		for (i = 0; i < ARRAY_SIZE(d->Reserved2); ++i)
			if (d->Reserved2[i])
				return -EINVAL;

		length = sizeof(struct usb_ext_compat_desc);
	}
		break;
	case FFS_OS_DESC_EXT_PROP: {
		struct usb_ext_prop_desc *d = data;
		u32 type, pdl;
		u16 pnl;

		if (len < sizeof(*d) || h->interface >= ffs->interfaces_count)
			return -EINVAL;
		length = le32_to_cpu(d->dwSize);
		if (len < length)
			return -EINVAL;
		type = le32_to_cpu(d->dwPropertyDataType);
		if (type < USB_EXT_PROP_UNICODE ||
		    type > USB_EXT_PROP_UNICODE_MULTI) {
			pr_vdebug("unsupported os descriptor property type: %d",
				  type);
			return -EINVAL;
		}
		pnl = le16_to_cpu(d->wPropertyNameLength);
		if (length < 14 + pnl) {
			pr_vdebug("invalid os descriptor length: %d pnl:%d (descriptor %d)\n",
				  length, pnl, type);
			return -EINVAL;
		}
		pdl = le32_to_cpu(*(u32 *)((u8 *)data + 10 + pnl));
		if (length != 14 + pnl + pdl) {
			pr_vdebug("invalid os descriptor length: %d pnl:%d pdl:%d (descriptor %d)\n",
				  length, pnl, pdl, type);
			return -EINVAL;
		}
		++ffs->ms_os_descs_ext_prop_count;
		/* property name reported to the host as "WCHAR"s */
		ffs->ms_os_descs_ext_prop_name_len += pnl * 2;
		ffs->ms_os_descs_ext_prop_data_len += pdl;
	}
		break;
	default:
		pr_vdebug("unknown descriptor: %d\n", type);
		return -EINVAL;
	}

	return length;
}

static int __ffs_data_got_descs(struct ffs_data *ffs,
				char *const _data, size_t len)
{
	char *data = _data, *raw_descs;
	unsigned os_descs_count = 0, counts[3], flags;
	int ret = -EINVAL, i;
	struct ffs_desc_helper helper;

	ENTER();

	ffs_log("enter: len %zu", len);

	if (get_unaligned_le32(data + 4) != len)
		goto error;

	switch (get_unaligned_le32(data)) {
	case FUNCTIONFS_DESCRIPTORS_MAGIC:
		flags = FUNCTIONFS_HAS_FS_DESC | FUNCTIONFS_HAS_HS_DESC;
		data += 8;
		len  -= 8;
		break;
	case FUNCTIONFS_DESCRIPTORS_MAGIC_V2:
		flags = get_unaligned_le32(data + 8);
		ffs->user_flags = flags;
		if (flags & ~(FUNCTIONFS_HAS_FS_DESC |
			      FUNCTIONFS_HAS_HS_DESC |
			      FUNCTIONFS_HAS_SS_DESC |
			      FUNCTIONFS_HAS_MS_OS_DESC |
			      FUNCTIONFS_VIRTUAL_ADDR |
			      FUNCTIONFS_EVENTFD |
			      FUNCTIONFS_ALL_CTRL_RECIP |
			      FUNCTIONFS_CONFIG0_SETUP)) {
			ret = -ENOSYS;
			goto error;
		}
		data += 12;
		len  -= 12;
		break;
	default:
		goto error;
	}

	if (flags & FUNCTIONFS_EVENTFD) {
		if (len < 4)
			goto error;
		ffs->ffs_eventfd =
			eventfd_ctx_fdget((int)get_unaligned_le32(data));
		if (IS_ERR(ffs->ffs_eventfd)) {
			ret = PTR_ERR(ffs->ffs_eventfd);
			ffs->ffs_eventfd = NULL;
			goto error;
		}
		data += 4;
		len  -= 4;
	}

	/* Read fs_count, hs_count and ss_count (if present) */
	for (i = 0; i < 3; ++i) {
		if (!(flags & (1 << i))) {
			counts[i] = 0;
		} else if (len < 4) {
			goto error;
		} else {
			counts[i] = get_unaligned_le32(data);
			data += 4;
			len  -= 4;
		}
	}
	if (flags & (1 << i)) {
		if (len < 4) {
			goto error;
		}
		os_descs_count = get_unaligned_le32(data);
		data += 4;
		len -= 4;
	};

	/* Read descriptors */
	raw_descs = data;
	helper.ffs = ffs;
	for (i = 0; i < 3; ++i) {
		if (!counts[i])
			continue;
		helper.interfaces_count = 0;
		helper.eps_count = 0;
		ret = ffs_do_descs(ffs, counts[i], data, len,
				   __ffs_data_do_entity, &helper);
		if (ret < 0)
			goto error;
		if (!ffs->eps_count && !ffs->interfaces_count) {
			ffs->eps_count = helper.eps_count;
			ffs->interfaces_count = helper.interfaces_count;
		} else {
			if (ffs->eps_count != helper.eps_count) {
				ret = -EINVAL;
				goto error;
			}
			if (ffs->interfaces_count != helper.interfaces_count) {
				ret = -EINVAL;
				goto error;
			}
		}
		data += ret;
		len  -= ret;
	}
	if (os_descs_count) {
		ret = ffs_do_os_descs(ffs, os_descs_count, data, len,
				      __ffs_data_do_os_desc, ffs);
		if (ret < 0)
			goto error;
		data += ret;
		len -= ret;
	}

	if (raw_descs == data || len) {
		ret = -EINVAL;
		goto error;
	}

	ffs->raw_descs_data	= _data;
	ffs->raw_descs		= raw_descs;
	ffs->raw_descs_length	= data - raw_descs;
	ffs->fs_descs_count	= counts[0];
	ffs->hs_descs_count	= counts[1];
	ffs->ss_descs_count	= counts[2];
	ffs->ms_os_descs_count	= os_descs_count;

	return 0;

error:
	kfree(_data);
	return ret;
}

static int __ffs_data_got_strings(struct ffs_data *ffs,
				  char *const _data, size_t len)
{
	u32 str_count, needed_count, lang_count;
	struct usb_gadget_strings **stringtabs, *t;
	const char *data = _data;
	struct usb_string *s;

	ENTER();

	ffs_log("enter: len %zu", len);

	if (unlikely(len < 16 ||
		     get_unaligned_le32(data) != FUNCTIONFS_STRINGS_MAGIC ||
		     get_unaligned_le32(data + 4) != len))
		goto error;
	str_count  = get_unaligned_le32(data + 8);
	lang_count = get_unaligned_le32(data + 12);

	/* if one is zero the other must be zero */
	if (unlikely(!str_count != !lang_count))
		goto error;

	/* Do we have at least as many strings as descriptors need? */
	needed_count = ffs->strings_count;
	if (unlikely(str_count < needed_count))
		goto error;

	/*
	 * If we don't need any strings just return and free all
	 * memory.
	 */
	if (!needed_count) {
		kfree(_data);
		return 0;
	}

	/* Allocate everything in one chunk so there's less maintenance. */
	{
		unsigned i = 0;
		vla_group(d);
		vla_item(d, struct usb_gadget_strings *, stringtabs,
			lang_count + 1);
		vla_item(d, struct usb_gadget_strings, stringtab, lang_count);
		vla_item(d, struct usb_string, strings,
			lang_count*(needed_count+1));

		char *vlabuf = kmalloc(vla_group_size(d), GFP_KERNEL);

		if (unlikely(!vlabuf)) {
			kfree(_data);
			return -ENOMEM;
		}

		/* Initialize the VLA pointers */
		stringtabs = vla_ptr(vlabuf, d, stringtabs);
		t = vla_ptr(vlabuf, d, stringtab);
		i = lang_count;
		do {
			*stringtabs++ = t++;
		} while (--i);
		*stringtabs = NULL;

		/* stringtabs = vlabuf = d_stringtabs for later kfree */
		stringtabs = vla_ptr(vlabuf, d, stringtabs);
		t = vla_ptr(vlabuf, d, stringtab);
		s = vla_ptr(vlabuf, d, strings);
	}

	/* For each language */
	data += 16;
	len -= 16;

	do { /* lang_count > 0 so we can use do-while */
		unsigned needed = needed_count;
		u32 str_per_lang = str_count;

		if (unlikely(len < 3))
			goto error_free;
		t->language = get_unaligned_le16(data);
		t->strings  = s;
		++t;

		data += 2;
		len -= 2;

		/* For each string */
		do { /* str_count > 0 so we can use do-while */
			size_t length = strnlen(data, len);

			if (unlikely(length == len))
				goto error_free;

			/*
			 * User may provide more strings then we need,
			 * if that's the case we simply ignore the
			 * rest
			 */
			if (likely(needed)) {
				/*
				 * s->id will be set while adding
				 * function to configuration so for
				 * now just leave garbage here.
				 */
				s->s = data;
				--needed;
				++s;
			}

			data += length + 1;
			len -= length + 1;
		} while (--str_per_lang);

		s->id = 0;   /* terminator */
		s->s = NULL;
		++s;

	} while (--lang_count);

	/* Some garbage left? */
	if (unlikely(len))
		goto error_free;

	/* Done! */
	ffs->stringtabs = stringtabs;
	ffs->raw_strings = _data;

	return 0;

error_free:
	kfree(stringtabs);
error:
	kfree(_data);
	return -EINVAL;
}


/* Events handling and management *******************************************/

static void __ffs_event_add(struct ffs_data *ffs,
			    enum usb_functionfs_event_type type)
{
	enum usb_functionfs_event_type rem_type1, rem_type2 = type;
	int neg = 0;

	ffs_log("enter: type %d state %d setup_state %d flag %lu", type,
		ffs->state, ffs->setup_state, ffs->flags);

	/*
	 * Abort any unhandled setup
	 *
	 * We do not need to worry about some cmpxchg() changing value
	 * of ffs->setup_state without holding the lock because when
	 * state is FFS_SETUP_PENDING cmpxchg() in several places in
	 * the source does nothing.
	 */
	if (ffs->setup_state == FFS_SETUP_PENDING)
		ffs->setup_state = FFS_SETUP_CANCELLED;

	/*
	 * Logic of this function guarantees that there are at most four pending
	 * evens on ffs->ev.types queue.  This is important because the queue
	 * has space for four elements only and __ffs_ep0_read_events function
	 * depends on that limit as well.  If more event types are added, those
	 * limits have to be revisited or guaranteed to still hold.
	 */
	switch (type) {
	case FUNCTIONFS_RESUME:
		rem_type2 = FUNCTIONFS_SUSPEND;
		/* FALL THROUGH */
	case FUNCTIONFS_SUSPEND:
	case FUNCTIONFS_SETUP:
		rem_type1 = type;
		/* Discard all similar events */
		break;

	case FUNCTIONFS_BIND:
	case FUNCTIONFS_UNBIND:
	case FUNCTIONFS_DISABLE:
	case FUNCTIONFS_ENABLE:
		/* Discard everything other then power management. */
		rem_type1 = FUNCTIONFS_SUSPEND;
		rem_type2 = FUNCTIONFS_RESUME;
		neg = 1;
		break;

	default:
		WARN(1, "%d: unknown event, this should not happen\n", type);
		return;
	}

	{
		u8 *ev  = ffs->ev.types, *out = ev;
		unsigned n = ffs->ev.count;
		for (; n; --n, ++ev)
			if ((*ev == rem_type1 || *ev == rem_type2) == neg)
				*out++ = *ev;
			else
				pr_vdebug("purging event %d\n", *ev);
		ffs->ev.count = out - ffs->ev.types;
	}

	pr_vdebug("adding event %d\n", type);
	ffs->ev.types[ffs->ev.count++] = type;
	wake_up_locked(&ffs->ev.waitq);
	if (ffs->ffs_eventfd)
		eventfd_signal(ffs->ffs_eventfd, 1);
}

static void ffs_event_add(struct ffs_data *ffs,
			  enum usb_functionfs_event_type type)
{
	unsigned long flags;
	spin_lock_irqsave(&ffs->ev.waitq.lock, flags);
	__ffs_event_add(ffs, type);
	spin_unlock_irqrestore(&ffs->ev.waitq.lock, flags);
}

/* Bind/unbind USB function hooks *******************************************/

static int ffs_ep_addr2idx(struct ffs_data *ffs, u8 endpoint_address)
{
	int i;

	for (i = 1; i < ARRAY_SIZE(ffs->eps_addrmap); ++i)
		if (ffs->eps_addrmap[i] == endpoint_address)
			return i;
	return -ENOENT;
}

static int __ffs_func_bind_do_descs(enum ffs_entity_type type, u8 *valuep,
				    struct usb_descriptor_header *desc,
				    void *priv)
{
	struct usb_endpoint_descriptor *ds = (void *)desc;
	struct ffs_function *func = priv;
	struct ffs_data *ffs = func->ffs;
	struct ffs_ep *ffs_ep;
	unsigned ep_desc_id;
	int idx;
	static const char *speed_names[] = { "full", "high", "super" };

	ffs_log("enter");

	if (type != FFS_DESCRIPTOR)
		return 0;

	/*
	 * If ss_descriptors is not NULL, we are reading super speed
	 * descriptors; if hs_descriptors is not NULL, we are reading high
	 * speed descriptors; otherwise, we are reading full speed
	 * descriptors.
	 */
	if (func->function.ss_descriptors) {
		ep_desc_id = 2;
		func->function.ss_descriptors[(long)valuep] = desc;
	} else if (func->function.hs_descriptors) {
		ep_desc_id = 1;
		func->function.hs_descriptors[(long)valuep] = desc;
	} else {
		ep_desc_id = 0;
		func->function.fs_descriptors[(long)valuep]    = desc;
	}

	if (!desc || desc->bDescriptorType != USB_DT_ENDPOINT)
		return 0;

	idx = ffs_ep_addr2idx(func->ffs, ds->bEndpointAddress) - 1;
	if (idx < 0)
		return idx;

	ffs_ep = func->eps + idx;

	if (unlikely(ffs_ep->descs[ep_desc_id])) {
		pr_err("two %sspeed descriptors for EP %d\n",
			  speed_names[ep_desc_id],
			  ds->bEndpointAddress & USB_ENDPOINT_NUMBER_MASK);
		return -EINVAL;
	}
	ffs_ep->descs[ep_desc_id] = ds;

	ffs_dump_mem(": Original  ep desc", ds, ds->bLength);
	if (ffs_ep->ep) {
		ds->bEndpointAddress = ffs_ep->descs[0]->bEndpointAddress;
		if (!ds->wMaxPacketSize)
			ds->wMaxPacketSize = ffs_ep->descs[0]->wMaxPacketSize;
	} else {
		struct usb_request *req;
		struct usb_ep *ep;
		u8 bEndpointAddress;

		/*
		 * We back up bEndpointAddress because autoconfig overwrites
		 * it with physical endpoint address.
		 */
		bEndpointAddress = ds->bEndpointAddress;
		pr_vdebug("autoconfig\n");
		ep = usb_ep_autoconfig(func->gadget, ds);
		if (unlikely(!ep))
			return -ENOTSUPP;
		ep->driver_data = func->eps + idx;

		req = usb_ep_alloc_request(ep, GFP_KERNEL);
		if (unlikely(!req))
			return -ENOMEM;

		ffs_ep->ep  = ep;
		ffs_ep->req = req;
		func->eps_revmap[ds->bEndpointAddress &
				 USB_ENDPOINT_NUMBER_MASK] = idx + 1;
		/*
		 * If we use virtual address mapping, we restore
		 * original bEndpointAddress value.
		 */
		if (func->ffs->user_flags & FUNCTIONFS_VIRTUAL_ADDR)
			ds->bEndpointAddress = bEndpointAddress;
	}
	ffs_dump_mem(": Rewritten ep desc", ds, ds->bLength);

	return 0;
}

static int __ffs_func_bind_do_nums(enum ffs_entity_type type, u8 *valuep,
				   struct usb_descriptor_header *desc,
				   void *priv)
{
	struct ffs_function *func = priv;
	struct ffs_data *ffs = func->ffs;
	unsigned idx;
	u8 newValue;

	ffs_log("enter: type %d", type);

	switch (type) {
	default:
	case FFS_DESCRIPTOR:
		/* Handled in previous pass by __ffs_func_bind_do_descs() */
		return 0;

	case FFS_INTERFACE:
		idx = *valuep;
		if (func->interfaces_nums[idx] < 0) {
			int id = usb_interface_id(func->conf, &func->function);
			if (unlikely(id < 0))
				return id;
			func->interfaces_nums[idx] = id;
		}
		newValue = func->interfaces_nums[idx];
		break;

	case FFS_STRING:
		/* String' IDs are allocated when fsf_data is bound to cdev */
		newValue = func->ffs->stringtabs[0]->strings[*valuep - 1].id;
		break;

	case FFS_ENDPOINT:
		/*
		 * USB_DT_ENDPOINT are handled in
		 * __ffs_func_bind_do_descs().
		 */
		if (desc->bDescriptorType == USB_DT_ENDPOINT)
			return 0;

		idx = (*valuep & USB_ENDPOINT_NUMBER_MASK) - 1;
		if (unlikely(!func->eps[idx].ep))
			return -EINVAL;

		{
			struct usb_endpoint_descriptor **descs;
			descs = func->eps[idx].descs;
			newValue = descs[descs[0] ? 0 : 1]->bEndpointAddress;
		}
		break;
	}

	pr_vdebug("%02x -> %02x\n", *valuep, newValue);
	*valuep = newValue;

	ffs_log("exit: newValue %d", newValue);

	return 0;
}

static int __ffs_func_bind_do_os_desc(enum ffs_os_desc_type type,
				      struct usb_os_desc_header *h, void *data,
				      unsigned len, void *priv)
{
	struct ffs_function *func = priv;
	struct ffs_data *ffs = func->ffs;
	u8 length = 0;

	ffs_log("enter: type %d", type);

	switch (type) {
	case FFS_OS_DESC_EXT_COMPAT: {
		struct usb_ext_compat_desc *desc = data;
		struct usb_os_desc_table *t;

		t = &func->function.os_desc_table[desc->bFirstInterfaceNumber];
		t->if_id = func->interfaces_nums[desc->bFirstInterfaceNumber];
		memcpy(t->os_desc->ext_compat_id, &desc->CompatibleID,
		       ARRAY_SIZE(desc->CompatibleID) +
		       ARRAY_SIZE(desc->SubCompatibleID));
		length = sizeof(*desc);
	}
		break;
	case FFS_OS_DESC_EXT_PROP: {
		struct usb_ext_prop_desc *desc = data;
		struct usb_os_desc_table *t;
		struct usb_os_desc_ext_prop *ext_prop;
		char *ext_prop_name;
		char *ext_prop_data;

		t = &func->function.os_desc_table[h->interface];
		t->if_id = func->interfaces_nums[h->interface];

		ext_prop = func->ffs->ms_os_descs_ext_prop_avail;
		func->ffs->ms_os_descs_ext_prop_avail += sizeof(*ext_prop);

		ext_prop->type = le32_to_cpu(desc->dwPropertyDataType);
		ext_prop->name_len = le16_to_cpu(desc->wPropertyNameLength);
		ext_prop->data_len = le32_to_cpu(*(u32 *)
			usb_ext_prop_data_len_ptr(data, ext_prop->name_len));
		length = ext_prop->name_len + ext_prop->data_len + 14;

		ext_prop_name = func->ffs->ms_os_descs_ext_prop_name_avail;
		func->ffs->ms_os_descs_ext_prop_name_avail +=
			ext_prop->name_len;

		ext_prop_data = func->ffs->ms_os_descs_ext_prop_data_avail;
		func->ffs->ms_os_descs_ext_prop_data_avail +=
			ext_prop->data_len;
		memcpy(ext_prop_data,
		       usb_ext_prop_data_ptr(data, ext_prop->name_len),
		       ext_prop->data_len);
		/* unicode data reported to the host as "WCHAR"s */
		switch (ext_prop->type) {
		case USB_EXT_PROP_UNICODE:
		case USB_EXT_PROP_UNICODE_ENV:
		case USB_EXT_PROP_UNICODE_LINK:
		case USB_EXT_PROP_UNICODE_MULTI:
			ext_prop->data_len *= 2;
			break;
		}
		ext_prop->data = ext_prop_data;

		memcpy(ext_prop_name, usb_ext_prop_name_ptr(data),
		       ext_prop->name_len);
		/* property name reported to the host as "WCHAR"s */
		ext_prop->name_len *= 2;
		ext_prop->name = ext_prop_name;

		t->os_desc->ext_prop_len +=
			ext_prop->name_len + ext_prop->data_len + 14;
		++t->os_desc->ext_prop_count;
		list_add_tail(&ext_prop->entry, &t->os_desc->ext_prop);
	}
		break;
	default:
		pr_vdebug("unknown descriptor: %d\n", type);
	}

	return length;
}

static inline struct f_fs_opts *ffs_do_functionfs_bind(struct usb_function *f,
						struct usb_configuration *c)
{
	struct ffs_function *func = ffs_func_from_usb(f);
	struct f_fs_opts *ffs_opts =
		container_of(f->fi, struct f_fs_opts, func_inst);
<<<<<<< HEAD
	struct ffs_data *ffs = ffs_opts->dev->ffs_data;
=======
	struct ffs_data *ffs_data;
>>>>>>> 2414f45b
	int ret;

	ENTER();

	/*
	 * Legacy gadget triggers binding in functionfs_ready_callback,
	 * which already uses locking; taking the same lock here would
	 * cause a deadlock.
	 *
	 * Configfs-enabled gadgets however do need ffs_dev_lock.
	 */
	if (!ffs_opts->no_configfs)
		ffs_dev_lock();
	ret = ffs_opts->dev->desc_ready ? 0 : -ENODEV;
	ffs_data = ffs_opts->dev->ffs_data;
	if (!ffs_opts->no_configfs)
		ffs_dev_unlock();
	if (ret)
		return ERR_PTR(ret);

	func->ffs = ffs_data;
	func->conf = c;
	func->gadget = c->cdev->gadget;

	/*
	 * in drivers/usb/gadget/configfs.c:configfs_composite_bind()
	 * configurations are bound in sequence with list_for_each_entry,
	 * in each configuration its functions are bound in sequence
	 * with list_for_each_entry, so we assume no race condition
	 * with regard to ffs_opts->bound access
	 */
	if (!ffs_opts->refcnt) {
		ret = functionfs_bind(func->ffs, c->cdev);
		if (ret) {
			ffs_log("functionfs_bind returned %d", ret);
			return ERR_PTR(ret);
		}
	}
	ffs_opts->refcnt++;
	func->function.strings = func->ffs->stringtabs;

	return ffs_opts;
}

static int _ffs_func_bind(struct usb_configuration *c,
			  struct usb_function *f)
{
	struct ffs_function *func = ffs_func_from_usb(f);
	struct ffs_data *ffs = func->ffs;

	const int full = !!func->ffs->fs_descs_count;
	const int high = !!func->ffs->hs_descs_count;
	const int super = !!func->ffs->ss_descs_count;

	int fs_len, hs_len, ss_len, ret, i;
	struct ffs_ep *eps_ptr;

	/* Make it a single chunk, less management later on */
	vla_group(d);
	vla_item_with_sz(d, struct ffs_ep, eps, ffs->eps_count);
	vla_item_with_sz(d, struct usb_descriptor_header *, fs_descs,
		full ? ffs->fs_descs_count + 1 : 0);
	vla_item_with_sz(d, struct usb_descriptor_header *, hs_descs,
		high ? ffs->hs_descs_count + 1 : 0);
	vla_item_with_sz(d, struct usb_descriptor_header *, ss_descs,
		super ? ffs->ss_descs_count + 1 : 0);
	vla_item_with_sz(d, short, inums, ffs->interfaces_count);
	vla_item_with_sz(d, struct usb_os_desc_table, os_desc_table,
			 c->cdev->use_os_string ? ffs->interfaces_count : 0);
	vla_item_with_sz(d, char[16], ext_compat,
			 c->cdev->use_os_string ? ffs->interfaces_count : 0);
	vla_item_with_sz(d, struct usb_os_desc, os_desc,
			 c->cdev->use_os_string ? ffs->interfaces_count : 0);
	vla_item_with_sz(d, struct usb_os_desc_ext_prop, ext_prop,
			 ffs->ms_os_descs_ext_prop_count);
	vla_item_with_sz(d, char, ext_prop_name,
			 ffs->ms_os_descs_ext_prop_name_len);
	vla_item_with_sz(d, char, ext_prop_data,
			 ffs->ms_os_descs_ext_prop_data_len);
	vla_item_with_sz(d, char, raw_descs, ffs->raw_descs_length);
	char *vlabuf;

	ENTER();

	ffs_log("enter: state %d setup_state %d flag %lu", ffs->state,
		ffs->setup_state, ffs->flags);

	/* Has descriptors only for speeds gadget does not support */
	if (unlikely(!(full | high | super)))
		return -ENOTSUPP;

	/* Allocate a single chunk, less management later on */
	vlabuf = kzalloc(vla_group_size(d), GFP_KERNEL);
	if (unlikely(!vlabuf))
		return -ENOMEM;

	ffs->ms_os_descs_ext_prop_avail = vla_ptr(vlabuf, d, ext_prop);
	ffs->ms_os_descs_ext_prop_name_avail =
		vla_ptr(vlabuf, d, ext_prop_name);
	ffs->ms_os_descs_ext_prop_data_avail =
		vla_ptr(vlabuf, d, ext_prop_data);

	/* Copy descriptors  */
	memcpy(vla_ptr(vlabuf, d, raw_descs), ffs->raw_descs,
	       ffs->raw_descs_length);

	memset(vla_ptr(vlabuf, d, inums), 0xff, d_inums__sz);
	eps_ptr = vla_ptr(vlabuf, d, eps);
	for (i = 0; i < ffs->eps_count; i++)
		eps_ptr[i].num = -1;

	/* Save pointers
	 * d_eps == vlabuf, func->eps used to kfree vlabuf later
	*/
	func->eps             = vla_ptr(vlabuf, d, eps);
	func->interfaces_nums = vla_ptr(vlabuf, d, inums);

	/*
	 * Go through all the endpoint descriptors and allocate
	 * endpoints first, so that later we can rewrite the endpoint
	 * numbers without worrying that it may be described later on.
	 */
	if (likely(full)) {
		func->function.fs_descriptors = vla_ptr(vlabuf, d, fs_descs);
		fs_len = ffs_do_descs(ffs, ffs->fs_descs_count,
				      vla_ptr(vlabuf, d, raw_descs),
				      d_raw_descs__sz,
				      __ffs_func_bind_do_descs, func);
		if (unlikely(fs_len < 0)) {
			ret = fs_len;
			goto error;
		}
	} else {
		fs_len = 0;
	}

	if (likely(high)) {
		func->function.hs_descriptors = vla_ptr(vlabuf, d, hs_descs);
		hs_len = ffs_do_descs(ffs, ffs->hs_descs_count,
				      vla_ptr(vlabuf, d, raw_descs) + fs_len,
				      d_raw_descs__sz - fs_len,
				      __ffs_func_bind_do_descs, func);
		if (unlikely(hs_len < 0)) {
			ret = hs_len;
			goto error;
		}
	} else {
		hs_len = 0;
	}

	if (likely(super)) {
<<<<<<< HEAD
		func->function.ss_descriptors = vla_ptr(vlabuf, d, ss_descs);
		ss_len = ffs_do_descs(ffs, ffs->ss_descs_count,
=======
		func->function.ss_descriptors = func->function.ssp_descriptors =
			vla_ptr(vlabuf, d, ss_descs);
		ss_len = ffs_do_descs(ffs->ss_descs_count,
>>>>>>> 2414f45b
				vla_ptr(vlabuf, d, raw_descs) + fs_len + hs_len,
				d_raw_descs__sz - fs_len - hs_len,
				__ffs_func_bind_do_descs, func);
		if (unlikely(ss_len < 0)) {
			ret = ss_len;
			goto error;
		}
		func->function.ssp_descriptors = func->function.ss_descriptors;
	} else {
		ss_len = 0;
	}

	/*
	 * Now handle interface numbers allocation and interface and
	 * endpoint numbers rewriting.  We can do that in one go
	 * now.
	 */
	ret = ffs_do_descs(ffs, ffs->fs_descs_count +
			   (high ? ffs->hs_descs_count : 0) +
			   (super ? ffs->ss_descs_count : 0),
			   vla_ptr(vlabuf, d, raw_descs), d_raw_descs__sz,
			   __ffs_func_bind_do_nums, func);
	if (unlikely(ret < 0))
		goto error;

	func->function.os_desc_table = vla_ptr(vlabuf, d, os_desc_table);
	if (c->cdev->use_os_string) {
		for (i = 0; i < ffs->interfaces_count; ++i) {
			struct usb_os_desc *desc;

			desc = func->function.os_desc_table[i].os_desc =
				vla_ptr(vlabuf, d, os_desc) +
				i * sizeof(struct usb_os_desc);
			desc->ext_compat_id =
				vla_ptr(vlabuf, d, ext_compat) + i * 16;
			INIT_LIST_HEAD(&desc->ext_prop);
		}
		ret = ffs_do_os_descs(ffs, ffs->ms_os_descs_count,
				      vla_ptr(vlabuf, d, raw_descs) +
				      fs_len + hs_len + ss_len,
				      d_raw_descs__sz - fs_len - hs_len -
				      ss_len,
				      __ffs_func_bind_do_os_desc, func);
		if (unlikely(ret < 0))
			goto error;
	}
	func->function.os_desc_n =
		c->cdev->use_os_string ? ffs->interfaces_count : 0;

	/* And we're done */
	ffs_event_add(ffs, FUNCTIONFS_BIND);

	return 0;

error:
	/* XXX Do we need to release all claimed endpoints here? */
	ffs_log("exit: ret %d", ret);
	return ret;
}

static int ffs_func_bind(struct usb_configuration *c,
			 struct usb_function *f)
{
	struct f_fs_opts *ffs_opts = ffs_do_functionfs_bind(f, c);
	struct ffs_function *func = ffs_func_from_usb(f);
	struct ffs_data *ffs = func->ffs;
	int ret;

	if (IS_ERR(ffs_opts))
		return PTR_ERR(ffs_opts);

	ffs_log("enter");

	ret = _ffs_func_bind(c, f);
	if (ret && !--ffs_opts->refcnt)
		functionfs_unbind(func->ffs);

	return ret;
}


/* Other USB function hooks *************************************************/

static void ffs_reset_work(struct work_struct *work)
{
	struct ffs_data *ffs = container_of(work,
		struct ffs_data, reset_work);

	ffs_log("enter");

	ffs_data_reset(ffs);
}

static int ffs_func_set_alt(struct usb_function *f,
			    unsigned interface, unsigned alt)
{
	struct ffs_function *func = ffs_func_from_usb(f);
	struct ffs_data *ffs = func->ffs;
	int ret = 0, intf;

	ffs_log("enter: alt %d", (int)alt);

	if (alt != (unsigned)-1) {
		intf = ffs_func_revmap_intf(func, interface);
		if (unlikely(intf < 0))
			return intf;
	}

	if (ffs->func) {
		ffs_func_eps_disable(ffs->func);
		ffs->func = NULL;
		/* matching put to allow LPM on disconnect */
		usb_gadget_autopm_put_async(ffs->gadget);
	}

	if (ffs->state == FFS_DEACTIVATED) {
		ffs->state = FFS_CLOSING;
		INIT_WORK(&ffs->reset_work, ffs_reset_work);
		schedule_work(&ffs->reset_work);
		return -ENODEV;
	}

	if (ffs->state != FFS_ACTIVE)
		return -ENODEV;

	if (alt == (unsigned)-1) {
		ffs->func = NULL;
		ffs_event_add(ffs, FUNCTIONFS_DISABLE);
		return 0;
	}

	ffs->func = func;
	ret = ffs_func_eps_enable(func);
	if (likely(ret >= 0)) {
		ffs_event_add(ffs, FUNCTIONFS_ENABLE);
		/* Disable USB LPM later on bus_suspend */
		usb_gadget_autopm_get_async(ffs->gadget);
	}

	return ret;
}

static void ffs_func_disable(struct usb_function *f)
{
	struct ffs_function *func = ffs_func_from_usb(f);
	struct ffs_data *ffs = func->ffs;

	ffs_log("enter");
	ffs_func_set_alt(f, 0, (unsigned)-1);
}

static int ffs_func_setup(struct usb_function *f,
			  const struct usb_ctrlrequest *creq)
{
	struct ffs_function *func = ffs_func_from_usb(f);
	struct ffs_data *ffs = func->ffs;
	unsigned long flags;
	int ret;

	ENTER();

	pr_vdebug("creq->bRequestType = %02x\n", creq->bRequestType);
	pr_vdebug("creq->bRequest     = %02x\n", creq->bRequest);
	pr_vdebug("creq->wValue       = %04x\n", le16_to_cpu(creq->wValue));
	pr_vdebug("creq->wIndex       = %04x\n", le16_to_cpu(creq->wIndex));
	pr_vdebug("creq->wLength      = %04x\n", le16_to_cpu(creq->wLength));

	ffs_log("enter: state %d reqtype=%02x req=%02x wv=%04x wi=%04x wl=%04x",
			ffs->state, creq->bRequestType, creq->bRequest,
			le16_to_cpu(creq->wValue), le16_to_cpu(creq->wIndex),
			le16_to_cpu(creq->wLength));

	/*
	 * Most requests directed to interface go through here
	 * (notable exceptions are set/get interface) so we need to
	 * handle them.  All other either handled by composite or
	 * passed to usb_configuration->setup() (if one is set).  No
	 * matter, we will handle requests directed to endpoint here
	 * as well (as it's straightforward).  Other request recipient
	 * types are only handled when the user flag FUNCTIONFS_ALL_CTRL_RECIP
	 * is being used.
	 */
	if (ffs->state != FFS_ACTIVE)
		return -ENODEV;

	switch (creq->bRequestType & USB_RECIP_MASK) {
	case USB_RECIP_INTERFACE:
		ret = ffs_func_revmap_intf(func, le16_to_cpu(creq->wIndex));
		if (unlikely(ret < 0))
			return ret;
		break;

	case USB_RECIP_ENDPOINT:
		ret = ffs_func_revmap_ep(func, le16_to_cpu(creq->wIndex));
		if (unlikely(ret < 0))
			return ret;
		if (func->ffs->user_flags & FUNCTIONFS_VIRTUAL_ADDR)
			ret = func->ffs->eps_addrmap[ret];
		break;

	default:
		if (func->ffs->user_flags & FUNCTIONFS_ALL_CTRL_RECIP)
			ret = le16_to_cpu(creq->wIndex);
		else
			return -EOPNOTSUPP;
	}

	spin_lock_irqsave(&ffs->ev.waitq.lock, flags);
	ffs->ev.setup = *creq;
	ffs->ev.setup.wIndex = cpu_to_le16(ret);
	__ffs_event_add(ffs, FUNCTIONFS_SETUP);
	spin_unlock_irqrestore(&ffs->ev.waitq.lock, flags);

	return creq->wLength == 0 ? USB_GADGET_DELAYED_STATUS : 0;
}

static bool ffs_func_req_match(struct usb_function *f,
			       const struct usb_ctrlrequest *creq,
			       bool config0)
{
	struct ffs_function *func = ffs_func_from_usb(f);
	struct ffs_data *ffs = func->ffs;

	if (!test_bit(FFS_FL_BOUND, &func->ffs->flags)) {
		ffs_log("ffs function do not bind yet.\n");
		return false;
	}

	if (config0 && !(func->ffs->user_flags & FUNCTIONFS_CONFIG0_SETUP))
		return false;

	switch (creq->bRequestType & USB_RECIP_MASK) {
	case USB_RECIP_INTERFACE:
		return (ffs_func_revmap_intf(func,
					     le16_to_cpu(creq->wIndex)) >= 0);
	case USB_RECIP_ENDPOINT:
		return (ffs_func_revmap_ep(func,
					   le16_to_cpu(creq->wIndex)) >= 0);
	default:
		return (bool) (func->ffs->user_flags &
			       FUNCTIONFS_ALL_CTRL_RECIP);
	}
}

static void ffs_func_suspend(struct usb_function *f)
{
	struct ffs_data *ffs = ffs_func_from_usb(f)->ffs;

	ENTER();

	ffs_log("enter");

	ffs_event_add(ffs_func_from_usb(f)->ffs, FUNCTIONFS_SUSPEND);
}

static void ffs_func_resume(struct usb_function *f)
{
	struct ffs_data *ffs = ffs_func_from_usb(f)->ffs;

	ENTER();

	ffs_log("enter");

	ffs_event_add(ffs_func_from_usb(f)->ffs, FUNCTIONFS_RESUME);
}


/* Endpoint and interface numbers reverse mapping ***************************/

static int ffs_func_revmap_ep(struct ffs_function *func, u8 num)
{
	num = func->eps_revmap[num & USB_ENDPOINT_NUMBER_MASK];
	return num ? num : -EDOM;
}

static int ffs_func_revmap_intf(struct ffs_function *func, u8 intf)
{
	short *nums = func->interfaces_nums;
	unsigned count = func->ffs->interfaces_count;

	for (; count; --count, ++nums) {
		if (*nums >= 0 && *nums == intf)
			return nums - func->interfaces_nums;
	}

	return -EDOM;
}


/* Devices management *******************************************************/

static LIST_HEAD(ffs_devices);

static struct ffs_dev *_ffs_do_find_dev(const char *name)
{
	struct ffs_dev *dev;

	if (!name)
		return NULL;

	list_for_each_entry(dev, &ffs_devices, entry) {
		if (strcmp(dev->name, name) == 0)
			return dev;
	}

	return NULL;
}

/*
 * ffs_lock must be taken by the caller of this function
 */
static struct ffs_dev *_ffs_get_single_dev(void)
{
	struct ffs_dev *dev;

	if (list_is_singular(&ffs_devices)) {
		dev = list_first_entry(&ffs_devices, struct ffs_dev, entry);
		if (dev->single)
			return dev;
	}

	return NULL;
}

/*
 * ffs_lock must be taken by the caller of this function
 */
static struct ffs_dev *_ffs_find_dev(const char *name)
{
	struct ffs_dev *dev;

	dev = _ffs_get_single_dev();
	if (dev)
		return dev;

	dev = _ffs_do_find_dev(name);

	return dev;
}

/* Configfs support *********************************************************/

static inline struct f_fs_opts *to_ffs_opts(struct config_item *item)
{
	return container_of(to_config_group(item), struct f_fs_opts,
			    func_inst.group);
}

static void ffs_attr_release(struct config_item *item)
{
	struct f_fs_opts *opts = to_ffs_opts(item);

	usb_put_function_instance(&opts->func_inst);
}

static struct configfs_item_operations ffs_item_ops = {
	.release	= ffs_attr_release,
};

static struct config_item_type ffs_func_type = {
	.ct_item_ops	= &ffs_item_ops,
	.ct_owner	= THIS_MODULE,
};


/* Function registration interface ******************************************/

static void ffs_free_inst(struct usb_function_instance *f)
{
	struct f_fs_opts *opts;

	opts = to_f_fs_opts(f);
	ffs_release_dev(opts->dev);
	ffs_dev_lock();
	_ffs_free_dev(opts->dev);
	ffs_dev_unlock();
	kfree(opts);
}

static int ffs_set_inst_name(struct usb_function_instance *fi, const char *name)
{
	if (strlen(name) >= FIELD_SIZEOF(struct ffs_dev, name))
		return -ENAMETOOLONG;
	return ffs_name_dev(to_f_fs_opts(fi)->dev, name);
}

static struct usb_function_instance *ffs_alloc_inst(void)
{
	struct f_fs_opts *opts;
	struct ffs_dev *dev;

	opts = kzalloc(sizeof(*opts), GFP_KERNEL);
	if (!opts)
		return ERR_PTR(-ENOMEM);

	opts->func_inst.set_inst_name = ffs_set_inst_name;
	opts->func_inst.free_func_inst = ffs_free_inst;
	ffs_dev_lock();
	dev = _ffs_alloc_dev();
	ffs_dev_unlock();
	if (IS_ERR(dev)) {
		kfree(opts);
		return ERR_CAST(dev);
	}
	opts->dev = dev;
	dev->opts = opts;

	config_group_init_type_name(&opts->func_inst.group, "",
				    &ffs_func_type);
	return &opts->func_inst;
}

static void ffs_free(struct usb_function *f)
{
	kfree(ffs_func_from_usb(f));
}

static void ffs_func_unbind(struct usb_configuration *c,
			    struct usb_function *f)
{
	struct ffs_function *func = ffs_func_from_usb(f);
	struct ffs_data *ffs = func->ffs;
	struct f_fs_opts *opts =
		container_of(f->fi, struct f_fs_opts, func_inst);
	struct ffs_ep *ep = func->eps;
	unsigned count = ffs->eps_count;
	unsigned long flags;

	ENTER();

	ffs_log("enter: state %d setup_state %d flag %lu", ffs->state,
		ffs->setup_state, ffs->flags);

	if (ffs->func == func) {
		ffs_func_eps_disable(func);
		ffs->func = NULL;
	}

	/* Drain any pending AIO completions */
	drain_workqueue(ffs->io_completion_wq);

	if (!--opts->refcnt)
		functionfs_unbind(ffs);

	/* cleanup after autoconfig */
	spin_lock_irqsave(&func->ffs->eps_lock, flags);
	while (count--) {
		if (ep->ep && ep->req)
			usb_ep_free_request(ep->ep, ep->req);
		ep->req = NULL;
		ep->ep = NULL;
		++ep;
	}
	spin_unlock_irqrestore(&func->ffs->eps_lock, flags);
	kfree(func->eps);
	func->eps = NULL;
	/*
	 * eps, descriptors and interfaces_nums are allocated in the
	 * same chunk so only one free is required.
	 */
	func->function.fs_descriptors = NULL;
	func->function.hs_descriptors = NULL;
	func->function.ss_descriptors = NULL;
	func->function.ssp_descriptors = NULL;
	func->interfaces_nums = NULL;

	ffs_event_add(ffs, FUNCTIONFS_UNBIND);

	ffs_log("exit: state %d setup_state %d flag %lu", ffs->state,
		ffs->setup_state, ffs->flags);
}

static struct usb_function *ffs_alloc(struct usb_function_instance *fi)
{
	struct ffs_function *func;

	ENTER();

	func = kzalloc(sizeof(*func), GFP_KERNEL);
	if (unlikely(!func))
		return ERR_PTR(-ENOMEM);

	func->function.name    = "Function FS Gadget";

	func->function.bind    = ffs_func_bind;
	func->function.unbind  = ffs_func_unbind;
	func->function.set_alt = ffs_func_set_alt;
	func->function.disable = ffs_func_disable;
	func->function.setup   = ffs_func_setup;
	func->function.req_match = ffs_func_req_match;
	func->function.suspend = ffs_func_suspend;
	func->function.resume  = ffs_func_resume;
	func->function.free_func = ffs_free;

	return &func->function;
}

/*
 * ffs_lock must be taken by the caller of this function
 */
static struct ffs_dev *_ffs_alloc_dev(void)
{
	struct ffs_dev *dev;
	int ret;

	if (_ffs_get_single_dev())
			return ERR_PTR(-EBUSY);

	dev = kzalloc(sizeof(*dev), GFP_KERNEL);
	if (!dev)
		return ERR_PTR(-ENOMEM);

	if (list_empty(&ffs_devices)) {
		ret = functionfs_init();
		if (ret) {
			kfree(dev);
			return ERR_PTR(ret);
		}
	}

	list_add(&dev->entry, &ffs_devices);

	return dev;
}

int ffs_name_dev(struct ffs_dev *dev, const char *name)
{
	struct ffs_dev *existing;
	int ret = 0;

	ffs_dev_lock();

	existing = _ffs_do_find_dev(name);
	if (!existing)
		strlcpy(dev->name, name, ARRAY_SIZE(dev->name));
	else if (existing != dev)
		ret = -EBUSY;

	ffs_dev_unlock();

	return ret;
}
EXPORT_SYMBOL_GPL(ffs_name_dev);

int ffs_single_dev(struct ffs_dev *dev)
{
	int ret;

	ret = 0;
	ffs_dev_lock();

	if (!list_is_singular(&ffs_devices))
		ret = -EBUSY;
	else
		dev->single = true;

	ffs_dev_unlock();

	return ret;
}
EXPORT_SYMBOL_GPL(ffs_single_dev);

/*
 * ffs_lock must be taken by the caller of this function
 */
static void _ffs_free_dev(struct ffs_dev *dev)
{
	list_del(&dev->entry);

	kfree(dev);
	if (list_empty(&ffs_devices))
		functionfs_cleanup();
}

static int ffs_acquire_dev(const char *dev_name, struct ffs_data *ffs_data)
{
	int ret = 0;
	struct ffs_dev *ffs_dev;

	ENTER();

	ffs_dev_lock();

	ffs_dev = _ffs_find_dev(dev_name);
	if (!ffs_dev) {
		ret = -ENOENT;
	} else if (ffs_dev->mounted) {
		ret = -EBUSY;
	} else if (ffs_dev->ffs_acquire_dev_callback &&
		   ffs_dev->ffs_acquire_dev_callback(ffs_dev)) {
		ret = -ENOENT;
	} else {
		ffs_dev->mounted = true;
		ffs_dev->ffs_data = ffs_data;
		ffs_data->private_data = ffs_dev;
	}

	ffs_dev_unlock();
<<<<<<< HEAD

	return ffs_dev;
=======
	return ret;
>>>>>>> 2414f45b
}

static void ffs_release_dev(struct ffs_dev *ffs_dev)
{
	ENTER();

	ffs_dev_lock();

	if (ffs_dev && ffs_dev->mounted) {
		ffs_dev->mounted = false;
		if (ffs_dev->ffs_data) {
			ffs_dev->ffs_data->private_data = NULL;
			ffs_dev->ffs_data = NULL;
		}

		if (ffs_dev->ffs_release_dev_callback)
			ffs_dev->ffs_release_dev_callback(ffs_dev);
	}

	ffs_dev_unlock();
}

static int ffs_ready(struct ffs_data *ffs)
{
	struct ffs_dev *ffs_obj;
	int ret = 0;

	ENTER();

	ffs_log("enter");

	ffs_dev_lock();

	ffs_obj = ffs->private_data;
	if (!ffs_obj) {
		ret = -EINVAL;
		goto done;
	}
	if (WARN_ON(ffs_obj->desc_ready)) {
		ret = -EBUSY;
		goto done;
	}

	ffs_obj->desc_ready = true;

	if (ffs_obj->ffs_ready_callback) {
		ret = ffs_obj->ffs_ready_callback(ffs);
		if (ret)
			goto done;
	}

	set_bit(FFS_FL_CALL_CLOSED_CALLBACK, &ffs->flags);
done:
	ffs_dev_unlock();

	ffs_log("exit: ret %d", ret);

	return ret;
}

static void ffs_closed(struct ffs_data *ffs)
{
	struct ffs_dev *ffs_obj;
	struct f_fs_opts *opts;
	struct config_item *ci;

	ENTER();

	ffs_log("enter");

	ffs_dev_lock();

	ffs_obj = ffs->private_data;
	if (!ffs_obj)
		goto done;

	ffs_obj->desc_ready = false;

	if (test_and_clear_bit(FFS_FL_CALL_CLOSED_CALLBACK, &ffs->flags) &&
	    ffs_obj->ffs_closed_callback)
		ffs_obj->ffs_closed_callback(ffs);

	if (ffs_obj->opts)
		opts = ffs_obj->opts;
	else
		goto done;

	if (opts->no_configfs || !opts->func_inst.group.cg_item.ci_parent
	    || !kref_read(&opts->func_inst.group.cg_item.ci_kref))
		goto done;

	ci = opts->func_inst.group.cg_item.ci_parent->ci_parent;
	ffs_dev_unlock();

	if (test_bit(FFS_FL_BOUND, &ffs->flags)) {
		unregister_gadget_item(ci);
		ffs_log("unreg gadget done");
	}

	return;
done:
	ffs_dev_unlock();

	ffs_log("exit error");
}

/* Misc helper functions ****************************************************/

static int ffs_mutex_lock(struct mutex *mutex, unsigned nonblock)
{
	return nonblock
		? likely(mutex_trylock(mutex)) ? 0 : -EAGAIN
		: mutex_lock_interruptible(mutex);
}

static char *ffs_prepare_buffer(const char __user *buf, size_t len)
{
	char *data;

	if (unlikely(!len))
		return NULL;

	data = kmalloc(len, GFP_KERNEL);
	if (unlikely(!data))
		return ERR_PTR(-ENOMEM);

	if (unlikely(copy_from_user(data, buf, len))) {
		kfree(data);
		return ERR_PTR(-EFAULT);
	}

	pr_vdebug("Buffer from user space:\n");
	ffs_dump_mem("", data, len);

	return data;
}

DECLARE_USB_FUNCTION_INIT(ffs, ffs_alloc_inst, ffs_alloc);
MODULE_LICENSE("GPL");
MODULE_AUTHOR("Michal Nazarewicz");<|MERGE_RESOLUTION|>--- conflicted
+++ resolved
@@ -1398,7 +1398,6 @@
 		switch (epfile->ffs->gadget->speed) {
 		case USB_SPEED_SUPER_PLUS:
 		case USB_SPEED_SUPER:
-		case USB_SPEED_SUPER_PLUS:
 			desc_idx = 2;
 			break;
 		case USB_SPEED_HIGH:
@@ -1695,11 +1694,7 @@
 	rv = mount_nodev(t, flags, &data, ffs_sb_fill);
 	if (IS_ERR(rv) && data.ffs_data)
 		ffs_data_put(data.ffs_data);
-<<<<<<< HEAD
-	}
-
-=======
->>>>>>> 2414f45b
+
 	return rv;
 }
 
@@ -2072,16 +2067,10 @@
 
 static void ffs_func_eps_disable(struct ffs_function *func)
 {
-<<<<<<< HEAD
-	struct ffs_ep *ep         = func->eps;
-	struct ffs_data *ffs      = func->ffs;
-	struct ffs_epfile *epfile = func->ffs->epfiles;
-	unsigned count            = func->ffs->eps_count;
-=======
 	struct ffs_ep *ep;
+	struct ffs_data *ffs;
 	struct ffs_epfile *epfile;
 	unsigned short count;
->>>>>>> 2414f45b
 	unsigned long flags;
 
 	ffs_log("enter: state %d setup_state %d flag %lu", func->ffs->state,
@@ -2090,6 +2079,7 @@
 	spin_lock_irqsave(&func->ffs->eps_lock, flags);
 	count = func->ffs->eps_count;
 	epfile = func->ffs->epfiles;
+	ffs = func->ffs;
 	ep = func->eps;
 	while (count--) {
 		/* pending requests get nuked */
@@ -3225,11 +3215,8 @@
 	struct ffs_function *func = ffs_func_from_usb(f);
 	struct f_fs_opts *ffs_opts =
 		container_of(f->fi, struct f_fs_opts, func_inst);
-<<<<<<< HEAD
 	struct ffs_data *ffs = ffs_opts->dev->ffs_data;
-=======
 	struct ffs_data *ffs_data;
->>>>>>> 2414f45b
 	int ret;
 
 	ENTER();
@@ -3381,14 +3368,9 @@
 	}
 
 	if (likely(super)) {
-<<<<<<< HEAD
-		func->function.ss_descriptors = vla_ptr(vlabuf, d, ss_descs);
-		ss_len = ffs_do_descs(ffs, ffs->ss_descs_count,
-=======
 		func->function.ss_descriptors = func->function.ssp_descriptors =
 			vla_ptr(vlabuf, d, ss_descs);
-		ss_len = ffs_do_descs(ffs->ss_descs_count,
->>>>>>> 2414f45b
+		ss_len = ffs_do_descs(ffs, ffs->ss_descs_count,
 				vla_ptr(vlabuf, d, raw_descs) + fs_len + hs_len,
 				d_raw_descs__sz - fs_len - hs_len,
 				__ffs_func_bind_do_descs, func);
@@ -3987,12 +3969,8 @@
 	}
 
 	ffs_dev_unlock();
-<<<<<<< HEAD
-
-	return ffs_dev;
-=======
+
 	return ret;
->>>>>>> 2414f45b
 }
 
 static void ffs_release_dev(struct ffs_dev *ffs_dev)
