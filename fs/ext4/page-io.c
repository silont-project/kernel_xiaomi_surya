// SPDX-License-Identifier: GPL-2.0
/*
 * linux/fs/ext4/page-io.c
 *
 * This contains the new page_io functions for ext4
 *
 * Written by Theodore Ts'o, 2010.
 */

#include <linux/fs.h>
#include <linux/time.h>
#include <linux/highuid.h>
#include <linux/pagemap.h>
#include <linux/quotaops.h>
#include <linux/string.h>
#include <linux/buffer_head.h>
#include <linux/writeback.h>
#include <linux/pagevec.h>
#include <linux/mpage.h>
#include <linux/namei.h>
#include <linux/uio.h>
#include <linux/bio.h>
#include <linux/workqueue.h>
#include <linux/kernel.h>
#include <linux/slab.h>
#include <linux/mm.h>
#include <linux/backing-dev.h>

#include "ext4_jbd2.h"
#include "xattr.h"
#include "acl.h"

static struct kmem_cache *io_end_cachep;

int __init ext4_init_pageio(void)
{
	io_end_cachep = KMEM_CACHE(ext4_io_end, SLAB_RECLAIM_ACCOUNT);
	if (io_end_cachep == NULL)
		return -ENOMEM;
	return 0;
}

void ext4_exit_pageio(void)
{
	kmem_cache_destroy(io_end_cachep);
}

/*
 * Print an buffer I/O error compatible with the fs/buffer.c.  This
 * provides compatibility with dmesg scrapers that look for a specific
 * buffer I/O error message.  We really need a unified error reporting
 * structure to userspace ala Digital Unix's uerf system, but it's
 * probably not going to happen in my lifetime, due to LKML politics...
 */
static void buffer_io_error(struct buffer_head *bh)
{
	printk_ratelimited(KERN_ERR "Buffer I/O error on device %pg, logical block %llu\n",
		       bh->b_bdev,
			(unsigned long long)bh->b_blocknr);
}

static void ext4_finish_bio(struct bio *bio)
{
	int i;
	struct bio_vec *bvec;

	bio_for_each_segment_all(bvec, bio, i) {
		struct page *page = bvec->bv_page;
		struct page *bounce_page = NULL;
		struct buffer_head *bh, *head;
		unsigned bio_start = bvec->bv_offset;
		unsigned bio_end = bio_start + bvec->bv_len;
		unsigned under_io = 0;
		unsigned long flags;

		if (!page)
			continue;

		if (fscrypt_is_bounce_page(page)) {
			bounce_page = page;
			page = fscrypt_pagecache_page(bounce_page);
		}

		if (bio->bi_status) {
			SetPageError(page);
			mapping_set_error(page->mapping, -EIO);
		}
		bh = head = page_buffers(page);
		/*
		 * We check all buffers in the page under BH_Uptodate_Lock
		 * to avoid races with other end io clearing async_write flags
		 */
		local_irq_save(flags);
		bit_spin_lock(BH_Uptodate_Lock, &head->b_state);
		do {
			if (bh_offset(bh) < bio_start ||
			    bh_offset(bh) + bh->b_size > bio_end) {
				if (buffer_async_write(bh))
					under_io++;
				continue;
			}
			clear_buffer_async_write(bh);
			if (bio->bi_status)
				buffer_io_error(bh);
		} while ((bh = bh->b_this_page) != head);
		bit_spin_unlock(BH_Uptodate_Lock, &head->b_state);
		local_irq_restore(flags);
		if (!under_io) {
			fscrypt_free_bounce_page(bounce_page);
			end_page_writeback(page);
		}
	}
}

static void ext4_release_io_end(ext4_io_end_t *io_end)
{
	struct bio *bio, *next_bio;

	BUG_ON(!list_empty(&io_end->list));
	BUG_ON(io_end->flag & EXT4_IO_END_UNWRITTEN);
	WARN_ON(io_end->handle);

	for (bio = io_end->bio; bio; bio = next_bio) {
		next_bio = bio->bi_private;
		ext4_finish_bio(bio);
		bio_put(bio);
	}
	kmem_cache_free(io_end_cachep, io_end);
}

/*
 * Check a range of space and convert unwritten extents to written. Note that
 * we are protected from truncate touching same part of extent tree by the
 * fact that truncate code waits for all DIO to finish (thus exclusion from
 * direct IO is achieved) and also waits for PageWriteback bits. Thus we
 * cannot get to ext4_ext_truncate() before all IOs overlapping that range are
 * completed (happens from ext4_free_ioend()).
 */
static int ext4_end_io(ext4_io_end_t *io)
{
	struct inode *inode = io->inode;
	loff_t offset = io->offset;
	ssize_t size = io->size;
	handle_t *handle = io->handle;
	int ret = 0;

	ext4_debug("ext4_end_io_nolock: io 0x%p from inode %lu,list->next 0x%p,"
		   "list->prev 0x%p\n",
		   io, inode->i_ino, io->list.next, io->list.prev);

	io->handle = NULL;	/* Following call will use up the handle */
	ret = ext4_convert_unwritten_extents(handle, inode, offset, size);
	if (ret < 0 && !ext4_forced_shutdown(EXT4_SB(inode->i_sb))) {
		ext4_msg(inode->i_sb, KERN_EMERG,
			 "failed to convert unwritten extents to written "
			 "extents -- potential data loss!  "
			 "(inode %lu, offset %llu, size %zd, error %d)",
			 inode->i_ino, offset, size, ret);
	}
	ext4_clear_io_unwritten_flag(io);
	ext4_release_io_end(io);
	return ret;
}

static void dump_completed_IO(struct inode *inode, struct list_head *head)
{
#ifdef	EXT4FS_DEBUG
	struct list_head *cur, *before, *after;
	ext4_io_end_t *io, *io0, *io1;

	if (list_empty(head))
		return;

	ext4_debug("Dump inode %lu completed io list\n", inode->i_ino);
	list_for_each_entry(io, head, list) {
		cur = &io->list;
		before = cur->prev;
		io0 = container_of(before, ext4_io_end_t, list);
		after = cur->next;
		io1 = container_of(after, ext4_io_end_t, list);

		ext4_debug("io 0x%p from inode %lu,prev 0x%p,next 0x%p\n",
			    io, inode->i_ino, io0, io1);
	}
#endif
}

/* Add the io_end to per-inode completed end_io list. */
static void ext4_add_complete_io(ext4_io_end_t *io_end)
{
	struct ext4_inode_info *ei = EXT4_I(io_end->inode);
	struct ext4_sb_info *sbi = EXT4_SB(io_end->inode->i_sb);
	struct workqueue_struct *wq;
	unsigned long flags;

	/* Only reserved conversions from writeback should enter here */
	WARN_ON(!(io_end->flag & EXT4_IO_END_UNWRITTEN));
	WARN_ON(!io_end->handle && sbi->s_journal);
	spin_lock_irqsave(&ei->i_completed_io_lock, flags);
	wq = sbi->rsv_conversion_wq;
	if (list_empty(&ei->i_rsv_conversion_list))
		queue_work(wq, &ei->i_rsv_conversion_work);
	list_add_tail(&io_end->list, &ei->i_rsv_conversion_list);
	spin_unlock_irqrestore(&ei->i_completed_io_lock, flags);
}

static int ext4_do_flush_completed_IO(struct inode *inode,
				      struct list_head *head)
{
	ext4_io_end_t *io;
	struct list_head unwritten;
	unsigned long flags;
	struct ext4_inode_info *ei = EXT4_I(inode);
	int err, ret = 0;

	spin_lock_irqsave(&ei->i_completed_io_lock, flags);
	dump_completed_IO(inode, head);
	list_replace_init(head, &unwritten);
	spin_unlock_irqrestore(&ei->i_completed_io_lock, flags);

	while (!list_empty(&unwritten)) {
		io = list_entry(unwritten.next, ext4_io_end_t, list);
		BUG_ON(!(io->flag & EXT4_IO_END_UNWRITTEN));
		list_del_init(&io->list);

		err = ext4_end_io(io);
		if (unlikely(!ret && err))
			ret = err;
	}
	return ret;
}

/*
 * work on completed IO, to convert unwritten extents to extents
 */
void ext4_end_io_rsv_work(struct work_struct *work)
{
	struct ext4_inode_info *ei = container_of(work, struct ext4_inode_info,
						  i_rsv_conversion_work);
	ext4_do_flush_completed_IO(&ei->vfs_inode, &ei->i_rsv_conversion_list);
}

ext4_io_end_t *ext4_init_io_end(struct inode *inode, gfp_t flags)
{
	ext4_io_end_t *io = kmem_cache_zalloc(io_end_cachep, flags);
	if (io) {
		io->inode = inode;
		INIT_LIST_HEAD(&io->list);
		atomic_set(&io->count, 1);
	}
	return io;
}

void ext4_put_io_end_defer(ext4_io_end_t *io_end)
{
	if (atomic_dec_and_test(&io_end->count)) {
		if (!(io_end->flag & EXT4_IO_END_UNWRITTEN) || !io_end->size) {
			ext4_release_io_end(io_end);
			return;
		}
		ext4_add_complete_io(io_end);
	}
}

int ext4_put_io_end(ext4_io_end_t *io_end)
{
	int err = 0;

	if (atomic_dec_and_test(&io_end->count)) {
		if (io_end->flag & EXT4_IO_END_UNWRITTEN) {
			err = ext4_convert_unwritten_extents(io_end->handle,
						io_end->inode, io_end->offset,
						io_end->size);
			io_end->handle = NULL;
			ext4_clear_io_unwritten_flag(io_end);
		}
		ext4_release_io_end(io_end);
	}
	return err;
}

ext4_io_end_t *ext4_get_io_end(ext4_io_end_t *io_end)
{
	atomic_inc(&io_end->count);
	return io_end;
}

/* BIO completion function for page writeback */
static void ext4_end_bio(struct bio *bio)
{
	ext4_io_end_t *io_end = bio->bi_private;
	sector_t bi_sector = bio->bi_iter.bi_sector;
	char b[BDEVNAME_SIZE];

	if (WARN_ONCE(!io_end, "io_end is NULL: %s: sector %Lu len %u err %d\n",
		      bio_devname(bio, b),
		      (long long) bio->bi_iter.bi_sector,
		      (unsigned) bio_sectors(bio),
		      bio->bi_status)) {
		ext4_finish_bio(bio);
		bio_put(bio);
		return;
	}
	bio->bi_end_io = NULL;

	if (bio->bi_status) {
		struct inode *inode = io_end->inode;

		ext4_warning(inode->i_sb, "I/O error %d writing to inode %lu "
			     "(offset %llu size %ld starting block %llu)",
			     bio->bi_status, inode->i_ino,
			     (unsigned long long) io_end->offset,
			     (long) io_end->size,
			     (unsigned long long)
			     bi_sector >> (inode->i_blkbits - 9));
		mapping_set_error(inode->i_mapping,
				blk_status_to_errno(bio->bi_status));
	}

	if (io_end->flag & EXT4_IO_END_UNWRITTEN) {
		/*
		 * Link bio into list hanging from io_end. We have to do it
		 * atomically as bio completions can be racing against each
		 * other.
		 */
		bio->bi_private = xchg(&io_end->bio, bio);
		ext4_put_io_end_defer(io_end);
	} else {
		/*
		 * Drop io_end reference early. Inode can get freed once
		 * we finish the bio.
		 */
		ext4_put_io_end_defer(io_end);
		ext4_finish_bio(bio);
		bio_put(bio);
	}
}

void ext4_io_submit(struct ext4_io_submit *io)
{
	struct bio *bio = io->io_bio;

	if (bio) {
		int io_op_flags = io->io_wbc->sync_mode == WB_SYNC_ALL ?
				  REQ_SYNC : 0;
		io->io_bio->bi_write_hint = io->io_end->inode->i_write_hint;
		if (io->io_flags & EXT4_IO_ENCRYPTED)
			io_op_flags |= REQ_NOENCRYPT;
		bio_set_op_attrs(io->io_bio, REQ_OP_WRITE, io_op_flags);
		submit_bio(io->io_bio);
	}
	io->io_bio = NULL;
}

void ext4_io_submit_init(struct ext4_io_submit *io,
			 struct writeback_control *wbc)
{
	io->io_flags = 0;
	io->io_wbc = wbc;
	io->io_bio = NULL;
	io->io_end = NULL;
}

static int io_submit_init_bio(struct ext4_io_submit *io,
			      struct buffer_head *bh)
{
	struct bio *bio;

	bio = bio_alloc(GFP_NOIO, BIO_MAX_PAGES);
	if (!bio)
		return -ENOMEM;
	wbc_init_bio(io->io_wbc, bio);
	bio->bi_iter.bi_sector = bh->b_blocknr * (bh->b_size >> 9);
	bio_set_dev(bio, bh->b_bdev);
	bio->bi_end_io = ext4_end_bio;
	bio->bi_private = ext4_get_io_end(io->io_end);
	io->io_bio = bio;
	io->io_next_block = bh->b_blocknr;
	return 0;
}

static int io_submit_add_bh(struct ext4_io_submit *io,
			    struct inode *inode,
			    struct page *page,
			    struct buffer_head *bh)
{
	int ret;

	if (io->io_bio && bh->b_blocknr != io->io_next_block) {
submit_and_retry:
		ext4_io_submit(io);
	}
	if (io->io_bio == NULL) {
		ret = io_submit_init_bio(io, bh);
		if (ret)
			return ret;
		io->io_bio->bi_write_hint = inode->i_write_hint;
	}
	ret = bio_add_page(io->io_bio, page, bh->b_size, bh_offset(bh));
	if (ret != bh->b_size)
		goto submit_and_retry;
	wbc_account_io(io->io_wbc, page, bh->b_size);
	io->io_next_block++;
	return 0;
}

int ext4_bio_write_page(struct ext4_io_submit *io,
			struct page *page,
			int len,
			struct writeback_control *wbc,
			bool keep_towrite)
{
	struct page *bounce_page = NULL;
	struct inode *inode = page->mapping->host;
	unsigned block_start;
	struct buffer_head *bh, *head;
	int ret = 0;
	int nr_submitted = 0;
	int nr_to_submit = 0;

	BUG_ON(!PageLocked(page));
	BUG_ON(PageWriteback(page));

	if (keep_towrite)
		set_page_writeback_keepwrite(page);
	else
		set_page_writeback(page);
	ClearPageError(page);

	/*
	 * Comments copied from block_write_full_page:
	 *
	 * The page straddles i_size.  It must be zeroed out on each and every
	 * writepage invocation because it may be mmapped.  "A file is mapped
	 * in multiples of the page size.  For a file that is not a multiple of
	 * the page size, the remaining memory is zeroed when mapped, and
	 * writes to that region are not written out to the file."
	 */
	if (len < PAGE_SIZE)
		zero_user_segment(page, len, PAGE_SIZE);
	/*
	 * In the first loop we prepare and mark buffers to submit. We have to
	 * mark all buffers in the page before submitting so that
	 * end_page_writeback() cannot be called from ext4_bio_end_io() when IO
	 * on the first buffer finishes and we are still working on submitting
	 * the second buffer.
	 */
	bh = head = page_buffers(page);
	do {
		block_start = bh_offset(bh);
		if (block_start >= len) {
			clear_buffer_dirty(bh);
			set_buffer_uptodate(bh);
			continue;
		}
		if (!buffer_dirty(bh) || buffer_delay(bh) ||
		    !buffer_mapped(bh) || buffer_unwritten(bh)) {
			/* A hole? We can safely clear the dirty bit */
			if (!buffer_mapped(bh))
				clear_buffer_dirty(bh);
			if (io->io_bio)
				ext4_io_submit(io);
			continue;
		}
		if (buffer_new(bh)) {
			clear_buffer_new(bh);
			clean_bdev_bh_alias(bh);
		}
		set_buffer_async_write(bh);
		nr_to_submit++;
	} while ((bh = bh->b_this_page) != head);

	bh = head = page_buffers(page);

	if (IS_ENCRYPTED(inode) && S_ISREG(inode->i_mode) && nr_to_submit) {
		gfp_t gfp_flags = GFP_NOFS;

		/*
		 * Since bounce page allocation uses a mempool, we can only use
		 * a waiting mask (i.e. request guaranteed allocation) on the
		 * first page of the bio.  Otherwise it can deadlock.
		 */
		if (io->io_bio)
			gfp_flags = GFP_NOWAIT | __GFP_NOWARN;
	retry_encrypt:
<<<<<<< HEAD
		if (!fscrypt_using_hardware_encryption(inode)) {
			bounce_page = fscrypt_encrypt_pagecache_blocks(page,
				      PAGE_SIZE, 0, gfp_flags);
			if (IS_ERR(bounce_page)) {
				ret = PTR_ERR(bounce_page);
				if (ret == -ENOMEM && wbc->sync_mode ==
				    WB_SYNC_ALL) {
					if (io->io_bio) {
						ext4_io_submit(io);
						congestion_wait(BLK_RW_ASYNC,
								HZ/50);
					}
					gfp_flags |= __GFP_NOFAIL;
					goto retry_encrypt;
				}
				bounce_page = NULL;
				goto out;
=======
		bounce_page = fscrypt_encrypt_pagecache_blocks(page, PAGE_SIZE,
							       0, gfp_flags);
		if (IS_ERR(bounce_page)) {
			ret = PTR_ERR(bounce_page);
			if (ret == -ENOMEM &&
			    (io->io_bio || wbc->sync_mode == WB_SYNC_ALL)) {
				gfp_flags = GFP_NOFS;
				if (io->io_bio)
					ext4_io_submit(io);
				else
					gfp_flags |= __GFP_NOFAIL;
				congestion_wait(BLK_RW_ASYNC, HZ/50);
				goto retry_encrypt;
>>>>>>> 4211691d
			}
		}
	}

	/* Now submit buffers to write */
	do {
		if (!buffer_async_write(bh))
			continue;
		if (bounce_page)
			io->io_flags |= EXT4_IO_ENCRYPTED;
		ret = io_submit_add_bh(io, inode, bounce_page ?: page, bh);
		if (ret) {
			/*
			 * We only get here on ENOMEM.  Not much else
			 * we can do but mark the page as dirty, and
			 * better luck next time.
			 */
			break;
		}
		nr_submitted++;
		clear_buffer_dirty(bh);
	} while ((bh = bh->b_this_page) != head);

	/* Error stopped previous loop? Clean up buffers... */
	if (ret) {
	out:
		fscrypt_free_bounce_page(bounce_page);
		printk_ratelimited(KERN_ERR "%s: ret = %d\n", __func__, ret);
		redirty_page_for_writepage(wbc, page);
		do {
			clear_buffer_async_write(bh);
			bh = bh->b_this_page;
		} while (bh != head);
	}
	unlock_page(page);
	/* Nothing submitted - we have to end page writeback */
	if (!nr_submitted)
		end_page_writeback(page);
	return ret;
}<|MERGE_RESOLUTION|>--- conflicted
+++ resolved
@@ -483,39 +483,23 @@
 		if (io->io_bio)
 			gfp_flags = GFP_NOWAIT | __GFP_NOWARN;
 	retry_encrypt:
-<<<<<<< HEAD
 		if (!fscrypt_using_hardware_encryption(inode)) {
 			bounce_page = fscrypt_encrypt_pagecache_blocks(page,
 				      PAGE_SIZE, 0, gfp_flags);
 			if (IS_ERR(bounce_page)) {
 				ret = PTR_ERR(bounce_page);
-				if (ret == -ENOMEM && wbc->sync_mode ==
-				    WB_SYNC_ALL) {
-					if (io->io_bio) {
+				if (ret == -ENOMEM && (io->io_bio ||
+				     wbc->sync_mode == WB_SYNC_ALL)) {
+					gfp_flags = GFP_NOFS;
+					if (io->io_bio)
 						ext4_io_submit(io);
-						congestion_wait(BLK_RW_ASYNC,
-								HZ/50);
-					}
-					gfp_flags |= __GFP_NOFAIL;
+					else
+						gfp_flags |= __GFP_NOFAIL;
+					congestion_wait(BLK_RW_ASYNC, HZ/50);
 					goto retry_encrypt;
 				}
 				bounce_page = NULL;
 				goto out;
-=======
-		bounce_page = fscrypt_encrypt_pagecache_blocks(page, PAGE_SIZE,
-							       0, gfp_flags);
-		if (IS_ERR(bounce_page)) {
-			ret = PTR_ERR(bounce_page);
-			if (ret == -ENOMEM &&
-			    (io->io_bio || wbc->sync_mode == WB_SYNC_ALL)) {
-				gfp_flags = GFP_NOFS;
-				if (io->io_bio)
-					ext4_io_submit(io);
-				else
-					gfp_flags |= __GFP_NOFAIL;
-				congestion_wait(BLK_RW_ASYNC, HZ/50);
-				goto retry_encrypt;
->>>>>>> 4211691d
 			}
 		}
 	}
