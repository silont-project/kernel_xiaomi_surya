// SPDX-License-Identifier: GPL-2.0
/*
 * f2fs compress support
 *
 * Copyright (c) 2019 Chao Yu <chao@kernel.org>
 */

#include <linux/fs.h>
#include <linux/f2fs_fs.h>
#include <linux/writeback.h>
#include <linux/backing-dev.h>
#include <linux/lzo.h>
#include <linux/lz4.h>
#include <linux/zstd.h>
#include <linux/moduleparam.h>
#include <linux/pagevec.h>

#include "f2fs.h"
#include "node.h"
#include "segment.h"
#include <trace/events/f2fs.h>

/* Some architectures don't have PAGE_KERNEL_RO */
#ifndef PAGE_KERNEL_RO
#define PAGE_KERNEL_RO PAGE_KERNEL
#endif

static struct kmem_cache *cic_entry_slab;
static struct kmem_cache *dic_entry_slab;

static void *page_array_alloc(struct inode *inode, int nr)
{
	struct f2fs_sb_info *sbi = F2FS_I_SB(inode);
	unsigned int size = sizeof(struct page *) * nr;

	if (likely(size <= sbi->page_array_slab_size))
		return f2fs_kmem_cache_alloc(sbi->page_array_slab,
					GFP_F2FS_ZERO, false, F2FS_I_SB(inode));
	return f2fs_kzalloc(sbi, size, GFP_NOFS);
}

static void page_array_free(struct inode *inode, void *pages, int nr)
{
	struct f2fs_sb_info *sbi = F2FS_I_SB(inode);
	unsigned int size = sizeof(struct page *) * nr;

	if (!pages)
		return;

	if (likely(size <= sbi->page_array_slab_size))
		kmem_cache_free(sbi->page_array_slab, pages);
	else
		kfree(pages);
}

struct f2fs_compress_ops {
	int (*init_compress_ctx)(struct compress_ctx *cc);
	void (*destroy_compress_ctx)(struct compress_ctx *cc);
	int (*compress_pages)(struct compress_ctx *cc);
	int (*init_decompress_ctx)(struct decompress_io_ctx *dic);
	void (*destroy_decompress_ctx)(struct decompress_io_ctx *dic);
	int (*decompress_pages)(struct decompress_io_ctx *dic);
};

static unsigned int offset_in_cluster(struct compress_ctx *cc, pgoff_t index)
{
	return index & (cc->cluster_size - 1);
}

static pgoff_t cluster_idx(struct compress_ctx *cc, pgoff_t index)
{
	return index >> cc->log_cluster_size;
}

static pgoff_t start_idx_of_cluster(struct compress_ctx *cc)
{
	return cc->cluster_idx << cc->log_cluster_size;
}

bool f2fs_is_compressed_page(struct page *page)
{
	if (!PagePrivate(page))
		return false;
	if (!page_private(page))
		return false;
	if (page_private_nonpointer(page))
		return false;

	f2fs_bug_on(F2FS_M_SB(page->mapping),
		*((u32 *)page_private(page)) != F2FS_COMPRESSED_PAGE_MAGIC);
	return true;
}

static void f2fs_set_compressed_page(struct page *page,
		struct inode *inode, pgoff_t index, void *data)
{
	attach_page_private(page, (void *)data);

	/* i_crypto_info and iv index */
	page->index = index;
	page->mapping = inode->i_mapping;
}

static void f2fs_drop_rpages(struct compress_ctx *cc, int len, bool unlock)
{
	int i;

	for (i = 0; i < len; i++) {
		if (!cc->rpages[i])
			continue;
		if (unlock)
			unlock_page(cc->rpages[i]);
		else
			put_page(cc->rpages[i]);
	}
}

static void f2fs_put_rpages(struct compress_ctx *cc)
{
	f2fs_drop_rpages(cc, cc->cluster_size, false);
}

static void f2fs_unlock_rpages(struct compress_ctx *cc, int len)
{
	f2fs_drop_rpages(cc, len, true);
}

static void f2fs_put_rpages_wbc(struct compress_ctx *cc,
		struct writeback_control *wbc, bool redirty, int unlock)
{
	unsigned int i;

	for (i = 0; i < cc->cluster_size; i++) {
		if (!cc->rpages[i])
			continue;
		if (redirty)
			redirty_page_for_writepage(wbc, cc->rpages[i]);
		f2fs_put_page(cc->rpages[i], unlock);
	}
}

struct page *f2fs_compress_control_page(struct page *page)
{
	return ((struct compress_io_ctx *)page_private(page))->rpages[0];
}

int f2fs_init_compress_ctx(struct compress_ctx *cc)
{
	if (cc->rpages)
		return 0;

	cc->rpages = page_array_alloc(cc->inode, cc->cluster_size);
	return cc->rpages ? 0 : -ENOMEM;
}

void f2fs_destroy_compress_ctx(struct compress_ctx *cc, bool reuse)
{
	page_array_free(cc->inode, cc->rpages, cc->cluster_size);
	cc->rpages = NULL;
	cc->nr_rpages = 0;
	cc->nr_cpages = 0;
	cc->valid_nr_cpages = 0;
	if (!reuse)
		cc->cluster_idx = NULL_CLUSTER;
}

void f2fs_compress_ctx_add_page(struct compress_ctx *cc, struct page *page)
{
	unsigned int cluster_ofs;

	if (!f2fs_cluster_can_merge_page(cc, page->index))
		f2fs_bug_on(F2FS_I_SB(cc->inode), 1);

	cluster_ofs = offset_in_cluster(cc, page->index);
	cc->rpages[cluster_ofs] = page;
	cc->nr_rpages++;
	cc->cluster_idx = cluster_idx(cc, page->index);
}

#ifdef CONFIG_F2FS_FS_LZO
static int lzo_init_compress_ctx(struct compress_ctx *cc)
{
	cc->private = f2fs_kvmalloc(F2FS_I_SB(cc->inode),
				LZO1X_MEM_COMPRESS, GFP_NOFS);
	if (!cc->private)
		return -ENOMEM;

	cc->clen = lzo1x_worst_compress(PAGE_SIZE << cc->log_cluster_size);
	return 0;
}

static void lzo_destroy_compress_ctx(struct compress_ctx *cc)
{
	kvfree(cc->private);
	cc->private = NULL;
}

static int lzo_compress_pages(struct compress_ctx *cc)
{
	int ret;

	ret = lzo1x_1_compress(cc->rbuf, cc->rlen, cc->cbuf->cdata,
					&cc->clen, cc->private);
	if (ret != LZO_E_OK) {
		printk_ratelimited("%sF2FS-fs (%s): lzo compress failed, ret:%d\n",
				KERN_ERR, F2FS_I_SB(cc->inode)->sb->s_id, ret);
		return -EIO;
	}
	return 0;
}

static int lzo_decompress_pages(struct decompress_io_ctx *dic)
{
	int ret;

	ret = lzo1x_decompress_safe(dic->cbuf->cdata, dic->clen,
						dic->rbuf, &dic->rlen);
	if (ret != LZO_E_OK) {
		printk_ratelimited("%sF2FS-fs (%s): lzo decompress failed, ret:%d\n",
				KERN_ERR, F2FS_I_SB(dic->inode)->sb->s_id, ret);
		return -EIO;
	}

	if (dic->rlen != PAGE_SIZE << dic->log_cluster_size) {
		printk_ratelimited("%sF2FS-fs (%s): lzo invalid rlen:%zu, "
					"expected:%lu\n", KERN_ERR,
					F2FS_I_SB(dic->inode)->sb->s_id,
					dic->rlen,
					PAGE_SIZE << dic->log_cluster_size);
		return -EIO;
	}
	return 0;
}

static const struct f2fs_compress_ops f2fs_lzo_ops = {
	.init_compress_ctx	= lzo_init_compress_ctx,
	.destroy_compress_ctx	= lzo_destroy_compress_ctx,
	.compress_pages		= lzo_compress_pages,
	.decompress_pages	= lzo_decompress_pages,
};
#endif

#ifdef CONFIG_F2FS_FS_LZ4
static int lz4_init_compress_ctx(struct compress_ctx *cc)
{
	unsigned int size = LZ4_MEM_COMPRESS;

#ifdef CONFIG_F2FS_FS_LZ4HC
	if (F2FS_I(cc->inode)->i_compress_flag >> COMPRESS_LEVEL_OFFSET)
		size = LZ4HC_MEM_COMPRESS;
#endif

	cc->private = f2fs_kvmalloc(F2FS_I_SB(cc->inode), size, GFP_NOFS);
	if (!cc->private)
		return -ENOMEM;

	/*
	 * we do not change cc->clen to LZ4_compressBound(inputsize) to
	 * adapt worst compress case, because lz4 compressor can handle
	 * output budget properly.
	 */
	cc->clen = cc->rlen - PAGE_SIZE - COMPRESS_HEADER_SIZE;
	return 0;
}

static void lz4_destroy_compress_ctx(struct compress_ctx *cc)
{
	kvfree(cc->private);
	cc->private = NULL;
}

#ifdef CONFIG_F2FS_FS_LZ4HC
static int lz4hc_compress_pages(struct compress_ctx *cc)
{
	unsigned char level = F2FS_I(cc->inode)->i_compress_flag >>
						COMPRESS_LEVEL_OFFSET;
	int len;

	if (level)
		len = LZ4_compress_HC(cc->rbuf, cc->cbuf->cdata, cc->rlen,
					cc->clen, level, cc->private);
	else
		len = LZ4_compress_default(cc->rbuf, cc->cbuf->cdata, cc->rlen,
						cc->clen, cc->private);
	if (!len)
		return -EAGAIN;

	cc->clen = len;
	return 0;
}
#endif

static int lz4_compress_pages(struct compress_ctx *cc)
{
	int len;

#ifdef CONFIG_F2FS_FS_LZ4HC
	return lz4hc_compress_pages(cc);
#endif
	len = LZ4_compress_default(cc->rbuf, cc->cbuf->cdata, cc->rlen,
						cc->clen, cc->private);
	if (!len)
		return -EAGAIN;

	cc->clen = len;
	return 0;
}

static int lz4_decompress_pages(struct decompress_io_ctx *dic)
{
	int ret;

	ret = LZ4_decompress_safe(dic->cbuf->cdata, dic->rbuf,
						dic->clen, dic->rlen);
	if (ret < 0) {
		printk_ratelimited("%sF2FS-fs (%s): lz4 decompress failed, ret:%d\n",
				KERN_ERR, F2FS_I_SB(dic->inode)->sb->s_id, ret);
		return -EIO;
	}

	if (ret != PAGE_SIZE << dic->log_cluster_size) {
		printk_ratelimited("%sF2FS-fs (%s): lz4 invalid ret:%d, "
					"expected:%lu\n", KERN_ERR,
					F2FS_I_SB(dic->inode)->sb->s_id, ret,
					PAGE_SIZE << dic->log_cluster_size);
		return -EIO;
	}
	return 0;
}

static const struct f2fs_compress_ops f2fs_lz4_ops = {
	.init_compress_ctx	= lz4_init_compress_ctx,
	.destroy_compress_ctx	= lz4_destroy_compress_ctx,
	.compress_pages		= lz4_compress_pages,
	.decompress_pages	= lz4_decompress_pages,
};
#endif

#ifdef CONFIG_F2FS_FS_ZSTD
#define F2FS_ZSTD_DEFAULT_CLEVEL	1

static int zstd_init_compress_ctx(struct compress_ctx *cc)
{
	zstd_parameters params;
	zstd_cstream *stream;
	void *workspace;
	unsigned int workspace_size;
	unsigned char level = F2FS_I(cc->inode)->i_compress_flag >>
						COMPRESS_LEVEL_OFFSET;

	if (!level)
		level = F2FS_ZSTD_DEFAULT_CLEVEL;

<<<<<<< HEAD
	params = zstd_get_params(F2FS_ZSTD_DEFAULT_CLEVEL, cc->rlen);
	workspace_size = zstd_cstream_workspace_bound(&params.cParams);
=======
	params = ZSTD_getParams(level, cc->rlen, 0);
	workspace_size = ZSTD_CStreamWorkspaceBound(params.cParams);
>>>>>>> ef0885da

	workspace = f2fs_kvmalloc(F2FS_I_SB(cc->inode),
					workspace_size, GFP_NOFS);
	if (!workspace)
		return -ENOMEM;

	stream = zstd_init_cstream(&params, 0, workspace, workspace_size);
	if (!stream) {
		printk_ratelimited("%sF2FS-fs (%s): %s zstd_init_cstream failed\n",
				KERN_ERR, F2FS_I_SB(cc->inode)->sb->s_id,
				__func__);
		kvfree(workspace);
		return -EIO;
	}

	cc->private = workspace;
	cc->private2 = stream;

	cc->clen = cc->rlen - PAGE_SIZE - COMPRESS_HEADER_SIZE;
	return 0;
}

static void zstd_destroy_compress_ctx(struct compress_ctx *cc)
{
	kvfree(cc->private);
	cc->private = NULL;
	cc->private2 = NULL;
}

static int zstd_compress_pages(struct compress_ctx *cc)
{
	zstd_cstream *stream = cc->private2;
	zstd_in_buffer inbuf;
	zstd_out_buffer outbuf;
	int src_size = cc->rlen;
	int dst_size = src_size - PAGE_SIZE - COMPRESS_HEADER_SIZE;
	int ret;

	inbuf.pos = 0;
	inbuf.src = cc->rbuf;
	inbuf.size = src_size;

	outbuf.pos = 0;
	outbuf.dst = cc->cbuf->cdata;
	outbuf.size = dst_size;

	ret = zstd_compress_stream(stream, &outbuf, &inbuf);
	if (zstd_is_error(ret)) {
		printk_ratelimited("%sF2FS-fs (%s): %s zstd_compress_stream failed, ret: %d\n",
				KERN_ERR, F2FS_I_SB(cc->inode)->sb->s_id,
				__func__, zstd_get_error_code(ret));
		return -EIO;
	}

	ret = zstd_end_stream(stream, &outbuf);
	if (zstd_is_error(ret)) {
		printk_ratelimited("%sF2FS-fs (%s): %s zstd_end_stream returned %d\n",
				KERN_ERR, F2FS_I_SB(cc->inode)->sb->s_id,
				__func__, zstd_get_error_code(ret));
		return -EIO;
	}

	/*
	 * there is compressed data remained in intermediate buffer due to
	 * no more space in cbuf.cdata
	 */
	if (ret)
		return -EAGAIN;

	cc->clen = outbuf.pos;
	return 0;
}

static int zstd_init_decompress_ctx(struct decompress_io_ctx *dic)
{
	zstd_dstream *stream;
	void *workspace;
	unsigned int workspace_size;
	unsigned int max_window_size =
			MAX_COMPRESS_WINDOW_SIZE(dic->log_cluster_size);

<<<<<<< HEAD
	workspace_size = zstd_dstream_workspace_bound(MAX_COMPRESS_WINDOW_SIZE);
=======
	workspace_size = ZSTD_DStreamWorkspaceBound(max_window_size);
>>>>>>> ef0885da

	workspace = f2fs_kvmalloc(F2FS_I_SB(dic->inode),
					workspace_size, GFP_NOFS);
	if (!workspace)
		return -ENOMEM;

<<<<<<< HEAD
	stream = zstd_init_dstream(MAX_COMPRESS_WINDOW_SIZE, workspace, workspace_size);
=======
	stream = ZSTD_initDStream(max_window_size, workspace, workspace_size);
>>>>>>> ef0885da
	if (!stream) {
		printk_ratelimited("%sF2FS-fs (%s): %s zstd_init_dstream failed\n",
				KERN_ERR, F2FS_I_SB(dic->inode)->sb->s_id,
				__func__);
		kvfree(workspace);
		return -EIO;
	}

	dic->private = workspace;
	dic->private2 = stream;

	return 0;
}

static void zstd_destroy_decompress_ctx(struct decompress_io_ctx *dic)
{
	kvfree(dic->private);
	dic->private = NULL;
	dic->private2 = NULL;
}

static int zstd_decompress_pages(struct decompress_io_ctx *dic)
{
	zstd_dstream *stream = dic->private2;
	zstd_in_buffer inbuf;
	zstd_out_buffer outbuf;
	int ret;

	inbuf.pos = 0;
	inbuf.src = dic->cbuf->cdata;
	inbuf.size = dic->clen;

	outbuf.pos = 0;
	outbuf.dst = dic->rbuf;
	outbuf.size = dic->rlen;

	ret = zstd_decompress_stream(stream, &outbuf, &inbuf);
	if (zstd_is_error(ret)) {
		printk_ratelimited("%sF2FS-fs (%s): %s zstd_compress_stream failed, ret: %d\n",
				KERN_ERR, F2FS_I_SB(dic->inode)->sb->s_id,
				__func__, zstd_get_error_code(ret));
		return -EIO;
	}

	if (dic->rlen != outbuf.pos) {
		printk_ratelimited("%sF2FS-fs (%s): %s ZSTD invalid rlen:%zu, "
				"expected:%lu\n", KERN_ERR,
				F2FS_I_SB(dic->inode)->sb->s_id,
				__func__, dic->rlen,
				PAGE_SIZE << dic->log_cluster_size);
		return -EIO;
	}

	return 0;
}

static const struct f2fs_compress_ops f2fs_zstd_ops = {
	.init_compress_ctx	= zstd_init_compress_ctx,
	.destroy_compress_ctx	= zstd_destroy_compress_ctx,
	.compress_pages		= zstd_compress_pages,
	.init_decompress_ctx	= zstd_init_decompress_ctx,
	.destroy_decompress_ctx	= zstd_destroy_decompress_ctx,
	.decompress_pages	= zstd_decompress_pages,
};
#endif

static const struct f2fs_compress_ops *f2fs_cops[COMPRESS_MAX] = {
#ifdef CONFIG_F2FS_FS_LZO
	&f2fs_lzo_ops,
#else
	NULL,
#endif
#ifdef CONFIG_F2FS_FS_LZ4
	&f2fs_lz4_ops,
#else
	NULL,
#endif
#ifdef CONFIG_F2FS_FS_ZSTD
	&f2fs_zstd_ops,
#else
	NULL,
#endif
};

bool f2fs_is_compress_backend_ready(struct inode *inode)
{
	if (!f2fs_compressed_file(inode))
		return true;
	return f2fs_cops[F2FS_I(inode)->i_compress_algorithm];
}

static mempool_t *compress_page_pool;
static int num_compress_pages = 512;
module_param(num_compress_pages, uint, 0444);
MODULE_PARM_DESC(num_compress_pages,
		"Number of intermediate compress pages to preallocate");

int f2fs_init_compress_mempool(void)
{
	compress_page_pool = mempool_create_page_pool(num_compress_pages, 0);
	if (!compress_page_pool)
		return -ENOMEM;

	return 0;
}

void f2fs_destroy_compress_mempool(void)
{
	mempool_destroy(compress_page_pool);
}

static struct page *f2fs_compress_alloc_page(void)
{
	struct page *page;

	page = mempool_alloc(compress_page_pool, GFP_NOFS);
	lock_page(page);

	return page;
}

static void f2fs_compress_free_page(struct page *page)
{
	if (!page)
		return;
	detach_page_private(page);
	page->mapping = NULL;
	unlock_page(page);
	mempool_free(page, compress_page_pool);
}

#define MAX_VMAP_RETRIES	3

static void *f2fs_vmap(struct page **pages, unsigned int count)
{
	int i;
	void *buf = NULL;

	for (i = 0; i < MAX_VMAP_RETRIES; i++) {
		buf = vm_map_ram(pages, count, -1, PAGE_KERNEL);
		if (buf)
			break;
		vm_unmap_aliases();
	}
	return buf;
}

static int f2fs_compress_pages(struct compress_ctx *cc)
{
	struct f2fs_inode_info *fi = F2FS_I(cc->inode);
	const struct f2fs_compress_ops *cops =
				f2fs_cops[fi->i_compress_algorithm];
	unsigned int max_len, new_nr_cpages;
	u32 chksum = 0;
	int i, ret;

	trace_f2fs_compress_pages_start(cc->inode, cc->cluster_idx,
				cc->cluster_size, fi->i_compress_algorithm);

	if (cops->init_compress_ctx) {
		ret = cops->init_compress_ctx(cc);
		if (ret)
			goto out;
	}

	max_len = COMPRESS_HEADER_SIZE + cc->clen;
	cc->nr_cpages = DIV_ROUND_UP(max_len, PAGE_SIZE);
	cc->valid_nr_cpages = cc->nr_cpages;

	cc->cpages = page_array_alloc(cc->inode, cc->nr_cpages);
	if (!cc->cpages) {
		ret = -ENOMEM;
		goto destroy_compress_ctx;
	}

	for (i = 0; i < cc->nr_cpages; i++) {
		cc->cpages[i] = f2fs_compress_alloc_page();
		if (!cc->cpages[i]) {
			ret = -ENOMEM;
			goto out_free_cpages;
		}
	}

	cc->rbuf = f2fs_vmap(cc->rpages, cc->cluster_size);
	if (!cc->rbuf) {
		ret = -ENOMEM;
		goto out_free_cpages;
	}

	cc->cbuf = f2fs_vmap(cc->cpages, cc->nr_cpages);
	if (!cc->cbuf) {
		ret = -ENOMEM;
		goto out_vunmap_rbuf;
	}

	ret = cops->compress_pages(cc);
	if (ret)
		goto out_vunmap_cbuf;

	max_len = PAGE_SIZE * (cc->cluster_size - 1) - COMPRESS_HEADER_SIZE;

	if (cc->clen > max_len) {
		ret = -EAGAIN;
		goto out_vunmap_cbuf;
	}

	cc->cbuf->clen = cpu_to_le32(cc->clen);

	if (fi->i_compress_flag & 1 << COMPRESS_CHKSUM)
		chksum = f2fs_crc32(F2FS_I_SB(cc->inode),
					cc->cbuf->cdata, cc->clen);
	cc->cbuf->chksum = cpu_to_le32(chksum);

	for (i = 0; i < COMPRESS_DATA_RESERVED_SIZE; i++)
		cc->cbuf->reserved[i] = cpu_to_le32(0);

	new_nr_cpages = DIV_ROUND_UP(cc->clen + COMPRESS_HEADER_SIZE, PAGE_SIZE);

	/* zero out any unused part of the last page */
	memset(&cc->cbuf->cdata[cc->clen], 0,
			(new_nr_cpages * PAGE_SIZE) -
			(cc->clen + COMPRESS_HEADER_SIZE));

	vm_unmap_ram(cc->cbuf, cc->nr_cpages);
	vm_unmap_ram(cc->rbuf, cc->cluster_size);

	for (i = 0; i < cc->nr_cpages; i++) {
		if (i < new_nr_cpages)
			continue;
		f2fs_compress_free_page(cc->cpages[i]);
		cc->cpages[i] = NULL;
	}

	if (cops->destroy_compress_ctx)
		cops->destroy_compress_ctx(cc);

	cc->valid_nr_cpages = new_nr_cpages;

	trace_f2fs_compress_pages_end(cc->inode, cc->cluster_idx,
							cc->clen, ret);
	return 0;

out_vunmap_cbuf:
	vm_unmap_ram(cc->cbuf, cc->nr_cpages);
out_vunmap_rbuf:
	vm_unmap_ram(cc->rbuf, cc->cluster_size);
out_free_cpages:
	for (i = 0; i < cc->nr_cpages; i++) {
		if (cc->cpages[i])
			f2fs_compress_free_page(cc->cpages[i]);
	}
	page_array_free(cc->inode, cc->cpages, cc->nr_cpages);
	cc->cpages = NULL;
destroy_compress_ctx:
	if (cops->destroy_compress_ctx)
		cops->destroy_compress_ctx(cc);
out:
	trace_f2fs_compress_pages_end(cc->inode, cc->cluster_idx,
							cc->clen, ret);
	return ret;
}

void f2fs_decompress_cluster(struct decompress_io_ctx *dic)
{
	struct f2fs_sb_info *sbi = F2FS_I_SB(dic->inode);
	struct f2fs_inode_info *fi = F2FS_I(dic->inode);
	const struct f2fs_compress_ops *cops =
			f2fs_cops[fi->i_compress_algorithm];
	int ret;
	int i;

	trace_f2fs_decompress_pages_start(dic->inode, dic->cluster_idx,
				dic->cluster_size, fi->i_compress_algorithm);

	if (dic->failed) {
		ret = -EIO;
		goto out_end_io;
	}

	dic->tpages = page_array_alloc(dic->inode, dic->cluster_size);
	if (!dic->tpages) {
		ret = -ENOMEM;
		goto out_end_io;
	}

	for (i = 0; i < dic->cluster_size; i++) {
		if (dic->rpages[i]) {
			dic->tpages[i] = dic->rpages[i];
			continue;
		}

		dic->tpages[i] = f2fs_compress_alloc_page();
		if (!dic->tpages[i]) {
			ret = -ENOMEM;
			goto out_end_io;
		}
	}

	if (cops->init_decompress_ctx) {
		ret = cops->init_decompress_ctx(dic);
		if (ret)
			goto out_end_io;
	}

	dic->rbuf = f2fs_vmap(dic->tpages, dic->cluster_size);
	if (!dic->rbuf) {
		ret = -ENOMEM;
		goto out_destroy_decompress_ctx;
	}

	dic->cbuf = f2fs_vmap(dic->cpages, dic->nr_cpages);
	if (!dic->cbuf) {
		ret = -ENOMEM;
		goto out_vunmap_rbuf;
	}

	dic->clen = le32_to_cpu(dic->cbuf->clen);
	dic->rlen = PAGE_SIZE << dic->log_cluster_size;

	if (dic->clen > PAGE_SIZE * dic->nr_cpages - COMPRESS_HEADER_SIZE) {
		ret = -EFSCORRUPTED;
		goto out_vunmap_cbuf;
	}

	ret = cops->decompress_pages(dic);

	if (!ret && (fi->i_compress_flag & 1 << COMPRESS_CHKSUM)) {
		u32 provided = le32_to_cpu(dic->cbuf->chksum);
		u32 calculated = f2fs_crc32(sbi, dic->cbuf->cdata, dic->clen);

		if (provided != calculated) {
			if (!is_inode_flag_set(dic->inode, FI_COMPRESS_CORRUPT)) {
				set_inode_flag(dic->inode, FI_COMPRESS_CORRUPT);
				printk_ratelimited(
					"%sF2FS-fs (%s): checksum invalid, nid = %lu, %x vs %x",
					KERN_INFO, sbi->sb->s_id, dic->inode->i_ino,
					provided, calculated);
			}
			set_sbi_flag(sbi, SBI_NEED_FSCK);
		}
	}

out_vunmap_cbuf:
	vm_unmap_ram(dic->cbuf, dic->nr_cpages);
out_vunmap_rbuf:
	vm_unmap_ram(dic->rbuf, dic->cluster_size);
out_destroy_decompress_ctx:
	if (cops->destroy_decompress_ctx)
		cops->destroy_decompress_ctx(dic);
out_end_io:
	trace_f2fs_decompress_pages_end(dic->inode, dic->cluster_idx,
							dic->clen, ret);
	f2fs_decompress_end_io(dic, ret);
}

/*
 * This is called when a page of a compressed cluster has been read from disk
 * (or failed to be read from disk).  It checks whether this page was the last
 * page being waited on in the cluster, and if so, it decompresses the cluster
 * (or in the case of a failure, cleans up without actually decompressing).
 */
void f2fs_end_read_compressed_page(struct page *page, bool failed,
						block_t blkaddr)
{
	struct decompress_io_ctx *dic =
			(struct decompress_io_ctx *)page_private(page);
	struct f2fs_sb_info *sbi = F2FS_I_SB(dic->inode);

	dec_page_count(sbi, F2FS_RD_DATA);

	if (failed)
		WRITE_ONCE(dic->failed, true);
	else if (blkaddr)
		f2fs_cache_compressed_page(sbi, page,
					dic->inode->i_ino, blkaddr);

	if (atomic_dec_and_test(&dic->remaining_pages))
		f2fs_decompress_cluster(dic);
}

static bool is_page_in_cluster(struct compress_ctx *cc, pgoff_t index)
{
	if (cc->cluster_idx == NULL_CLUSTER)
		return true;
	return cc->cluster_idx == cluster_idx(cc, index);
}

bool f2fs_cluster_is_empty(struct compress_ctx *cc)
{
	return cc->nr_rpages == 0;
}

static bool f2fs_cluster_is_full(struct compress_ctx *cc)
{
	return cc->cluster_size == cc->nr_rpages;
}

bool f2fs_cluster_can_merge_page(struct compress_ctx *cc, pgoff_t index)
{
	if (f2fs_cluster_is_empty(cc))
		return true;
	return is_page_in_cluster(cc, index);
}

bool f2fs_all_cluster_page_loaded(struct compress_ctx *cc, struct pagevec *pvec,
				int index, int nr_pages)
{
	unsigned long pgidx;
	int i;

	if (nr_pages - index < cc->cluster_size)
		return false;

	pgidx = pvec->pages[index]->index;

	for (i = 1; i < cc->cluster_size; i++) {
		if (pvec->pages[index + i]->index != pgidx + i)
			return false;
	}

	return true;
}

static bool cluster_has_invalid_data(struct compress_ctx *cc)
{
	loff_t i_size = i_size_read(cc->inode);
	unsigned nr_pages = DIV_ROUND_UP(i_size, PAGE_SIZE);
	int i;

	for (i = 0; i < cc->cluster_size; i++) {
		struct page *page = cc->rpages[i];

		f2fs_bug_on(F2FS_I_SB(cc->inode), !page);

		/* beyond EOF */
		if (page->index >= nr_pages)
			return true;
	}
	return false;
}

bool f2fs_sanity_check_cluster(struct dnode_of_data *dn)
{
	struct f2fs_sb_info *sbi = F2FS_I_SB(dn->inode);
	unsigned int cluster_size = F2FS_I(dn->inode)->i_cluster_size;
	bool compressed = dn->data_blkaddr == COMPRESS_ADDR;
	int cluster_end = 0;
	int i;
	char *reason = "";

	if (!compressed)
		return false;

	/* [..., COMPR_ADDR, ...] */
	if (dn->ofs_in_node % cluster_size) {
		reason = "[*|C|*|*]";
		goto out;
	}

	for (i = 1; i < cluster_size; i++) {
		block_t blkaddr = data_blkaddr(dn->inode, dn->node_page,
							dn->ofs_in_node + i);

		/* [COMPR_ADDR, ..., COMPR_ADDR] */
		if (blkaddr == COMPRESS_ADDR) {
			reason = "[C|*|C|*]";
			goto out;
		}
		if (compressed) {
			if (!__is_valid_data_blkaddr(blkaddr)) {
				if (!cluster_end)
					cluster_end = i;
				continue;
			}
			/* [COMPR_ADDR, NULL_ADDR or NEW_ADDR, valid_blkaddr] */
			if (cluster_end) {
				reason = "[C|N|N|V]";
				goto out;
			}
		}
	}
	return false;
out:
	f2fs_warn(sbi, "access invalid cluster, ino:%lu, nid:%u, ofs_in_node:%u, reason:%s",
			dn->inode->i_ino, dn->nid, dn->ofs_in_node, reason);
	set_sbi_flag(sbi, SBI_NEED_FSCK);
	return true;
}

static int __f2fs_cluster_blocks(struct inode *inode,
				unsigned int cluster_idx, bool compr)
{
	struct dnode_of_data dn;
	unsigned int cluster_size = F2FS_I(inode)->i_cluster_size;
	unsigned int start_idx = cluster_idx <<
				F2FS_I(inode)->i_log_cluster_size;
	int ret;

	set_new_dnode(&dn, inode, NULL, NULL, 0);
	ret = f2fs_get_dnode_of_data(&dn, start_idx, LOOKUP_NODE);
	if (ret) {
		if (ret == -ENOENT)
			ret = 0;
		goto fail;
	}

	if (f2fs_sanity_check_cluster(&dn)) {
		ret = -EFSCORRUPTED;
		goto fail;
	}

	if (dn.data_blkaddr == COMPRESS_ADDR) {
		int i;

		ret = 1;
		for (i = 1; i < cluster_size; i++) {
			block_t blkaddr;

			blkaddr = data_blkaddr(dn.inode,
					dn.node_page, dn.ofs_in_node + i);
			if (compr) {
				if (__is_valid_data_blkaddr(blkaddr))
					ret++;
			} else {
				if (blkaddr != NULL_ADDR)
					ret++;
			}
		}

		f2fs_bug_on(F2FS_I_SB(inode),
			!compr && ret != cluster_size &&
			!is_inode_flag_set(inode, FI_COMPRESS_RELEASED));
	}
fail:
	f2fs_put_dnode(&dn);
	return ret;
}

/* return # of compressed blocks in compressed cluster */
static int f2fs_compressed_blocks(struct compress_ctx *cc)
{
	return __f2fs_cluster_blocks(cc->inode, cc->cluster_idx, true);
}

/* return # of valid blocks in compressed cluster */
int f2fs_is_compressed_cluster(struct inode *inode, pgoff_t index)
{
	return __f2fs_cluster_blocks(inode,
		index >> F2FS_I(inode)->i_log_cluster_size,
		false);
}

static bool cluster_may_compress(struct compress_ctx *cc)
{
	if (!f2fs_need_compress_data(cc->inode))
		return false;
	if (f2fs_is_atomic_file(cc->inode))
		return false;
	if (!f2fs_cluster_is_full(cc))
		return false;
	if (unlikely(f2fs_cp_error(F2FS_I_SB(cc->inode))))
		return false;
	return !cluster_has_invalid_data(cc);
}

static void set_cluster_writeback(struct compress_ctx *cc)
{
	int i;

	for (i = 0; i < cc->cluster_size; i++) {
		if (cc->rpages[i])
			set_page_writeback(cc->rpages[i]);
	}
}

static void set_cluster_dirty(struct compress_ctx *cc)
{
	int i;

	for (i = 0; i < cc->cluster_size; i++)
		if (cc->rpages[i])
			set_page_dirty(cc->rpages[i]);
}

static int prepare_compress_overwrite(struct compress_ctx *cc,
		struct page **pagep, pgoff_t index, void **fsdata)
{
	struct f2fs_sb_info *sbi = F2FS_I_SB(cc->inode);
	struct address_space *mapping = cc->inode->i_mapping;
	struct page *page;
	sector_t last_block_in_bio;
	unsigned fgp_flag = FGP_LOCK | FGP_WRITE | FGP_CREAT;
	pgoff_t start_idx = start_idx_of_cluster(cc);
	int i, ret;

retry:
	ret = f2fs_is_compressed_cluster(cc->inode, start_idx);
	if (ret <= 0)
		return ret;

	ret = f2fs_init_compress_ctx(cc);
	if (ret)
		return ret;

	/* keep page reference to avoid page reclaim */
	for (i = 0; i < cc->cluster_size; i++) {
		page = f2fs_pagecache_get_page(mapping, start_idx + i,
							fgp_flag, GFP_NOFS);
		if (!page) {
			ret = -ENOMEM;
			goto unlock_pages;
		}

		if (PageUptodate(page))
			f2fs_put_page(page, 1);
		else
			f2fs_compress_ctx_add_page(cc, page);
	}

	if (!f2fs_cluster_is_empty(cc)) {
		struct bio *bio = NULL;

		ret = f2fs_read_multi_pages(cc, &bio, cc->cluster_size,
					&last_block_in_bio, false, true);
		f2fs_put_rpages(cc);
		f2fs_destroy_compress_ctx(cc, true);
		if (ret)
			goto out;
		if (bio)
			f2fs_submit_bio(sbi, bio, DATA);

		ret = f2fs_init_compress_ctx(cc);
		if (ret)
			goto out;
	}

	for (i = 0; i < cc->cluster_size; i++) {
		f2fs_bug_on(sbi, cc->rpages[i]);

		page = find_lock_page(mapping, start_idx + i);
		if (!page) {
			/* page can be truncated */
			goto release_and_retry;
		}

		f2fs_wait_on_page_writeback(page, DATA, true, true);
		f2fs_compress_ctx_add_page(cc, page);

		if (!PageUptodate(page)) {
release_and_retry:
			f2fs_put_rpages(cc);
			f2fs_unlock_rpages(cc, i + 1);
			f2fs_destroy_compress_ctx(cc, true);
			goto retry;
		}
	}

	if (likely(!ret)) {
		*fsdata = cc->rpages;
		*pagep = cc->rpages[offset_in_cluster(cc, index)];
		return cc->cluster_size;
	}

unlock_pages:
	f2fs_put_rpages(cc);
	f2fs_unlock_rpages(cc, i);
	f2fs_destroy_compress_ctx(cc, true);
out:
	return ret;
}

int f2fs_prepare_compress_overwrite(struct inode *inode,
		struct page **pagep, pgoff_t index, void **fsdata)
{
	struct compress_ctx cc = {
		.inode = inode,
		.log_cluster_size = F2FS_I(inode)->i_log_cluster_size,
		.cluster_size = F2FS_I(inode)->i_cluster_size,
		.cluster_idx = index >> F2FS_I(inode)->i_log_cluster_size,
		.rpages = NULL,
		.nr_rpages = 0,
	};

	return prepare_compress_overwrite(&cc, pagep, index, fsdata);
}

bool f2fs_compress_write_end(struct inode *inode, void *fsdata,
					pgoff_t index, unsigned copied)

{
	struct compress_ctx cc = {
		.inode = inode,
		.log_cluster_size = F2FS_I(inode)->i_log_cluster_size,
		.cluster_size = F2FS_I(inode)->i_cluster_size,
		.rpages = fsdata,
	};
	bool first_index = (index == cc.rpages[0]->index);

	if (copied)
		set_cluster_dirty(&cc);

	f2fs_put_rpages_wbc(&cc, NULL, false, 1);
	f2fs_destroy_compress_ctx(&cc, false);

	return first_index;
}

int f2fs_truncate_partial_cluster(struct inode *inode, u64 from, bool lock)
{
	void *fsdata = NULL;
	struct page *pagep;
	int log_cluster_size = F2FS_I(inode)->i_log_cluster_size;
	pgoff_t start_idx = from >> (PAGE_SHIFT + log_cluster_size) <<
							log_cluster_size;
	int err;

	err = f2fs_is_compressed_cluster(inode, start_idx);
	if (err < 0)
		return err;

	/* truncate normal cluster */
	if (!err)
		return f2fs_do_truncate_blocks(inode, from, lock);

	/* truncate compressed cluster */
	err = f2fs_prepare_compress_overwrite(inode, &pagep,
						start_idx, &fsdata);

	/* should not be a normal cluster */
	f2fs_bug_on(F2FS_I_SB(inode), err == 0);

	if (err <= 0)
		return err;

	if (err > 0) {
		struct page **rpages = fsdata;
		int cluster_size = F2FS_I(inode)->i_cluster_size;
		int i;

		for (i = cluster_size - 1; i >= 0; i--) {
			loff_t start = rpages[i]->index << PAGE_SHIFT;

			if (from <= start) {
				zero_user_segment(rpages[i], 0, PAGE_SIZE);
			} else {
				zero_user_segment(rpages[i], from - start,
								PAGE_SIZE);
				break;
			}
		}

		f2fs_compress_write_end(inode, fsdata, start_idx, true);
	}
	return 0;
}

static int f2fs_write_compressed_pages(struct compress_ctx *cc,
					int *submitted,
					struct writeback_control *wbc,
					enum iostat_type io_type)
{
	struct inode *inode = cc->inode;
	struct f2fs_sb_info *sbi = F2FS_I_SB(inode);
	struct f2fs_inode_info *fi = F2FS_I(inode);
	struct f2fs_io_info fio = {
		.sbi = sbi,
		.ino = cc->inode->i_ino,
		.type = DATA,
		.op = REQ_OP_WRITE,
		.op_flags = wbc_to_write_flags(wbc),
		.old_blkaddr = NEW_ADDR,
		.page = NULL,
		.encrypted_page = NULL,
		.compressed_page = NULL,
		.submitted = false,
		.io_type = io_type,
		.io_wbc = wbc,
		.encrypted = f2fs_encrypted_file(cc->inode),
	};
	struct dnode_of_data dn;
	struct node_info ni;
	struct compress_io_ctx *cic;
	pgoff_t start_idx = start_idx_of_cluster(cc);
	unsigned int last_index = cc->cluster_size - 1;
	loff_t psize;
	int i, err;

	/* we should bypass data pages to proceed the kworkder jobs */
	if (unlikely(f2fs_cp_error(sbi))) {
		mapping_set_error(cc->rpages[0]->mapping, -EIO);
		goto out_free;
	}

	if (IS_NOQUOTA(inode)) {
		/*
		 * We need to wait for node_write to avoid block allocation during
		 * checkpoint. This can only happen to quota writes which can cause
		 * the below discard race condition.
		 */
		f2fs_down_read(&sbi->node_write);
	} else if (!f2fs_trylock_op(sbi)) {
		goto out_free;
	}

	set_new_dnode(&dn, cc->inode, NULL, NULL, 0);

	err = f2fs_get_dnode_of_data(&dn, start_idx, LOOKUP_NODE);
	if (err)
		goto out_unlock_op;

	for (i = 0; i < cc->cluster_size; i++) {
		if (data_blkaddr(dn.inode, dn.node_page,
					dn.ofs_in_node + i) == NULL_ADDR)
			goto out_put_dnode;
	}

	psize = (loff_t)(cc->rpages[last_index]->index + 1) << PAGE_SHIFT;

	err = f2fs_get_node_info(fio.sbi, dn.nid, &ni, false);
	if (err)
		goto out_put_dnode;

	fio.version = ni.version;

	cic = f2fs_kmem_cache_alloc(cic_entry_slab, GFP_F2FS_ZERO, false, sbi);
	if (!cic)
		goto out_put_dnode;

	cic->magic = F2FS_COMPRESSED_PAGE_MAGIC;
	cic->inode = inode;
	atomic_set(&cic->pending_pages, cc->valid_nr_cpages);
	cic->rpages = page_array_alloc(cc->inode, cc->cluster_size);
	if (!cic->rpages)
		goto out_put_cic;

	cic->nr_rpages = cc->cluster_size;

	for (i = 0; i < cc->valid_nr_cpages; i++) {
		f2fs_set_compressed_page(cc->cpages[i], inode,
					cc->rpages[i + 1]->index, cic);
		fio.compressed_page = cc->cpages[i];

		fio.old_blkaddr = data_blkaddr(dn.inode, dn.node_page,
						dn.ofs_in_node + i + 1);

		/* wait for GCed page writeback via META_MAPPING */
		f2fs_wait_on_block_writeback(inode, fio.old_blkaddr);

		if (fio.encrypted) {
			fio.page = cc->rpages[i + 1];
			err = f2fs_encrypt_one_page(&fio);
			if (err)
				goto out_destroy_crypt;
			if (fscrypt_inode_uses_fs_layer_crypto(inode))
				cc->cpages[i] = fio.encrypted_page;
		}
	}

	set_cluster_writeback(cc);

	for (i = 0; i < cc->cluster_size; i++)
		cic->rpages[i] = cc->rpages[i];

	for (i = 0; i < cc->cluster_size; i++, dn.ofs_in_node++) {
		block_t blkaddr;

		blkaddr = f2fs_data_blkaddr(&dn);
		fio.page = cc->rpages[i];
		fio.old_blkaddr = blkaddr;

		/* cluster header */
		if (i == 0) {
			if (blkaddr == COMPRESS_ADDR)
				fio.compr_blocks++;
			if (__is_valid_data_blkaddr(blkaddr))
				f2fs_invalidate_blocks(sbi, blkaddr);
			f2fs_update_data_blkaddr(&dn, COMPRESS_ADDR);
			goto unlock_continue;
		}

		if (fio.compr_blocks && __is_valid_data_blkaddr(blkaddr))
			fio.compr_blocks++;

		if (i > cc->valid_nr_cpages) {
			if (__is_valid_data_blkaddr(blkaddr)) {
				f2fs_invalidate_blocks(sbi, blkaddr);
				f2fs_update_data_blkaddr(&dn, NEW_ADDR);
			}
			goto unlock_continue;
		}

		f2fs_bug_on(fio.sbi, blkaddr == NULL_ADDR);

		if (fio.encrypted && fscrypt_inode_uses_fs_layer_crypto(inode))
			fio.encrypted_page = cc->cpages[i - 1];
		else
			fio.compressed_page = cc->cpages[i - 1];

		cc->cpages[i - 1] = NULL;
		f2fs_outplace_write_data(&dn, &fio);
		(*submitted)++;
unlock_continue:
		inode_dec_dirty_pages(cc->inode);
		unlock_page(fio.page);
	}

	if (fio.compr_blocks)
		f2fs_i_compr_blocks_update(inode, fio.compr_blocks - 1, false);
	f2fs_i_compr_blocks_update(inode, cc->valid_nr_cpages, true);
	add_compr_block_stat(inode, cc->valid_nr_cpages);

	set_inode_flag(cc->inode, FI_APPEND_WRITE);
	if (cc->cluster_idx == 0)
		set_inode_flag(inode, FI_FIRST_BLOCK_WRITTEN);

	f2fs_put_dnode(&dn);
	if (IS_NOQUOTA(inode))
		f2fs_up_read(&sbi->node_write);
	else
		f2fs_unlock_op(sbi);

	spin_lock(&fi->i_size_lock);
	if (fi->last_disk_size < psize)
		fi->last_disk_size = psize;
	spin_unlock(&fi->i_size_lock);

	f2fs_put_rpages(cc);
	page_array_free(cc->inode, cc->cpages, cc->nr_cpages);
	cc->cpages = NULL;
	f2fs_destroy_compress_ctx(cc, false);
	return 0;

out_destroy_crypt:
	page_array_free(cc->inode, cic->rpages, cc->cluster_size);

	for (--i; i >= 0; i--)
		fscrypt_finalize_bounce_page(&cc->cpages[i]);
out_put_cic:
	kmem_cache_free(cic_entry_slab, cic);
out_put_dnode:
	f2fs_put_dnode(&dn);
out_unlock_op:
	if (IS_NOQUOTA(inode))
		f2fs_up_read(&sbi->node_write);
	else
		f2fs_unlock_op(sbi);
out_free:
	for (i = 0; i < cc->valid_nr_cpages; i++) {
		f2fs_compress_free_page(cc->cpages[i]);
		cc->cpages[i] = NULL;
	}
	page_array_free(cc->inode, cc->cpages, cc->nr_cpages);
	cc->cpages = NULL;
	return -EAGAIN;
}

void f2fs_compress_write_end_io(struct bio *bio, struct page *page)
{
	struct f2fs_sb_info *sbi = bio->bi_private;
	struct compress_io_ctx *cic =
			(struct compress_io_ctx *)page_private(page);
	int i;

	if (unlikely(bio->bi_status))
		mapping_set_error(cic->inode->i_mapping, -EIO);

	f2fs_compress_free_page(page);

	dec_page_count(sbi, F2FS_WB_DATA);

	if (atomic_dec_return(&cic->pending_pages))
		return;

	for (i = 0; i < cic->nr_rpages; i++) {
		WARN_ON(!cic->rpages[i]);
		clear_page_private_gcing(cic->rpages[i]);
		end_page_writeback(cic->rpages[i]);
	}

	page_array_free(cic->inode, cic->rpages, cic->nr_rpages);
	kmem_cache_free(cic_entry_slab, cic);
}

static int f2fs_write_raw_pages(struct compress_ctx *cc,
					int *submitted,
					struct writeback_control *wbc,
					enum iostat_type io_type)
{
	struct address_space *mapping = cc->inode->i_mapping;
	int _submitted, compr_blocks, ret, i;

	compr_blocks = f2fs_compressed_blocks(cc);

	for (i = 0; i < cc->cluster_size; i++) {
		if (!cc->rpages[i])
			continue;

		redirty_page_for_writepage(wbc, cc->rpages[i]);
		unlock_page(cc->rpages[i]);
	}

	if (compr_blocks < 0)
		return compr_blocks;

	for (i = 0; i < cc->cluster_size; i++) {
		if (!cc->rpages[i])
			continue;
retry_write:
		lock_page(cc->rpages[i]);

		if (cc->rpages[i]->mapping != mapping) {
continue_unlock:
			unlock_page(cc->rpages[i]);
			continue;
		}

		if (!PageDirty(cc->rpages[i]))
			goto continue_unlock;

		if (!clear_page_dirty_for_io(cc->rpages[i]))
			goto continue_unlock;

		ret = f2fs_write_single_data_page(cc->rpages[i], &_submitted,
						NULL, NULL, wbc, io_type,
						compr_blocks, false);
		if (ret) {
			if (ret == AOP_WRITEPAGE_ACTIVATE) {
				unlock_page(cc->rpages[i]);
				ret = 0;
			} else if (ret == -EAGAIN) {
				/*
				 * for quota file, just redirty left pages to
				 * avoid deadlock caused by cluster update race
				 * from foreground operation.
				 */
				if (IS_NOQUOTA(cc->inode))
					return 0;
				ret = 0;
				cond_resched();
				congestion_wait(BLK_RW_ASYNC,
						DEFAULT_IO_TIMEOUT);
				goto retry_write;
			}
			return ret;
		}

		*submitted += _submitted;
	}

	f2fs_balance_fs(F2FS_M_SB(mapping), true);

	return 0;
}

int f2fs_write_multi_pages(struct compress_ctx *cc,
					int *submitted,
					struct writeback_control *wbc,
					enum iostat_type io_type)
{
	int err;

	*submitted = 0;
	if (cluster_may_compress(cc)) {
		err = f2fs_compress_pages(cc);
		if (err == -EAGAIN) {
			add_compr_block_stat(cc->inode, cc->cluster_size);
			goto write;
		} else if (err) {
			f2fs_put_rpages_wbc(cc, wbc, true, 1);
			goto destroy_out;
		}

		err = f2fs_write_compressed_pages(cc, submitted,
							wbc, io_type);
		if (!err)
			return 0;
		f2fs_bug_on(F2FS_I_SB(cc->inode), err != -EAGAIN);
	}
write:
	f2fs_bug_on(F2FS_I_SB(cc->inode), *submitted);

	err = f2fs_write_raw_pages(cc, submitted, wbc, io_type);
	f2fs_put_rpages_wbc(cc, wbc, false, 0);
destroy_out:
	f2fs_destroy_compress_ctx(cc, false);
	return err;
}

static void f2fs_free_dic(struct decompress_io_ctx *dic);

struct decompress_io_ctx *f2fs_alloc_dic(struct compress_ctx *cc)
{
	struct decompress_io_ctx *dic;
	pgoff_t start_idx = start_idx_of_cluster(cc);
	int i;

	dic = f2fs_kmem_cache_alloc(dic_entry_slab, GFP_F2FS_ZERO,
					false, F2FS_I_SB(cc->inode));
	if (!dic)
		return ERR_PTR(-ENOMEM);

	dic->rpages = page_array_alloc(cc->inode, cc->cluster_size);
	if (!dic->rpages) {
		kmem_cache_free(dic_entry_slab, dic);
		return ERR_PTR(-ENOMEM);
	}

	dic->magic = F2FS_COMPRESSED_PAGE_MAGIC;
	dic->inode = cc->inode;
	atomic_set(&dic->remaining_pages, cc->nr_cpages);
	dic->cluster_idx = cc->cluster_idx;
	dic->cluster_size = cc->cluster_size;
	dic->log_cluster_size = cc->log_cluster_size;
	dic->nr_cpages = cc->nr_cpages;
	refcount_set(&dic->refcnt, 1);
	dic->failed = false;
	dic->need_verity = f2fs_need_verity(cc->inode, start_idx);

	for (i = 0; i < dic->cluster_size; i++)
		dic->rpages[i] = cc->rpages[i];
	dic->nr_rpages = cc->cluster_size;

	dic->cpages = page_array_alloc(dic->inode, dic->nr_cpages);
	if (!dic->cpages)
		goto out_free;

	for (i = 0; i < dic->nr_cpages; i++) {
		struct page *page;

		page = f2fs_compress_alloc_page();
		if (!page)
			goto out_free;

		f2fs_set_compressed_page(page, cc->inode,
					start_idx + i + 1, dic);
		dic->cpages[i] = page;
	}

	return dic;

out_free:
	f2fs_free_dic(dic);
	return ERR_PTR(-ENOMEM);
}

static void f2fs_free_dic(struct decompress_io_ctx *dic)
{
	int i;

	if (dic->tpages) {
		for (i = 0; i < dic->cluster_size; i++) {
			if (dic->rpages[i])
				continue;
			if (!dic->tpages[i])
				continue;
			f2fs_compress_free_page(dic->tpages[i]);
		}
		page_array_free(dic->inode, dic->tpages, dic->cluster_size);
	}

	if (dic->cpages) {
		for (i = 0; i < dic->nr_cpages; i++) {
			if (!dic->cpages[i])
				continue;
			f2fs_compress_free_page(dic->cpages[i]);
		}
		page_array_free(dic->inode, dic->cpages, dic->nr_cpages);
	}

	page_array_free(dic->inode, dic->rpages, dic->nr_rpages);
	kmem_cache_free(dic_entry_slab, dic);
}

static void f2fs_put_dic(struct decompress_io_ctx *dic)
{
	if (refcount_dec_and_test(&dic->refcnt))
		f2fs_free_dic(dic);
}

/*
 * Update and unlock the cluster's pagecache pages, and release the reference to
 * the decompress_io_ctx that was being held for I/O completion.
 */
static void __f2fs_decompress_end_io(struct decompress_io_ctx *dic, bool failed)
{
	int i;

	for (i = 0; i < dic->cluster_size; i++) {
		struct page *rpage = dic->rpages[i];

		if (!rpage)
			continue;

		/* PG_error was set if verity failed. */
		if (failed || PageError(rpage)) {
			ClearPageUptodate(rpage);
			/* will re-read again later */
			ClearPageError(rpage);
		} else {
			SetPageUptodate(rpage);
		}
		unlock_page(rpage);
	}

	f2fs_put_dic(dic);
}

static void f2fs_verify_cluster(struct work_struct *work)
{
	struct decompress_io_ctx *dic =
		container_of(work, struct decompress_io_ctx, verity_work);
	int i;

	/* Verify the cluster's decompressed pages with fs-verity. */
	for (i = 0; i < dic->cluster_size; i++) {
		struct page *rpage = dic->rpages[i];

		if (rpage && !fsverity_verify_page(rpage))
			SetPageError(rpage);
	}

	__f2fs_decompress_end_io(dic, false);
}

/*
 * This is called when a compressed cluster has been decompressed
 * (or failed to be read and/or decompressed).
 */
void f2fs_decompress_end_io(struct decompress_io_ctx *dic, bool failed)
{
	if (!failed && dic->need_verity) {
		/*
		 * Note that to avoid deadlocks, the verity work can't be done
		 * on the decompression workqueue.  This is because verifying
		 * the data pages can involve reading metadata pages from the
		 * file, and these metadata pages may be compressed.
		 */
		INIT_WORK(&dic->verity_work, f2fs_verify_cluster);
		fsverity_enqueue_verify_work(&dic->verity_work);
	} else {
		__f2fs_decompress_end_io(dic, failed);
	}
}

/*
 * Put a reference to a compressed page's decompress_io_ctx.
 *
 * This is called when the page is no longer needed and can be freed.
 */
void f2fs_put_page_dic(struct page *page)
{
	struct decompress_io_ctx *dic =
			(struct decompress_io_ctx *)page_private(page);

	f2fs_put_dic(dic);
}

/*
 * check whether cluster blocks are contiguous, and add extent cache entry
 * only if cluster blocks are logically and physically contiguous.
 */
unsigned int f2fs_cluster_blocks_are_contiguous(struct dnode_of_data *dn)
{
	bool compressed = f2fs_data_blkaddr(dn) == COMPRESS_ADDR;
	int i = compressed ? 1 : 0;
	block_t first_blkaddr = data_blkaddr(dn->inode, dn->node_page,
						dn->ofs_in_node + i);

	for (i += 1; i < F2FS_I(dn->inode)->i_cluster_size; i++) {
		block_t blkaddr = data_blkaddr(dn->inode, dn->node_page,
						dn->ofs_in_node + i);

		if (!__is_valid_data_blkaddr(blkaddr))
			break;
		if (first_blkaddr + i - (compressed ? 1 : 0) != blkaddr)
			return 0;
	}

	return compressed ? i - 1 : i;
}

const struct address_space_operations f2fs_compress_aops = {
	.releasepage = f2fs_release_page,
	.invalidatepage = f2fs_invalidate_page,
};

struct address_space *COMPRESS_MAPPING(struct f2fs_sb_info *sbi)
{
	return sbi->compress_inode->i_mapping;
}

void f2fs_invalidate_compress_page(struct f2fs_sb_info *sbi, block_t blkaddr)
{
	if (!sbi->compress_inode)
		return;
	invalidate_mapping_pages(COMPRESS_MAPPING(sbi), blkaddr, blkaddr);
}

void f2fs_cache_compressed_page(struct f2fs_sb_info *sbi, struct page *page,
						nid_t ino, block_t blkaddr)
{
	struct page *cpage;
	int ret;

	if (!test_opt(sbi, COMPRESS_CACHE))
		return;

	if (!f2fs_is_valid_blkaddr(sbi, blkaddr, DATA_GENERIC_ENHANCE_READ))
		return;

	if (!f2fs_available_free_memory(sbi, COMPRESS_PAGE))
		return;

	cpage = find_get_page(COMPRESS_MAPPING(sbi), blkaddr);
	if (cpage) {
		f2fs_put_page(cpage, 0);
		return;
	}

	cpage = alloc_page(__GFP_NOWARN | __GFP_IO);
	if (!cpage)
		return;

	ret = add_to_page_cache_lru(cpage, COMPRESS_MAPPING(sbi),
						blkaddr, GFP_NOFS);
	if (ret) {
		f2fs_put_page(cpage, 0);
		return;
	}

	set_page_private_data(cpage, ino);

	if (!f2fs_is_valid_blkaddr(sbi, blkaddr, DATA_GENERIC_ENHANCE_READ))
		goto out;

	memcpy(page_address(cpage), page_address(page), PAGE_SIZE);
	SetPageUptodate(cpage);
out:
	f2fs_put_page(cpage, 1);
}

bool f2fs_load_compressed_page(struct f2fs_sb_info *sbi, struct page *page,
								block_t blkaddr)
{
	struct page *cpage;
	bool hitted = false;

	if (!test_opt(sbi, COMPRESS_CACHE))
		return false;

	cpage = f2fs_pagecache_get_page(COMPRESS_MAPPING(sbi),
				blkaddr, FGP_LOCK | FGP_NOWAIT, GFP_NOFS);
	if (cpage) {
		if (PageUptodate(cpage)) {
			atomic_inc(&sbi->compress_page_hit);
			memcpy(page_address(page),
				page_address(cpage), PAGE_SIZE);
			hitted = true;
		}
		f2fs_put_page(cpage, 1);
	}

	return hitted;
}

void f2fs_invalidate_compress_pages(struct f2fs_sb_info *sbi, nid_t ino)
{
	struct address_space *mapping = sbi->compress_inode->i_mapping;
	struct pagevec pvec;
	pgoff_t index = 0;
	pgoff_t end = MAX_BLKADDR(sbi);

	if (!mapping->nrpages)
		return;

	pagevec_init(&pvec, 0);

	do {
		unsigned int nr_pages;
		int i;

		nr_pages = pagevec_lookup_range(&pvec, mapping,
						&index, end - 1);
		if (!nr_pages)
			break;

		for (i = 0; i < nr_pages; i++) {
			struct page *page = pvec.pages[i];

			if (page->index > end)
				break;

			lock_page(page);
			if (page->mapping != mapping) {
				unlock_page(page);
				continue;
			}

			if (ino != get_page_private_data(page)) {
				unlock_page(page);
				continue;
			}

			generic_error_remove_page(mapping, page);
			unlock_page(page);
		}
		pagevec_release(&pvec);
		cond_resched();
	} while (index < end);
}

int f2fs_init_compress_inode(struct f2fs_sb_info *sbi)
{
	struct inode *inode;

	if (!test_opt(sbi, COMPRESS_CACHE))
		return 0;

	inode = f2fs_iget(sbi->sb, F2FS_COMPRESS_INO(sbi));
	if (IS_ERR(inode))
		return PTR_ERR(inode);
	sbi->compress_inode = inode;

	sbi->compress_percent = COMPRESS_PERCENT;
	sbi->compress_watermark = COMPRESS_WATERMARK;

	atomic_set(&sbi->compress_page_hit, 0);

	return 0;
}

void f2fs_destroy_compress_inode(struct f2fs_sb_info *sbi)
{
	if (!sbi->compress_inode)
		return;
	iput(sbi->compress_inode);
	sbi->compress_inode = NULL;
}

int f2fs_init_page_array_cache(struct f2fs_sb_info *sbi)
{
	dev_t dev = sbi->sb->s_bdev->bd_dev;
	char slab_name[32];

	sprintf(slab_name, "f2fs_page_array_entry-%u:%u", MAJOR(dev), MINOR(dev));

	sbi->page_array_slab_size = sizeof(struct page *) <<
					F2FS_OPTION(sbi).compress_log_size;

	sbi->page_array_slab = f2fs_kmem_cache_create(slab_name,
					sbi->page_array_slab_size);
	if (!sbi->page_array_slab)
		return -ENOMEM;
	return 0;
}

void f2fs_destroy_page_array_cache(struct f2fs_sb_info *sbi)
{
	kmem_cache_destroy(sbi->page_array_slab);
}

static int __init f2fs_init_cic_cache(void)
{
	cic_entry_slab = f2fs_kmem_cache_create("f2fs_cic_entry",
					sizeof(struct compress_io_ctx));
	if (!cic_entry_slab)
		return -ENOMEM;
	return 0;
}

static void f2fs_destroy_cic_cache(void)
{
	kmem_cache_destroy(cic_entry_slab);
}

static int __init f2fs_init_dic_cache(void)
{
	dic_entry_slab = f2fs_kmem_cache_create("f2fs_dic_entry",
					sizeof(struct decompress_io_ctx));
	if (!dic_entry_slab)
		return -ENOMEM;
	return 0;
}

static void f2fs_destroy_dic_cache(void)
{
	kmem_cache_destroy(dic_entry_slab);
}

int __init f2fs_init_compress_cache(void)
{
	int err;

	err = f2fs_init_cic_cache();
	if (err)
		goto out;
	err = f2fs_init_dic_cache();
	if (err)
		goto free_cic;
	return 0;
free_cic:
	f2fs_destroy_cic_cache();
out:
	return -ENOMEM;
}

void f2fs_destroy_compress_cache(void)
{
	f2fs_destroy_dic_cache();
	f2fs_destroy_cic_cache();
}<|MERGE_RESOLUTION|>--- conflicted
+++ resolved
@@ -351,13 +351,8 @@
 	if (!level)
 		level = F2FS_ZSTD_DEFAULT_CLEVEL;
 
-<<<<<<< HEAD
-	params = zstd_get_params(F2FS_ZSTD_DEFAULT_CLEVEL, cc->rlen);
-	workspace_size = zstd_cstream_workspace_bound(&params.cParams);
-=======
 	params = ZSTD_getParams(level, cc->rlen, 0);
 	workspace_size = ZSTD_CStreamWorkspaceBound(params.cParams);
->>>>>>> ef0885da
 
 	workspace = f2fs_kvmalloc(F2FS_I_SB(cc->inode),
 					workspace_size, GFP_NOFS);
@@ -439,22 +434,14 @@
 	unsigned int max_window_size =
 			MAX_COMPRESS_WINDOW_SIZE(dic->log_cluster_size);
 
-<<<<<<< HEAD
-	workspace_size = zstd_dstream_workspace_bound(MAX_COMPRESS_WINDOW_SIZE);
-=======
 	workspace_size = ZSTD_DStreamWorkspaceBound(max_window_size);
->>>>>>> ef0885da
 
 	workspace = f2fs_kvmalloc(F2FS_I_SB(dic->inode),
 					workspace_size, GFP_NOFS);
 	if (!workspace)
 		return -ENOMEM;
 
-<<<<<<< HEAD
-	stream = zstd_init_dstream(MAX_COMPRESS_WINDOW_SIZE, workspace, workspace_size);
-=======
 	stream = ZSTD_initDStream(max_window_size, workspace, workspace_size);
->>>>>>> ef0885da
 	if (!stream) {
 		printk_ratelimited("%sF2FS-fs (%s): %s zstd_init_dstream failed\n",
 				KERN_ERR, F2FS_I_SB(dic->inode)->sb->s_id,
