--- conflicted
+++ resolved
@@ -733,33 +733,20 @@
 	fio->op_flags |= fio->encrypted_page ? REQ_NOENCRYPT : 0;
 
 	if (bio && !page_is_mergeable(fio->sbi, bio, *fio->last_block,
-<<<<<<< HEAD
-						fio->new_blkaddr)) {
-		__submit_bio(fio->sbi, bio, fio->type);
-		bio = NULL;
-	}
+						fio->new_blkaddr))
+		f2fs_submit_merged_ipu_write(fio->sbi, &bio, NULL);
 	/* ICE support */
 	if (bio && !fscrypt_mergeable_bio(bio, dun,
 				bio_encrypted, bi_crypt_skip)) {
-		__submit_bio(fio->sbi, bio, fio->type);
-		bio = NULL;
-	}
-=======
-						fio->new_blkaddr))
 		f2fs_submit_merged_ipu_write(fio->sbi, &bio, NULL);
->>>>>>> f960b38e
+	}
 alloc_new:
 	if (!bio) {
 		bio = __bio_alloc(fio, BIO_MAX_PAGES);
 		bio_set_op_attrs(bio, fio->op, fio->op_flags);
-<<<<<<< HEAD
 		if (bio_encrypted)
 			fscrypt_set_ice_dun(inode, bio, dun);
 		fscrypt_set_ice_skip(bio, bi_crypt_skip);
-	}
-=======
->>>>>>> f960b38e
-
 		add_bio_entry(fio->sbi, bio, page, fio->temp);
 	} else {
 		if (add_ipu_page(fio->sbi, &bio, page))
