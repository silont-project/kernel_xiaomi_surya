// SPDX-License-Identifier: GPL-2.0
/*
 * fs/f2fs/data.c
 *
 * Copyright (c) 2012 Samsung Electronics Co., Ltd.
 *             http://www.samsung.com/
 */
#include <linux/fs.h>
#include <linux/f2fs_fs.h>
#include <linux/buffer_head.h>
#include <linux/mpage.h>
#include <linux/writeback.h>
#include <linux/backing-dev.h>
#include <linux/pagevec.h>
#include <linux/blkdev.h>
#include <linux/bio.h>
#include <linux/swap.h>
#include <linux/prefetch.h>
#include <linux/uio.h>
#include <linux/cleancache.h>
#include <linux/sched/signal.h>

#include "f2fs.h"
#include "node.h"
#include "segment.h"
#include "iostat.h"
#include <trace/events/f2fs.h>

#define NUM_PREALLOC_POST_READ_CTXS	128

static struct kmem_cache *bio_post_read_ctx_cache;
static struct kmem_cache *bio_entry_slab;
static mempool_t *bio_post_read_ctx_pool;
static struct bio_set *f2fs_bioset;

#define	F2FS_BIO_POOL_SIZE	NR_CURSEG_TYPE

int __init f2fs_init_bioset(void)
{
	f2fs_bioset = bioset_create(F2FS_BIO_POOL_SIZE,
					0, BIOSET_NEED_BVECS);
	if (!f2fs_bioset)
		return -ENOMEM;
	return 0;
}

void f2fs_destroy_bioset(void)
{
	bioset_free(f2fs_bioset);
}

static bool __is_cp_guaranteed(struct page *page)
{
	struct address_space *mapping = page->mapping;
	struct inode *inode;
	struct f2fs_sb_info *sbi;

	if (!mapping)
		return false;

	inode = mapping->host;
	sbi = F2FS_I_SB(inode);

	if (inode->i_ino == F2FS_META_INO(sbi) ||
			inode->i_ino == F2FS_NODE_INO(sbi) ||
			S_ISDIR(inode->i_mode))
		return true;

	if (f2fs_is_compressed_page(page))
		return false;
	if ((S_ISREG(inode->i_mode) && IS_NOQUOTA(inode)) ||
			page_private_gcing(page))
		return true;
	return false;
}

static enum count_type __read_io_type(struct page *page)
{
	struct address_space *mapping = page_file_mapping(page);

	if (mapping) {
		struct inode *inode = mapping->host;
		struct f2fs_sb_info *sbi = F2FS_I_SB(inode);

		if (inode->i_ino == F2FS_META_INO(sbi))
			return F2FS_RD_META;

		if (inode->i_ino == F2FS_NODE_INO(sbi))
			return F2FS_RD_NODE;
	}
	return F2FS_RD_DATA;
}

/* postprocessing steps for read bios */
enum bio_post_read_step {
#ifdef CONFIG_FS_ENCRYPTION
	STEP_DECRYPT	= 1 << 0,
#else
	STEP_DECRYPT	= 0,	/* compile out the decryption-related code */
#endif
#ifdef CONFIG_F2FS_FS_COMPRESSION
	STEP_DECOMPRESS	= 1 << 1,
#else
	STEP_DECOMPRESS	= 0,	/* compile out the decompression-related code */
#endif
#ifdef CONFIG_FS_VERITY
	STEP_VERITY	= 1 << 2,
#else
	STEP_VERITY	= 0,	/* compile out the verity-related code */
#endif
};

struct bio_post_read_ctx {
	struct bio *bio;
	struct f2fs_sb_info *sbi;
	struct work_struct work;
	unsigned int enabled_steps;
	block_t fs_blkaddr;
};

static void f2fs_finish_read_bio(struct bio *bio)
{
	struct bio_vec *bv;
	int iter_all;

	/*
	 * Update and unlock the bio's pagecache pages, and put the
	 * decompression context for any compressed pages.
	 */
	bio_for_each_segment_all(bv, bio, iter_all) {
		struct page *page = bv->bv_page;

		if (f2fs_is_compressed_page(page)) {
			if (bio->bi_status)
				f2fs_end_read_compressed_page(page, true, 0);
			f2fs_put_page_dic(page);
			continue;
		}

		/* PG_error was set if decryption or verity failed. */
		if (bio->bi_status || PageError(page)) {
			ClearPageUptodate(page);
			/* will re-read again later */
			ClearPageError(page);
		} else {
			SetPageUptodate(page);
		}
		dec_page_count(F2FS_P_SB(page), __read_io_type(page));
		unlock_page(page);
	}

	if (bio->bi_private)
		mempool_free(bio->bi_private, bio_post_read_ctx_pool);
	bio_put(bio);
}

static void f2fs_verify_bio(struct work_struct *work)
{
	struct bio_post_read_ctx *ctx =
		container_of(work, struct bio_post_read_ctx, work);
	struct bio *bio = ctx->bio;
	bool may_have_compressed_pages = (ctx->enabled_steps & STEP_DECOMPRESS);

	/*
	 * fsverity_verify_bio() may call readpages() again, and while verity
	 * will be disabled for this, decryption and/or decompression may still
	 * be needed, resulting in another bio_post_read_ctx being allocated.
	 * So to prevent deadlocks we need to release the current ctx to the
	 * mempool first.  This assumes that verity is the last post-read step.
	 */
	mempool_free(ctx, bio_post_read_ctx_pool);
	bio->bi_private = NULL;

	/*
	 * Verify the bio's pages with fs-verity.  Exclude compressed pages,
	 * as those were handled separately by f2fs_end_read_compressed_page().
	 */
	if (may_have_compressed_pages) {
		struct bio_vec *bv;
		int iter_all;

		bio_for_each_segment_all(bv, bio, iter_all) {
			struct page *page = bv->bv_page;

			if (!f2fs_is_compressed_page(page) &&
			    !PageError(page) && !fsverity_verify_page(page))
				SetPageError(page);
		}
	} else {
		fsverity_verify_bio(bio);
	}

	f2fs_finish_read_bio(bio);
}

/*
 * If the bio's data needs to be verified with fs-verity, then enqueue the
 * verity work for the bio.  Otherwise finish the bio now.
 *
 * Note that to avoid deadlocks, the verity work can't be done on the
 * decryption/decompression workqueue.  This is because verifying the data pages
 * can involve reading verity metadata pages from the file, and these verity
 * metadata pages may be encrypted and/or compressed.
 */
static void f2fs_verify_and_finish_bio(struct bio *bio)
{
	struct bio_post_read_ctx *ctx = bio->bi_private;

	if (ctx && (ctx->enabled_steps & STEP_VERITY)) {
		INIT_WORK(&ctx->work, f2fs_verify_bio);
		fsverity_enqueue_verify_work(&ctx->work);
	} else {
		f2fs_finish_read_bio(bio);
	}
}

/*
 * Handle STEP_DECOMPRESS by decompressing any compressed clusters whose last
 * remaining page was read by @ctx->bio.
 *
 * Note that a bio may span clusters (even a mix of compressed and uncompressed
 * clusters) or be for just part of a cluster.  STEP_DECOMPRESS just indicates
 * that the bio includes at least one compressed page.  The actual decompression
 * is done on a per-cluster basis, not a per-bio basis.
 */
static void f2fs_handle_step_decompress(struct bio_post_read_ctx *ctx)
{
	struct bio_vec *bv;
	int iter_all;
	bool all_compressed = true;
	block_t blkaddr = ctx->fs_blkaddr;

	bio_for_each_segment_all(bv, ctx->bio, iter_all) {
		struct page *page = bv->bv_page;

		/* PG_error was set if decryption failed. */
		if (f2fs_is_compressed_page(page))
			f2fs_end_read_compressed_page(page, PageError(page),
						blkaddr);
		else
			all_compressed = false;

		blkaddr++;
	}

	/*
	 * Optimization: if all the bio's pages are compressed, then scheduling
	 * the per-bio verity work is unnecessary, as verity will be fully
	 * handled at the compression cluster level.
	 */
	if (all_compressed)
		ctx->enabled_steps &= ~STEP_VERITY;
}

static void f2fs_post_read_work(struct work_struct *work)
{
	struct bio_post_read_ctx *ctx =
		container_of(work, struct bio_post_read_ctx, work);

	if (ctx->enabled_steps & STEP_DECRYPT)
		fscrypt_decrypt_bio(ctx->bio);

	if (ctx->enabled_steps & STEP_DECOMPRESS)
		f2fs_handle_step_decompress(ctx);

	f2fs_verify_and_finish_bio(ctx->bio);
}

static void f2fs_read_end_io(struct bio *bio)
{
	struct f2fs_sb_info *sbi = F2FS_P_SB(bio->bi_io_vec->bv_page);
	struct bio_post_read_ctx *ctx;

	iostat_update_and_unbind_ctx(bio, 0);
	ctx = bio->bi_private;

	if (time_to_inject(sbi, FAULT_READ_IO)) {
		f2fs_show_injection_info(sbi, FAULT_READ_IO);
		bio->bi_status = BLK_STS_IOERR;
	}

	if (bio->bi_status) {
		f2fs_finish_read_bio(bio);
		return;
	}

	if (ctx && (ctx->enabled_steps & (STEP_DECRYPT | STEP_DECOMPRESS))) {
		INIT_WORK(&ctx->work, f2fs_post_read_work);
		queue_work(ctx->sbi->post_read_wq, &ctx->work);
	} else {
		f2fs_verify_and_finish_bio(bio);
	}
}

static void f2fs_write_end_io(struct bio *bio)
{
	struct f2fs_sb_info *sbi;
	struct bio_vec *bvec;
	int iter_all;

	iostat_update_and_unbind_ctx(bio, 1);
	sbi = bio->bi_private;

	if (time_to_inject(sbi, FAULT_WRITE_IO)) {
		f2fs_show_injection_info(sbi, FAULT_WRITE_IO);
		bio->bi_status = BLK_STS_IOERR;
	}

	bio_for_each_segment_all(bvec, bio, iter_all) {
		struct page *page = bvec->bv_page;
		enum count_type type = WB_DATA_TYPE(page);

		if (page_private_dummy(page)) {
			clear_page_private_dummy(page);
			unlock_page(page);
			mempool_free(page, sbi->write_io_dummy);

			if (unlikely(bio->bi_status))
				f2fs_stop_checkpoint(sbi, true);
			continue;
		}

		fscrypt_finalize_bounce_page(&page);

#ifdef CONFIG_F2FS_FS_COMPRESSION
		if (f2fs_is_compressed_page(page)) {
			f2fs_compress_write_end_io(bio, page);
			continue;
		}
#endif

		if (unlikely(bio->bi_status)) {
			mapping_set_error(page->mapping, -EIO);
			if (type == F2FS_WB_CP_DATA)
				f2fs_stop_checkpoint(sbi, true);
		}

		f2fs_bug_on(sbi, page->mapping == NODE_MAPPING(sbi) &&
					page->index != nid_of_node(page));

		dec_page_count(sbi, type);
		if (f2fs_in_warm_node_list(sbi, page))
			f2fs_del_fsync_node_entry(sbi, page);
		clear_page_private_gcing(page);
		end_page_writeback(page);
	}
	if (!get_pages(sbi, F2FS_WB_CP_DATA) &&
				wq_has_sleeper(&sbi->cp_wait))
		wake_up(&sbi->cp_wait);

	bio_put(bio);
}

struct block_device *f2fs_target_device(struct f2fs_sb_info *sbi,
		block_t blk_addr, sector_t *sector)
{
	struct block_device *bdev = sbi->sb->s_bdev;
	int i;

	if (f2fs_is_multi_device(sbi)) {
		for (i = 0; i < sbi->s_ndevs; i++) {
			if (FDEV(i).start_blk <= blk_addr &&
			    FDEV(i).end_blk >= blk_addr) {
				blk_addr -= FDEV(i).start_blk;
				bdev = FDEV(i).bdev;
				break;
			}
		}
	}

	if (sector)
		*sector = SECTOR_FROM_BLOCK(blk_addr);
	return bdev;
}

int f2fs_target_device_index(struct f2fs_sb_info *sbi, block_t blkaddr)
{
	int i;

	if (!f2fs_is_multi_device(sbi))
		return 0;

	for (i = 0; i < sbi->s_ndevs; i++)
		if (FDEV(i).start_blk <= blkaddr && FDEV(i).end_blk >= blkaddr)
			return i;
	return 0;
}

/*
 * Return true, if pre_bio's bdev is same as its target device.
 */
static bool __same_bdev(struct f2fs_sb_info *sbi,
				block_t blk_addr, struct bio *bio)
{
	struct block_device *b = f2fs_target_device(sbi, blk_addr, NULL);
	return bio->bi_disk == b->bd_disk && bio->bi_partno == b->bd_partno;
}

static unsigned int f2fs_io_flags(struct f2fs_io_info *fio)
{
	unsigned int temp_mask = (1 << NR_TEMP_TYPE) - 1;
	unsigned int fua_flag, meta_flag, io_flag;
	unsigned int op_flags = 0;

	if (fio->op != REQ_OP_WRITE)
		return 0;
	if (fio->type == DATA)
		io_flag = fio->sbi->data_io_flag;
	else if (fio->type == NODE)
		io_flag = fio->sbi->node_io_flag;
	else
		return 0;

	fua_flag = io_flag & temp_mask;
	meta_flag = (io_flag >> NR_TEMP_TYPE) & temp_mask;

	/*
	 * data/node io flag bits per temp:
	 *      REQ_META     |      REQ_FUA      |
	 *    5 |    4 |   3 |    2 |    1 |   0 |
	 * Cold | Warm | Hot | Cold | Warm | Hot |
	 */
	if ((1 << fio->temp) & meta_flag)
		op_flags |= REQ_META;
	if ((1 << fio->temp) & fua_flag)
		op_flags |= REQ_FUA;
	return op_flags;
}

static struct bio *__bio_alloc(struct f2fs_io_info *fio, int npages)
{
	struct f2fs_sb_info *sbi = fio->sbi;
	struct block_device *bdev;
	sector_t sector;
	struct bio *bio;

	bdev = f2fs_target_device(sbi, fio->new_blkaddr, &sector);
	bio = bio_alloc_bioset(GFP_NOIO, npages, f2fs_bioset);
	bio_set_dev(bio, bdev);
	bio_set_op_attrs(bio, fio->op, fio->op_flags | f2fs_io_flags(fio));
	bio->bi_iter.bi_sector = sector;
	if (is_read_io(fio->op)) {
		bio->bi_end_io = f2fs_read_end_io;
		bio->bi_private = NULL;
	} else {
		bio->bi_end_io = f2fs_write_end_io;
		bio->bi_private = sbi;
	}
	iostat_alloc_and_bind_ctx(sbi, bio, NULL);

	if (fio->io_wbc)
		wbc_init_bio(fio->io_wbc, bio);

	return bio;
}

static void f2fs_set_bio_crypt_ctx(struct bio *bio, const struct inode *inode,
				  pgoff_t first_idx,
				  const struct f2fs_io_info *fio,
				  gfp_t gfp_mask)
{
	/*
	 * The f2fs garbage collector sets ->encrypted_page when it wants to
	 * read/write raw data without encryption.
	 */
	if (!fio || !fio->encrypted_page)
		fscrypt_set_bio_crypt_ctx(bio, inode, first_idx, gfp_mask);
	else if (fscrypt_inode_should_skip_dm_default_key(inode))
		bio_set_skip_dm_default_key(bio);
}

static bool f2fs_crypt_mergeable_bio(struct bio *bio, const struct inode *inode,
				     pgoff_t next_idx,
				     const struct f2fs_io_info *fio)
{
	/*
	 * The f2fs garbage collector sets ->encrypted_page when it wants to
	 * read/write raw data without encryption.
	 */
	if (fio && fio->encrypted_page)
		return !bio_has_crypt_ctx(bio) &&
			(bio_should_skip_dm_default_key(bio) ==
			 fscrypt_inode_should_skip_dm_default_key(inode));

	return fscrypt_mergeable_bio(bio, inode, next_idx);
}

static inline void __submit_bio(struct f2fs_sb_info *sbi,
				struct bio *bio, enum page_type type)
{
	if (!is_read_io(bio_op(bio))) {
		unsigned int start;

		if (type != DATA && type != NODE)
			goto submit_io;

		if (f2fs_lfs_mode(sbi) && current->plug)
			blk_finish_plug(current->plug);

		if (!F2FS_IO_ALIGNED(sbi))
			goto submit_io;

		start = bio->bi_iter.bi_size >> F2FS_BLKSIZE_BITS;
		start %= F2FS_IO_SIZE(sbi);

		if (start == 0)
			goto submit_io;

		/* fill dummy pages */
		for (; start < F2FS_IO_SIZE(sbi); start++) {
			struct page *page =
				mempool_alloc(sbi->write_io_dummy,
					      GFP_NOIO | __GFP_NOFAIL);
			f2fs_bug_on(sbi, !page);

			lock_page(page);

			zero_user_segment(page, 0, PAGE_SIZE);
			set_page_private_dummy(page);

			if (bio_add_page(bio, page, PAGE_SIZE, 0) < PAGE_SIZE)
				f2fs_bug_on(sbi, 1);
		}
		/*
		 * In the NODE case, we lose next block address chain. So, we
		 * need to do checkpoint in f2fs_sync_file.
		 */
		if (type == NODE)
			set_sbi_flag(sbi, SBI_NEED_CP);
	}
submit_io:
	if (is_read_io(bio_op(bio)))
		trace_f2fs_submit_read_bio(sbi->sb, type, bio);
	else
		trace_f2fs_submit_write_bio(sbi->sb, type, bio);

	iostat_update_submit_ctx(bio, type);
	submit_bio(bio);
}

void f2fs_submit_bio(struct f2fs_sb_info *sbi,
				struct bio *bio, enum page_type type)
{
	__submit_bio(sbi, bio, type);
}

static void __submit_merged_bio(struct f2fs_bio_info *io)
{
	struct f2fs_io_info *fio = &io->fio;

	if (!io->bio)
		return;

	if (is_read_io(fio->op))
		trace_f2fs_prepare_read_bio(io->sbi->sb, fio->type, io->bio);
	else
		trace_f2fs_prepare_write_bio(io->sbi->sb, fio->type, io->bio);

	__submit_bio(io->sbi, io->bio, fio->type);
	io->bio = NULL;
}

static bool __has_merged_page(struct bio *bio, struct inode *inode,
						struct page *page, nid_t ino)
{
	struct bio_vec *bvec;
	int iter_all;

	if (!bio)
		return false;

	if (!inode && !page && !ino)
		return true;

	bio_for_each_segment_all(bvec, bio, iter_all) {
		struct page *target = bvec->bv_page;

		if (fscrypt_is_bounce_page(target)) {
			target = fscrypt_pagecache_page(target);
			if (IS_ERR(target))
				continue;
		}
		if (f2fs_is_compressed_page(target)) {
			target = f2fs_compress_control_page(target);
			if (IS_ERR(target))
				continue;
		}

		if (inode && inode == target->mapping->host)
			return true;
		if (page && page == target)
			return true;
		if (ino && ino == ino_of_node(target))
			return true;
	}

	return false;
}

int f2fs_init_write_merge_io(struct f2fs_sb_info *sbi)
{
	int i;

	for (i = 0; i < NR_PAGE_TYPE; i++) {
		int n = (i == META) ? 1 : NR_TEMP_TYPE;
		int j;

		sbi->write_io[i] = f2fs_kmalloc(sbi,
				array_size(n, sizeof(struct f2fs_bio_info)),
				GFP_KERNEL);
		if (!sbi->write_io[i])
			return -ENOMEM;

		for (j = HOT; j < n; j++) {
			init_f2fs_rwsem(&sbi->write_io[i][j].io_rwsem);
			sbi->write_io[i][j].sbi = sbi;
			sbi->write_io[i][j].bio = NULL;
			spin_lock_init(&sbi->write_io[i][j].io_lock);
			INIT_LIST_HEAD(&sbi->write_io[i][j].io_list);
			INIT_LIST_HEAD(&sbi->write_io[i][j].bio_list);
			init_f2fs_rwsem(&sbi->write_io[i][j].bio_list_lock);
		}
	}

	return 0;
}

static void __f2fs_submit_merged_write(struct f2fs_sb_info *sbi,
				enum page_type type, enum temp_type temp)
{
	enum page_type btype = PAGE_TYPE_OF_BIO(type);
	struct f2fs_bio_info *io = sbi->write_io[btype] + temp;

	f2fs_down_write(&io->io_rwsem);

	/* change META to META_FLUSH in the checkpoint procedure */
	if (type >= META_FLUSH) {
		io->fio.type = META_FLUSH;
		io->bio->bi_opf |= REQ_META | REQ_PRIO | REQ_SYNC;
		if (!test_opt(sbi, NOBARRIER))
			io->bio->bi_opf |= REQ_PREFLUSH | REQ_FUA;
	}
	__submit_merged_bio(io);
	f2fs_up_write(&io->io_rwsem);
}

static void __submit_merged_write_cond(struct f2fs_sb_info *sbi,
				struct inode *inode, struct page *page,
				nid_t ino, enum page_type type, bool force)
{
	enum temp_type temp;
	bool ret = true;

	for (temp = HOT; temp < NR_TEMP_TYPE; temp++) {
		if (!force)	{
			enum page_type btype = PAGE_TYPE_OF_BIO(type);
			struct f2fs_bio_info *io = sbi->write_io[btype] + temp;

			f2fs_down_read(&io->io_rwsem);
			ret = __has_merged_page(io->bio, inode, page, ino);
			f2fs_up_read(&io->io_rwsem);
		}
		if (ret)
			__f2fs_submit_merged_write(sbi, type, temp);

		/* TODO: use HOT temp only for meta pages now. */
		if (type >= META)
			break;
	}
}

void f2fs_submit_merged_write(struct f2fs_sb_info *sbi, enum page_type type)
{
	__submit_merged_write_cond(sbi, NULL, NULL, 0, type, true);
}

void f2fs_submit_merged_write_cond(struct f2fs_sb_info *sbi,
				struct inode *inode, struct page *page,
				nid_t ino, enum page_type type)
{
	__submit_merged_write_cond(sbi, inode, page, ino, type, false);
}

void f2fs_flush_merged_writes(struct f2fs_sb_info *sbi)
{
	f2fs_submit_merged_write(sbi, DATA);
	f2fs_submit_merged_write(sbi, NODE);
	f2fs_submit_merged_write(sbi, META);
}

/*
 * Fill the locked page with data located in the block address.
 * A caller needs to unlock the page on failure.
 */
int f2fs_submit_page_bio(struct f2fs_io_info *fio)
{
	struct bio *bio;
	struct page *page = fio->encrypted_page ?
			fio->encrypted_page : fio->page;

	if (!f2fs_is_valid_blkaddr(fio->sbi, fio->new_blkaddr,
			fio->is_por ? META_POR : (__is_meta_io(fio) ?
			META_GENERIC : DATA_GENERIC_ENHANCE)))
		return -EFSCORRUPTED;

	trace_f2fs_submit_page_bio(page, fio);

	/* Allocate a new bio */
	bio = __bio_alloc(fio, 1);

	f2fs_set_bio_crypt_ctx(bio, fio->page->mapping->host,
			       fio->page->index, fio, GFP_NOIO);

	if (bio_add_page(bio, page, PAGE_SIZE, 0) < PAGE_SIZE) {
		bio_put(bio);
		return -EFAULT;
	}

	if (fio->io_wbc && !is_read_io(fio->op))
		wbc_account_io(fio->io_wbc, page, PAGE_SIZE);

	inc_page_count(fio->sbi, is_read_io(fio->op) ?
			__read_io_type(page): WB_DATA_TYPE(fio->page));

	__submit_bio(fio->sbi, bio, fio->type);
	return 0;
}

static bool page_is_mergeable(struct f2fs_sb_info *sbi, struct bio *bio,
				block_t last_blkaddr, block_t cur_blkaddr)
{
	if (unlikely(sbi->max_io_bytes &&
			bio->bi_iter.bi_size >= sbi->max_io_bytes))
		return false;
	if (last_blkaddr + 1 != cur_blkaddr)
		return false;
	return __same_bdev(sbi, cur_blkaddr, bio);
}

static bool io_type_is_mergeable(struct f2fs_bio_info *io,
						struct f2fs_io_info *fio)
{
	if (io->fio.op != fio->op)
		return false;
	return io->fio.op_flags == fio->op_flags;
}

static bool io_is_mergeable(struct f2fs_sb_info *sbi, struct bio *bio,
					struct f2fs_bio_info *io,
					struct f2fs_io_info *fio,
					block_t last_blkaddr,
					block_t cur_blkaddr)
{
	if (F2FS_IO_ALIGNED(sbi) && (fio->type == DATA || fio->type == NODE)) {
		unsigned int filled_blocks =
				F2FS_BYTES_TO_BLK(bio->bi_iter.bi_size);
		unsigned int io_size = F2FS_IO_SIZE(sbi);
		unsigned int left_vecs = bio->bi_max_vecs - bio->bi_vcnt;

		/* IOs in bio is aligned and left space of vectors is not enough */
		if (!(filled_blocks % io_size) && left_vecs < io_size)
			return false;
	}
	if (!page_is_mergeable(sbi, bio, last_blkaddr, cur_blkaddr))
		return false;
	return io_type_is_mergeable(io, fio);
}

static void add_bio_entry(struct f2fs_sb_info *sbi, struct bio *bio,
				struct page *page, enum temp_type temp)
{
	struct f2fs_bio_info *io = sbi->write_io[DATA] + temp;
	struct bio_entry *be;

	be = f2fs_kmem_cache_alloc(bio_entry_slab, GFP_NOFS, true, NULL);
	be->bio = bio;
	bio_get(bio);

	if (bio_add_page(bio, page, PAGE_SIZE, 0) != PAGE_SIZE)
		f2fs_bug_on(sbi, 1);

	f2fs_down_write(&io->bio_list_lock);
	list_add_tail(&be->list, &io->bio_list);
	f2fs_up_write(&io->bio_list_lock);
}

static void del_bio_entry(struct bio_entry *be)
{
	list_del(&be->list);
	kmem_cache_free(bio_entry_slab, be);
}

static int add_ipu_page(struct f2fs_io_info *fio, struct bio **bio,
							struct page *page)
{
	struct f2fs_sb_info *sbi = fio->sbi;
	enum temp_type temp;
	bool found = false;
	int ret = -EAGAIN;

	for (temp = HOT; temp < NR_TEMP_TYPE && !found; temp++) {
		struct f2fs_bio_info *io = sbi->write_io[DATA] + temp;
		struct list_head *head = &io->bio_list;
		struct bio_entry *be;

		f2fs_down_write(&io->bio_list_lock);
		list_for_each_entry(be, head, list) {
			if (be->bio != *bio)
				continue;

			found = true;

			if (page_is_mergeable(sbi, *bio, *fio->last_block,
					fio->new_blkaddr) &&
			    f2fs_crypt_mergeable_bio(*bio,
					fio->page->mapping->host,
					fio->page->index, fio) &&
			    bio_add_page(*bio, page, PAGE_SIZE, 0) ==
					PAGE_SIZE) {
				ret = 0;
				break;
			}

			/* page can't be merged into bio; submit the bio */
			del_bio_entry(be);
			__submit_bio(sbi, *bio, DATA);
			break;
		}
		f2fs_up_write(&io->bio_list_lock);
	}

	if (ret) {
		bio_put(*bio);
		*bio = NULL;
	}

	return ret;
}

void f2fs_submit_merged_ipu_write(struct f2fs_sb_info *sbi,
					struct bio **bio, struct page *page)
{
	enum temp_type temp;
	bool found = false;
	struct bio *target = bio ? *bio : NULL;

	for (temp = HOT; temp < NR_TEMP_TYPE && !found; temp++) {
		struct f2fs_bio_info *io = sbi->write_io[DATA] + temp;
		struct list_head *head = &io->bio_list;
		struct bio_entry *be;

		if (list_empty(head))
			continue;

		f2fs_down_read(&io->bio_list_lock);
		list_for_each_entry(be, head, list) {
			if (target)
				found = (target == be->bio);
			else
				found = __has_merged_page(be->bio, NULL,
								page, 0);
			if (found)
				break;
		}
		f2fs_up_read(&io->bio_list_lock);

		if (!found)
			continue;

		found = false;

		f2fs_down_write(&io->bio_list_lock);
		list_for_each_entry(be, head, list) {
			if (target)
				found = (target == be->bio);
			else
				found = __has_merged_page(be->bio, NULL,
								page, 0);
			if (found) {
				target = be->bio;
				del_bio_entry(be);
				break;
			}
		}
		f2fs_up_write(&io->bio_list_lock);
	}

	if (found)
		__submit_bio(sbi, target, DATA);
	if (bio && *bio) {
		bio_put(*bio);
		*bio = NULL;
	}
}

int f2fs_merge_page_bio(struct f2fs_io_info *fio)
{
	struct bio *bio = *fio->bio;
	struct page *page = fio->encrypted_page ?
			fio->encrypted_page : fio->page;

	if (!f2fs_is_valid_blkaddr(fio->sbi, fio->new_blkaddr,
			__is_meta_io(fio) ? META_GENERIC : DATA_GENERIC))
		return -EFSCORRUPTED;

	trace_f2fs_submit_page_bio(page, fio);

alloc_new:
	if (!bio) {
		bio = __bio_alloc(fio, BIO_MAX_PAGES);
<<<<<<< HEAD
		f2fs_set_bio_crypt_ctx(bio, fio->page->mapping->host,
				       fio->page->index, fio,
				       GFP_NOIO);
		__attach_io_flag(fio);
		bio_set_op_attrs(bio, fio->op, fio->op_flags);
=======

>>>>>>> 5addba95
		add_bio_entry(fio->sbi, bio, page, fio->temp);
	} else {
		if (add_ipu_page(fio, &bio, page))
			goto alloc_new;
	}

	if (fio->io_wbc)
		wbc_account_io(fio->io_wbc, page, PAGE_SIZE);

	inc_page_count(fio->sbi, WB_DATA_TYPE(page));

	*fio->last_block = fio->new_blkaddr;
	*fio->bio = bio;

	return 0;
}

void f2fs_submit_page_write(struct f2fs_io_info *fio)
{
	struct f2fs_sb_info *sbi = fio->sbi;
	enum page_type btype = PAGE_TYPE_OF_BIO(fio->type);
	struct f2fs_bio_info *io = sbi->write_io[btype] + fio->temp;
	struct page *bio_page;

	f2fs_bug_on(sbi, is_read_io(fio->op));

	f2fs_down_write(&io->io_rwsem);
next:
	if (fio->in_list) {
		spin_lock(&io->io_lock);
		if (list_empty(&io->io_list)) {
			spin_unlock(&io->io_lock);
			goto out;
		}
		fio = list_first_entry(&io->io_list,
						struct f2fs_io_info, list);
		list_del(&fio->list);
		spin_unlock(&io->io_lock);
	}

	verify_fio_blkaddr(fio);

	if (fio->encrypted_page)
		bio_page = fio->encrypted_page;
	else if (fio->compressed_page)
		bio_page = fio->compressed_page;
	else
		bio_page = fio->page;

	/* set submitted = true as a return value */
	fio->submitted = true;

	inc_page_count(sbi, WB_DATA_TYPE(bio_page));

	if (io->bio &&
	    (!io_is_mergeable(sbi, io->bio, io, fio, io->last_block_in_bio,
			      fio->new_blkaddr) ||
	     !f2fs_crypt_mergeable_bio(io->bio, fio->page->mapping->host,
				       fio->page->index, fio)))
		__submit_merged_bio(io);
alloc_new:
	if (io->bio == NULL) {
		if (F2FS_IO_ALIGNED(sbi) &&
				(fio->type == DATA || fio->type == NODE) &&
				fio->new_blkaddr & F2FS_IO_SIZE_MASK(sbi)) {
			dec_page_count(sbi, WB_DATA_TYPE(bio_page));
			fio->retry = true;
			goto skip;
		}
		io->bio = __bio_alloc(fio, BIO_MAX_PAGES);
		f2fs_set_bio_crypt_ctx(io->bio, fio->page->mapping->host,
				       fio->page->index, fio,
				       GFP_NOIO);
		io->fio = *fio;
	}

	if (bio_add_page(io->bio, bio_page, PAGE_SIZE, 0) < PAGE_SIZE) {
		__submit_merged_bio(io);
		goto alloc_new;
	}

	if (fio->io_wbc)
		wbc_account_io(fio->io_wbc, bio_page, PAGE_SIZE);

	io->last_block_in_bio = fio->new_blkaddr;

	trace_f2fs_submit_page_write(fio->page, fio);
skip:
	if (fio->in_list)
		goto next;
out:
	if (is_sbi_flag_set(sbi, SBI_IS_SHUTDOWN) ||
				!f2fs_is_checkpoint_ready(sbi))
		__submit_merged_bio(io);
	f2fs_up_write(&io->io_rwsem);
}

static struct bio *f2fs_grab_read_bio(struct inode *inode, block_t blkaddr,
				      unsigned nr_pages, unsigned op_flag,
				      pgoff_t first_idx, bool for_write)
{
	struct f2fs_sb_info *sbi = F2FS_I_SB(inode);
	struct bio *bio;
	struct bio_post_read_ctx *ctx = NULL;
	unsigned int post_read_steps = 0;
	sector_t sector;
	struct block_device *bdev = f2fs_target_device(sbi, blkaddr, &sector);

	bio = bio_alloc_bioset(for_write ? GFP_NOIO : GFP_KERNEL,
			       min_t(int, nr_pages, BIO_MAX_PAGES),
			       f2fs_bioset);
	bio_set_dev(bio, bdev);
	bio_set_op_attrs(bio, REQ_OP_READ, op_flag);
	if (!bio)
		return ERR_PTR(-ENOMEM);
<<<<<<< HEAD

	f2fs_set_bio_crypt_ctx(bio, inode, first_idx, NULL, GFP_NOFS);

	f2fs_target_device(sbi, blkaddr, bio);
=======
	bio->bi_iter.bi_sector = sector;
>>>>>>> 5addba95
	bio->bi_end_io = f2fs_read_end_io;

	if (fscrypt_inode_uses_fs_layer_crypto(inode))
		post_read_steps |= 1 << STEP_DECRYPT;

	if (f2fs_need_verity(inode, first_idx))
		post_read_steps |= STEP_VERITY;

	/*
	 * STEP_DECOMPRESS is handled specially, since a compressed file might
	 * contain both compressed and uncompressed clusters.  We'll allocate a
	 * bio_post_read_ctx if the file is compressed, but the caller is
	 * responsible for enabling STEP_DECOMPRESS if it's actually needed.
	 */

	if (post_read_steps || f2fs_compressed_file(inode)) {
		/* Due to the mempool, this never fails. */
		ctx = mempool_alloc(bio_post_read_ctx_pool, GFP_NOFS);
		ctx->bio = bio;
		ctx->sbi = sbi;
		ctx->enabled_steps = post_read_steps;
		ctx->fs_blkaddr = blkaddr;
		bio->bi_private = ctx;
	}
	iostat_alloc_and_bind_ctx(sbi, bio, ctx);

	return bio;
}

/* This can handle encryption stuffs */
static int f2fs_submit_page_read(struct inode *inode, struct page *page,
				 block_t blkaddr, int op_flags, bool for_write)
{
	struct f2fs_sb_info *sbi = F2FS_I_SB(inode);
	struct bio *bio;

	bio = f2fs_grab_read_bio(inode, blkaddr, 1, op_flags,
					page->index, for_write);
	if (IS_ERR(bio))
		return PTR_ERR(bio);

	/* wait for GCed page writeback via META_MAPPING */
	f2fs_wait_on_block_writeback(inode, blkaddr);

	if (bio_add_page(bio, page, PAGE_SIZE, 0) < PAGE_SIZE) {
		bio_put(bio);
		return -EFAULT;
	}
	ClearPageError(page);
	inc_page_count(sbi, F2FS_RD_DATA);
	f2fs_update_iostat(sbi, FS_DATA_READ_IO, F2FS_BLKSIZE);
	__submit_bio(sbi, bio, DATA);
	return 0;
}

static void __set_data_blkaddr(struct dnode_of_data *dn)
{
	struct f2fs_node *rn = F2FS_NODE(dn->node_page);
	__le32 *addr_array;
	int base = 0;

	if (IS_INODE(dn->node_page) && f2fs_has_extra_attr(dn->inode))
		base = get_extra_isize(dn->inode);

	/* Get physical address of data block */
	addr_array = blkaddr_in_node(rn);
	addr_array[base + dn->ofs_in_node] = cpu_to_le32(dn->data_blkaddr);
}

/*
 * Lock ordering for the change of data block address:
 * ->data_page
 *  ->node_page
 *    update block addresses in the node page
 */
void f2fs_set_data_blkaddr(struct dnode_of_data *dn)
{
	f2fs_wait_on_page_writeback(dn->node_page, NODE, true, true);
	__set_data_blkaddr(dn);
	if (set_page_dirty(dn->node_page))
		dn->node_changed = true;
}

void f2fs_update_data_blkaddr(struct dnode_of_data *dn, block_t blkaddr)
{
	dn->data_blkaddr = blkaddr;
	f2fs_set_data_blkaddr(dn);
	f2fs_update_extent_cache(dn);
}

/* dn->ofs_in_node will be returned with up-to-date last block pointer */
int f2fs_reserve_new_blocks(struct dnode_of_data *dn, blkcnt_t count)
{
	struct f2fs_sb_info *sbi = F2FS_I_SB(dn->inode);
	int err;

	if (!count)
		return 0;

	if (unlikely(is_inode_flag_set(dn->inode, FI_NO_ALLOC)))
		return -EPERM;
	if (unlikely((err = inc_valid_block_count(sbi, dn->inode, &count))))
		return err;

	trace_f2fs_reserve_new_blocks(dn->inode, dn->nid,
						dn->ofs_in_node, count);

	f2fs_wait_on_page_writeback(dn->node_page, NODE, true, true);

	for (; count > 0; dn->ofs_in_node++) {
		block_t blkaddr = f2fs_data_blkaddr(dn);

		if (blkaddr == NULL_ADDR) {
			dn->data_blkaddr = NEW_ADDR;
			__set_data_blkaddr(dn);
			count--;
		}
	}

	if (set_page_dirty(dn->node_page))
		dn->node_changed = true;
	return 0;
}

/* Should keep dn->ofs_in_node unchanged */
int f2fs_reserve_new_block(struct dnode_of_data *dn)
{
	unsigned int ofs_in_node = dn->ofs_in_node;
	int ret;

	ret = f2fs_reserve_new_blocks(dn, 1);
	dn->ofs_in_node = ofs_in_node;
	return ret;
}

int f2fs_reserve_block(struct dnode_of_data *dn, pgoff_t index)
{
	bool need_put = dn->inode_page ? false : true;
	int err;

	err = f2fs_get_dnode_of_data(dn, index, ALLOC_NODE);
	if (err)
		return err;

	if (dn->data_blkaddr == NULL_ADDR)
		err = f2fs_reserve_new_block(dn);
	if (err || need_put)
		f2fs_put_dnode(dn);
	return err;
}

int f2fs_get_block(struct dnode_of_data *dn, pgoff_t index)
{
	struct extent_info ei = {0, };
	struct inode *inode = dn->inode;

	if (f2fs_lookup_extent_cache(inode, index, &ei)) {
		dn->data_blkaddr = ei.blk + index - ei.fofs;
		return 0;
	}

	return f2fs_reserve_block(dn, index);
}

struct page *f2fs_get_read_data_page(struct inode *inode, pgoff_t index,
						int op_flags, bool for_write)
{
	struct address_space *mapping = inode->i_mapping;
	struct dnode_of_data dn;
	struct page *page;
	struct extent_info ei = {0, };
	int err;

	page = f2fs_grab_cache_page(mapping, index, for_write);
	if (!page)
		return ERR_PTR(-ENOMEM);

	if (f2fs_lookup_extent_cache(inode, index, &ei)) {
		dn.data_blkaddr = ei.blk + index - ei.fofs;
		if (!f2fs_is_valid_blkaddr(F2FS_I_SB(inode), dn.data_blkaddr,
						DATA_GENERIC_ENHANCE_READ)) {
			err = -EFSCORRUPTED;
			goto put_err;
		}
		goto got_it;
	}

	set_new_dnode(&dn, inode, NULL, NULL, 0);
	err = f2fs_get_dnode_of_data(&dn, index, LOOKUP_NODE);
	if (err)
		goto put_err;
	f2fs_put_dnode(&dn);

	if (unlikely(dn.data_blkaddr == NULL_ADDR)) {
		err = -ENOENT;
		goto put_err;
	}
	if (dn.data_blkaddr != NEW_ADDR &&
			!f2fs_is_valid_blkaddr(F2FS_I_SB(inode),
						dn.data_blkaddr,
						DATA_GENERIC_ENHANCE)) {
		err = -EFSCORRUPTED;
		goto put_err;
	}
got_it:
	if (PageUptodate(page)) {
		unlock_page(page);
		return page;
	}

	/*
	 * A new dentry page is allocated but not able to be written, since its
	 * new inode page couldn't be allocated due to -ENOSPC.
	 * In such the case, its blkaddr can be remained as NEW_ADDR.
	 * see, f2fs_add_link -> f2fs_get_new_data_page ->
	 * f2fs_init_inode_metadata.
	 */
	if (dn.data_blkaddr == NEW_ADDR) {
		zero_user_segment(page, 0, PAGE_SIZE);
		if (!PageUptodate(page))
			SetPageUptodate(page);
		unlock_page(page);
		return page;
	}

	err = f2fs_submit_page_read(inode, page, dn.data_blkaddr,
						op_flags, for_write);
	if (err)
		goto put_err;
	return page;

put_err:
	f2fs_put_page(page, 1);
	return ERR_PTR(err);
}

struct page *f2fs_find_data_page(struct inode *inode, pgoff_t index)
{
	struct address_space *mapping = inode->i_mapping;
	struct page *page;

	page = find_get_page(mapping, index);
	if (page && PageUptodate(page))
		return page;
	f2fs_put_page(page, 0);

	page = f2fs_get_read_data_page(inode, index, 0, false);
	if (IS_ERR(page))
		return page;

	if (PageUptodate(page))
		return page;

	wait_on_page_locked(page);
	if (unlikely(!PageUptodate(page))) {
		f2fs_put_page(page, 0);
		return ERR_PTR(-EIO);
	}
	return page;
}

/*
 * If it tries to access a hole, return an error.
 * Because, the callers, functions in dir.c and GC, should be able to know
 * whether this page exists or not.
 */
struct page *f2fs_get_lock_data_page(struct inode *inode, pgoff_t index,
							bool for_write)
{
	struct address_space *mapping = inode->i_mapping;
	struct page *page;
repeat:
	page = f2fs_get_read_data_page(inode, index, 0, for_write);
	if (IS_ERR(page))
		return page;

	/* wait for read completion */
	lock_page(page);
	if (unlikely(page->mapping != mapping)) {
		f2fs_put_page(page, 1);
		goto repeat;
	}
	if (unlikely(!PageUptodate(page))) {
		f2fs_put_page(page, 1);
		return ERR_PTR(-EIO);
	}
	return page;
}

/*
 * Caller ensures that this data page is never allocated.
 * A new zero-filled data page is allocated in the page cache.
 *
 * Also, caller should grab and release a rwsem by calling f2fs_lock_op() and
 * f2fs_unlock_op().
 * Note that, ipage is set only by make_empty_dir, and if any error occur,
 * ipage should be released by this function.
 */
struct page *f2fs_get_new_data_page(struct inode *inode,
		struct page *ipage, pgoff_t index, bool new_i_size)
{
	struct address_space *mapping = inode->i_mapping;
	struct page *page;
	struct dnode_of_data dn;
	int err;

	page = f2fs_grab_cache_page(mapping, index, true);
	if (!page) {
		/*
		 * before exiting, we should make sure ipage will be released
		 * if any error occur.
		 */
		f2fs_put_page(ipage, 1);
		return ERR_PTR(-ENOMEM);
	}

	set_new_dnode(&dn, inode, ipage, NULL, 0);
	err = f2fs_reserve_block(&dn, index);
	if (err) {
		f2fs_put_page(page, 1);
		return ERR_PTR(err);
	}
	if (!ipage)
		f2fs_put_dnode(&dn);

	if (PageUptodate(page))
		goto got_it;

	if (dn.data_blkaddr == NEW_ADDR) {
		zero_user_segment(page, 0, PAGE_SIZE);
		if (!PageUptodate(page))
			SetPageUptodate(page);
	} else {
		f2fs_put_page(page, 1);

		/* if ipage exists, blkaddr should be NEW_ADDR */
		f2fs_bug_on(F2FS_I_SB(inode), ipage);
		page = f2fs_get_lock_data_page(inode, index, true);
		if (IS_ERR(page))
			return page;
	}
got_it:
	if (new_i_size && i_size_read(inode) <
				((loff_t)(index + 1) << PAGE_SHIFT))
		f2fs_i_size_write(inode, ((loff_t)(index + 1) << PAGE_SHIFT));
	return page;
}

static int __allocate_data_block(struct dnode_of_data *dn, int seg_type)
{
	struct f2fs_sb_info *sbi = F2FS_I_SB(dn->inode);
	struct f2fs_summary sum;
	struct node_info ni;
	block_t old_blkaddr;
	blkcnt_t count = 1;
	int err;

	if (unlikely(is_inode_flag_set(dn->inode, FI_NO_ALLOC)))
		return -EPERM;

	err = f2fs_get_node_info(sbi, dn->nid, &ni, false);
	if (err)
		return err;

	dn->data_blkaddr = f2fs_data_blkaddr(dn);
	if (dn->data_blkaddr != NULL_ADDR)
		goto alloc;

	if (unlikely((err = inc_valid_block_count(sbi, dn->inode, &count))))
		return err;

alloc:
	set_summary(&sum, dn->nid, dn->ofs_in_node, ni.version);
	old_blkaddr = dn->data_blkaddr;
	f2fs_allocate_data_block(sbi, NULL, old_blkaddr, &dn->data_blkaddr,
				&sum, seg_type, NULL);
	if (GET_SEGNO(sbi, old_blkaddr) != NULL_SEGNO) {
		invalidate_mapping_pages(META_MAPPING(sbi),
					old_blkaddr, old_blkaddr);
		f2fs_invalidate_compress_page(sbi, old_blkaddr);
	}
	f2fs_update_data_blkaddr(dn, dn->data_blkaddr);

	/*
	 * i_size will be updated by direct_IO. Otherwise, we'll get stale
	 * data from unwritten block via dio_read.
	 */
	return 0;
}

void f2fs_do_map_lock(struct f2fs_sb_info *sbi, int flag, bool lock)
{
	if (flag == F2FS_GET_BLOCK_PRE_AIO) {
		if (lock)
			f2fs_down_read(&sbi->node_change);
		else
			f2fs_up_read(&sbi->node_change);
	} else {
		if (lock)
			f2fs_lock_op(sbi);
		else
			f2fs_unlock_op(sbi);
	}
}

/*
 * f2fs_map_blocks() tries to find or build mapping relationship which
 * maps continuous logical blocks to physical blocks, and return such
 * info via f2fs_map_blocks structure.
 */
int f2fs_map_blocks(struct inode *inode, struct f2fs_map_blocks *map,
						int create, int flag)
{
	unsigned int maxblocks = map->m_len;
	struct dnode_of_data dn;
	struct f2fs_sb_info *sbi = F2FS_I_SB(inode);
	int mode = map->m_may_create ? ALLOC_NODE : LOOKUP_NODE;
	pgoff_t pgofs, end_offset, end;
	int err = 0, ofs = 1;
	unsigned int ofs_in_node, last_ofs_in_node;
	blkcnt_t prealloc;
	struct extent_info ei = {0, };
	block_t blkaddr;
	unsigned int start_pgofs;
	int bidx = 0;

	if (!maxblocks)
		return 0;

	map->m_bdev = inode->i_sb->s_bdev;
	map->m_multidev_dio =
		f2fs_allow_multi_device_dio(F2FS_I_SB(inode), flag);

	map->m_len = 0;
	map->m_flags = 0;

	/* it only supports block size == page size */
	pgofs =	(pgoff_t)map->m_lblk;
	end = pgofs + maxblocks;

	if (!create && f2fs_lookup_extent_cache(inode, pgofs, &ei)) {
		if (f2fs_lfs_mode(sbi) && flag == F2FS_GET_BLOCK_DIO &&
							map->m_may_create)
			goto next_dnode;

		map->m_pblk = ei.blk + pgofs - ei.fofs;
		map->m_len = min((pgoff_t)maxblocks, ei.fofs + ei.len - pgofs);
		map->m_flags = F2FS_MAP_MAPPED;
		if (map->m_next_extent)
			*map->m_next_extent = pgofs + map->m_len;

		/* for hardware encryption, but to avoid potential issue in future */
		if (flag == F2FS_GET_BLOCK_DIO)
			f2fs_wait_on_block_writeback_range(inode,
						map->m_pblk, map->m_len);

		if (map->m_multidev_dio) {
			block_t blk_addr = map->m_pblk;

			bidx = f2fs_target_device_index(sbi, map->m_pblk);

			map->m_bdev = FDEV(bidx).bdev;
			map->m_pblk -= FDEV(bidx).start_blk;
			map->m_len = min(map->m_len,
				FDEV(bidx).end_blk + 1 - map->m_pblk);

			if (map->m_may_create)
				f2fs_update_device_state(sbi, inode->i_ino,
							blk_addr, map->m_len);
		}
		goto out;
	}

next_dnode:
	if (map->m_may_create)
		f2fs_do_map_lock(sbi, flag, true);

	/* When reading holes, we need its node page */
	set_new_dnode(&dn, inode, NULL, NULL, 0);
	err = f2fs_get_dnode_of_data(&dn, pgofs, mode);
	if (err) {
		if (flag == F2FS_GET_BLOCK_BMAP)
			map->m_pblk = 0;

		if (err == -ENOENT) {
			/*
			 * There is one exceptional case that read_node_page()
			 * may return -ENOENT due to filesystem has been
			 * shutdown or cp_error, so force to convert error
			 * number to EIO for such case.
			 */
			if (map->m_may_create &&
				(is_sbi_flag_set(sbi, SBI_IS_SHUTDOWN) ||
				f2fs_cp_error(sbi))) {
				err = -EIO;
				goto unlock_out;
			}

			err = 0;
			if (map->m_next_pgofs)
				*map->m_next_pgofs =
					f2fs_get_next_page_offset(&dn, pgofs);
			if (map->m_next_extent)
				*map->m_next_extent =
					f2fs_get_next_page_offset(&dn, pgofs);
		}
		goto unlock_out;
	}

	start_pgofs = pgofs;
	prealloc = 0;
	last_ofs_in_node = ofs_in_node = dn.ofs_in_node;
	end_offset = ADDRS_PER_PAGE(dn.node_page, inode);

next_block:
	blkaddr = f2fs_data_blkaddr(&dn);

	if (__is_valid_data_blkaddr(blkaddr) &&
		!f2fs_is_valid_blkaddr(sbi, blkaddr, DATA_GENERIC_ENHANCE)) {
		err = -EFSCORRUPTED;
		goto sync_out;
	}

	if (__is_valid_data_blkaddr(blkaddr)) {
		/* use out-place-update for driect IO under LFS mode */
		if (f2fs_lfs_mode(sbi) && flag == F2FS_GET_BLOCK_DIO &&
							map->m_may_create) {
			err = __allocate_data_block(&dn, map->m_seg_type);
			if (err)
				goto sync_out;
			blkaddr = dn.data_blkaddr;
			set_inode_flag(inode, FI_APPEND_WRITE);
		}
	} else {
		if (create) {
			if (unlikely(f2fs_cp_error(sbi))) {
				err = -EIO;
				goto sync_out;
			}
			if (flag == F2FS_GET_BLOCK_PRE_AIO) {
				if (blkaddr == NULL_ADDR) {
					prealloc++;
					last_ofs_in_node = dn.ofs_in_node;
				}
			} else {
				WARN_ON(flag != F2FS_GET_BLOCK_PRE_DIO &&
					flag != F2FS_GET_BLOCK_DIO);
				err = __allocate_data_block(&dn,
							map->m_seg_type);
				if (!err) {
					if (flag == F2FS_GET_BLOCK_PRE_DIO)
						file_need_truncate(inode);
					set_inode_flag(inode, FI_APPEND_WRITE);
				}
			}
			if (err)
				goto sync_out;
			map->m_flags |= F2FS_MAP_NEW;
			blkaddr = dn.data_blkaddr;
		} else {
			if (f2fs_compressed_file(inode) &&
					f2fs_sanity_check_cluster(&dn) &&
					(flag != F2FS_GET_BLOCK_FIEMAP ||
					IS_ENABLED(CONFIG_F2FS_CHECK_FS))) {
				err = -EFSCORRUPTED;
				goto sync_out;
			}
			if (flag == F2FS_GET_BLOCK_BMAP) {
				map->m_pblk = 0;
				goto sync_out;
			}
			if (flag == F2FS_GET_BLOCK_PRECACHE)
				goto sync_out;
			if (flag == F2FS_GET_BLOCK_FIEMAP &&
						blkaddr == NULL_ADDR) {
				if (map->m_next_pgofs)
					*map->m_next_pgofs = pgofs + 1;
				goto sync_out;
			}
			if (flag != F2FS_GET_BLOCK_FIEMAP) {
				/* for defragment case */
				if (map->m_next_pgofs)
					*map->m_next_pgofs = pgofs + 1;
				goto sync_out;
			}
		}
	}

	if (flag == F2FS_GET_BLOCK_PRE_AIO)
		goto skip;

	if (map->m_multidev_dio)
		bidx = f2fs_target_device_index(sbi, blkaddr);

	if (map->m_len == 0) {
		/* preallocated unwritten block should be mapped for fiemap. */
		if (blkaddr == NEW_ADDR)
			map->m_flags |= F2FS_MAP_UNWRITTEN;
		map->m_flags |= F2FS_MAP_MAPPED;

		map->m_pblk = blkaddr;
		map->m_len = 1;

		if (map->m_multidev_dio)
			map->m_bdev = FDEV(bidx).bdev;
	} else if ((map->m_pblk != NEW_ADDR &&
			blkaddr == (map->m_pblk + ofs)) ||
			(map->m_pblk == NEW_ADDR && blkaddr == NEW_ADDR) ||
			flag == F2FS_GET_BLOCK_PRE_DIO) {
		if (map->m_multidev_dio && map->m_bdev != FDEV(bidx).bdev)
			goto sync_out;
		ofs++;
		map->m_len++;
	} else {
		goto sync_out;
	}

skip:
	dn.ofs_in_node++;
	pgofs++;

	/* preallocate blocks in batch for one dnode page */
	if (flag == F2FS_GET_BLOCK_PRE_AIO &&
			(pgofs == end || dn.ofs_in_node == end_offset)) {

		dn.ofs_in_node = ofs_in_node;
		err = f2fs_reserve_new_blocks(&dn, prealloc);
		if (err)
			goto sync_out;

		map->m_len += dn.ofs_in_node - ofs_in_node;
		if (prealloc && dn.ofs_in_node != last_ofs_in_node + 1) {
			err = -ENOSPC;
			goto sync_out;
		}
		dn.ofs_in_node = end_offset;
	}

	if (pgofs >= end)
		goto sync_out;
	else if (dn.ofs_in_node < end_offset)
		goto next_block;

	if (flag == F2FS_GET_BLOCK_PRECACHE) {
		if (map->m_flags & F2FS_MAP_MAPPED) {
			unsigned int ofs = start_pgofs - map->m_lblk;

			f2fs_update_extent_cache_range(&dn,
				start_pgofs, map->m_pblk + ofs,
				map->m_len - ofs);
		}
	}

	f2fs_put_dnode(&dn);

	if (map->m_may_create) {
		f2fs_do_map_lock(sbi, flag, false);
		f2fs_balance_fs(sbi, dn.node_changed);
	}
	goto next_dnode;

sync_out:

	if (flag == F2FS_GET_BLOCK_DIO && map->m_flags & F2FS_MAP_MAPPED) {
		/*
		 * for hardware encryption, but to avoid potential issue
		 * in future
		 */
		f2fs_wait_on_block_writeback_range(inode,
						map->m_pblk, map->m_len);
		invalidate_mapping_pages(META_MAPPING(sbi),
						map->m_pblk, map->m_pblk);

		if (map->m_multidev_dio) {
			block_t blk_addr = map->m_pblk;

			bidx = f2fs_target_device_index(sbi, map->m_pblk);

			map->m_bdev = FDEV(bidx).bdev;
			map->m_pblk -= FDEV(bidx).start_blk;

			if (map->m_may_create)
				f2fs_update_device_state(sbi, inode->i_ino,
							blk_addr, map->m_len);

			f2fs_bug_on(sbi, blk_addr + map->m_len >
						FDEV(bidx).end_blk + 1);
		}
	}

	if (flag == F2FS_GET_BLOCK_PRECACHE) {
		if (map->m_flags & F2FS_MAP_MAPPED) {
			unsigned int ofs = start_pgofs - map->m_lblk;

			f2fs_update_extent_cache_range(&dn,
				start_pgofs, map->m_pblk + ofs,
				map->m_len - ofs);
		}
		if (map->m_next_extent)
			*map->m_next_extent = pgofs + 1;
	}
	f2fs_put_dnode(&dn);
unlock_out:
	if (map->m_may_create) {
		f2fs_do_map_lock(sbi, flag, false);
		f2fs_balance_fs(sbi, dn.node_changed);
	}
out:
	trace_f2fs_map_blocks(inode, map, create, flag, err);
	return err;
}

bool f2fs_overwrite_io(struct inode *inode, loff_t pos, size_t len)
{
	struct f2fs_map_blocks map;
	block_t last_lblk;
	int err;

	if (pos + len > i_size_read(inode))
		return false;

	map.m_lblk = F2FS_BYTES_TO_BLK(pos);
	map.m_next_pgofs = NULL;
	map.m_next_extent = NULL;
	map.m_seg_type = NO_CHECK_TYPE;
	map.m_may_create = false;
	last_lblk = F2FS_BLK_ALIGN(pos + len);

	while (map.m_lblk < last_lblk) {
		map.m_len = last_lblk - map.m_lblk;
		err = f2fs_map_blocks(inode, &map, 0, F2FS_GET_BLOCK_DEFAULT);
		if (err || map.m_len == 0)
			return false;
		map.m_lblk += map.m_len;
	}
	return true;
}

static inline u64 bytes_to_blks(struct inode *inode, u64 bytes)
{
	return (bytes >> inode->i_blkbits);
}

static inline u64 blks_to_bytes(struct inode *inode, u64 blks)
{
	return (blks << inode->i_blkbits);
}

static int __get_data_block(struct inode *inode, sector_t iblock,
			struct buffer_head *bh, int create, int flag,
			pgoff_t *next_pgofs, int seg_type, bool may_write)
{
	struct f2fs_map_blocks map;
	int err;

	map.m_lblk = iblock;
	map.m_len = bytes_to_blks(inode, bh->b_size);
	map.m_next_pgofs = next_pgofs;
	map.m_next_extent = NULL;
	map.m_seg_type = seg_type;
	map.m_may_create = may_write;

	err = f2fs_map_blocks(inode, &map, create, flag);
	if (!err) {
		map_bh(bh, inode->i_sb, map.m_pblk);
		bh->b_state = (bh->b_state & ~F2FS_MAP_FLAGS) | map.m_flags;
		bh->b_size = blks_to_bytes(inode, map.m_len);

		if (map.m_multidev_dio)
			bh->b_bdev = map.m_bdev;
	}
	return err;
}

static int get_data_block_dio_write(struct inode *inode, sector_t iblock,
			struct buffer_head *bh_result, int create)
{
	return __get_data_block(inode, iblock, bh_result, create,
				F2FS_GET_BLOCK_DIO, NULL,
				f2fs_rw_hint_to_seg_type(inode->i_write_hint),
				true);
}

static int get_data_block_dio(struct inode *inode, sector_t iblock,
			struct buffer_head *bh_result, int create)
{
	return __get_data_block(inode, iblock, bh_result, create,
				F2FS_GET_BLOCK_DIO, NULL,
				f2fs_rw_hint_to_seg_type(inode->i_write_hint),
				false);
}

static int f2fs_xattr_fiemap(struct inode *inode,
				struct fiemap_extent_info *fieinfo)
{
	struct f2fs_sb_info *sbi = F2FS_I_SB(inode);
	struct page *page;
	struct node_info ni;
	__u64 phys = 0, len;
	__u32 flags;
	nid_t xnid = F2FS_I(inode)->i_xattr_nid;
	int err = 0;

	if (f2fs_has_inline_xattr(inode)) {
		int offset;

		page = f2fs_grab_cache_page(NODE_MAPPING(sbi),
						inode->i_ino, false);
		if (!page)
			return -ENOMEM;

		err = f2fs_get_node_info(sbi, inode->i_ino, &ni, false);
		if (err) {
			f2fs_put_page(page, 1);
			return err;
		}

		phys = blks_to_bytes(inode, ni.blk_addr);
		offset = offsetof(struct f2fs_inode, i_addr) +
					sizeof(__le32) * (DEF_ADDRS_PER_INODE -
					get_inline_xattr_addrs(inode));

		phys += offset;
		len = inline_xattr_size(inode);

		f2fs_put_page(page, 1);

		flags = FIEMAP_EXTENT_DATA_INLINE | FIEMAP_EXTENT_NOT_ALIGNED;

		if (!xnid)
			flags |= FIEMAP_EXTENT_LAST;

		err = fiemap_fill_next_extent(fieinfo, 0, phys, len, flags);
		trace_f2fs_fiemap(inode, 0, phys, len, flags, err);
		if (err || err == 1)
			return err;
	}

	if (xnid) {
		page = f2fs_grab_cache_page(NODE_MAPPING(sbi), xnid, false);
		if (!page)
			return -ENOMEM;

		err = f2fs_get_node_info(sbi, xnid, &ni, false);
		if (err) {
			f2fs_put_page(page, 1);
			return err;
		}

		phys = blks_to_bytes(inode, ni.blk_addr);
		len = inode->i_sb->s_blocksize;

		f2fs_put_page(page, 1);

		flags = FIEMAP_EXTENT_LAST;
	}

	if (phys) {
		err = fiemap_fill_next_extent(fieinfo, 0, phys, len, flags);
		trace_f2fs_fiemap(inode, 0, phys, len, flags, err);
	}

	return (err < 0 ? err : 0);
}

static loff_t max_inode_blocks(struct inode *inode)
{
	loff_t result = ADDRS_PER_INODE(inode);
	loff_t leaf_count = ADDRS_PER_BLOCK(inode);

	/* two direct node blocks */
	result += (leaf_count * 2);

	/* two indirect node blocks */
	leaf_count *= NIDS_PER_BLOCK;
	result += (leaf_count * 2);

	/* one double indirect node block */
	leaf_count *= NIDS_PER_BLOCK;
	result += leaf_count;

	return result;
}

int f2fs_fiemap(struct inode *inode, struct fiemap_extent_info *fieinfo,
		u64 start, u64 len)
{
	struct f2fs_map_blocks map;
	sector_t start_blk, last_blk;
	pgoff_t next_pgofs;
	u64 logical = 0, phys = 0, size = 0;
	u32 flags = 0;
	int ret = 0;
	bool compr_cluster = false, compr_appended;
	unsigned int cluster_size = F2FS_I(inode)->i_cluster_size;
	unsigned int count_in_cluster = 0;
	loff_t maxbytes;

	if (fieinfo->fi_flags & FIEMAP_FLAG_CACHE) {
		ret = f2fs_precache_extents(inode);
		if (ret)
			return ret;
	}

	ret = fiemap_prep(inode, fieinfo, start, &len,
			FIEMAP_FLAG_SYNC | FIEMAP_FLAG_XATTR);
	if (ret)
		return ret;

	inode_lock(inode);

	maxbytes = max_file_blocks(inode) << F2FS_BLKSIZE_BITS;
	if (start > maxbytes) {
		ret = -EFBIG;
		goto out;
	}

	if (len > maxbytes || (maxbytes - len) < start)
		len = maxbytes - start;

	if (fieinfo->fi_flags & FIEMAP_FLAG_XATTR) {
		ret = f2fs_xattr_fiemap(inode, fieinfo);
		goto out;
	}

	if (f2fs_has_inline_data(inode) || f2fs_has_inline_dentry(inode)) {
		ret = f2fs_inline_data_fiemap(inode, fieinfo, start, len);
		if (ret != -EAGAIN)
			goto out;
	}

	if (bytes_to_blks(inode, len) == 0)
		len = blks_to_bytes(inode, 1);

	start_blk = bytes_to_blks(inode, start);
	last_blk = bytes_to_blks(inode, start + len - 1);

next:
	memset(&map, 0, sizeof(map));
	map.m_lblk = start_blk;
	map.m_len = bytes_to_blks(inode, len);
	map.m_next_pgofs = &next_pgofs;
	map.m_seg_type = NO_CHECK_TYPE;

	if (compr_cluster) {
		map.m_lblk += 1;
		map.m_len = cluster_size - count_in_cluster;
	}

	ret = f2fs_map_blocks(inode, &map, 0, F2FS_GET_BLOCK_FIEMAP);
	if (ret)
		goto out;

	/* HOLE */
	if (!compr_cluster && !(map.m_flags & F2FS_MAP_FLAGS)) {
		start_blk = next_pgofs;

		if (blks_to_bytes(inode, start_blk) < blks_to_bytes(inode,
						max_inode_blocks(inode)))
			goto prep_next;

		flags |= FIEMAP_EXTENT_LAST;
	}

	compr_appended = false;
	/* In a case of compressed cluster, append this to the last extent */
	if (compr_cluster && ((map.m_flags & F2FS_MAP_UNWRITTEN) ||
			!(map.m_flags & F2FS_MAP_FLAGS))) {
		compr_appended = true;
		goto skip_fill;
	}

	if (size) {
		flags |= FIEMAP_EXTENT_MERGED;
		if (IS_ENCRYPTED(inode))
			flags |= FIEMAP_EXTENT_DATA_ENCRYPTED;

		ret = fiemap_fill_next_extent(fieinfo, logical,
				phys, size, flags);
		trace_f2fs_fiemap(inode, logical, phys, size, flags, ret);
		if (ret)
			goto out;
		size = 0;
	}

	if (start_blk > last_blk)
		goto out;

skip_fill:
	if (map.m_pblk == COMPRESS_ADDR) {
		compr_cluster = true;
		count_in_cluster = 1;
	} else if (compr_appended) {
		unsigned int appended_blks = cluster_size -
						count_in_cluster + 1;
		size += blks_to_bytes(inode, appended_blks);
		start_blk += appended_blks;
		compr_cluster = false;
	} else {
		logical = blks_to_bytes(inode, start_blk);
		phys = __is_valid_data_blkaddr(map.m_pblk) ?
			blks_to_bytes(inode, map.m_pblk) : 0;
		size = blks_to_bytes(inode, map.m_len);
		flags = 0;

		if (compr_cluster) {
			flags = FIEMAP_EXTENT_ENCODED;
			count_in_cluster += map.m_len;
			if (count_in_cluster == cluster_size) {
				compr_cluster = false;
				size += blks_to_bytes(inode, 1);
			}
		} else if (map.m_flags & F2FS_MAP_UNWRITTEN) {
			flags = FIEMAP_EXTENT_UNWRITTEN;
		}

		start_blk += bytes_to_blks(inode, size);
	}

prep_next:
	cond_resched();
	if (fatal_signal_pending(current))
		ret = -EINTR;
	else
		goto next;
out:
	if (ret == 1)
		ret = 0;

	inode_unlock(inode);
	return ret;
}

static inline loff_t f2fs_readpage_limit(struct inode *inode)
{
	if (IS_ENABLED(CONFIG_FS_VERITY) &&
	    (IS_VERITY(inode) || f2fs_verity_in_progress(inode)))
		return inode->i_sb->s_maxbytes;

	return i_size_read(inode);
}

static int f2fs_read_single_page(struct inode *inode, struct page *page,
					unsigned nr_pages,
					struct f2fs_map_blocks *map,
					struct bio **bio_ret,
					sector_t *last_block_in_bio,
					bool is_readahead)
{
	struct bio *bio = *bio_ret;
	const unsigned blocksize = blks_to_bytes(inode, 1);
	sector_t block_in_file;
	sector_t last_block;
	sector_t last_block_in_file;
	sector_t block_nr;
	int ret = 0;

	block_in_file = (sector_t)page_index(page);
	last_block = block_in_file + nr_pages;
	last_block_in_file = bytes_to_blks(inode,
			f2fs_readpage_limit(inode) + blocksize - 1);
	if (last_block > last_block_in_file)
		last_block = last_block_in_file;

	/* just zeroing out page which is beyond EOF */
	if (block_in_file >= last_block)
		goto zero_out;
	/*
	 * Map blocks using the previous result first.
	 */
	if ((map->m_flags & F2FS_MAP_MAPPED) &&
			block_in_file > map->m_lblk &&
			block_in_file < (map->m_lblk + map->m_len))
		goto got_it;

	/*
	 * Then do more f2fs_map_blocks() calls until we are
	 * done with this page.
	 */
	map->m_lblk = block_in_file;
	map->m_len = last_block - block_in_file;

	ret = f2fs_map_blocks(inode, map, 0, F2FS_GET_BLOCK_DEFAULT);
	if (ret)
		goto out;
got_it:
	if ((map->m_flags & F2FS_MAP_MAPPED)) {
		block_nr = map->m_pblk + block_in_file - map->m_lblk;
		SetPageMappedToDisk(page);

		if (!PageUptodate(page) && (!PageSwapCache(page) &&
					!cleancache_get_page(page))) {
			SetPageUptodate(page);
			goto confused;
		}

		if (!f2fs_is_valid_blkaddr(F2FS_I_SB(inode), block_nr,
						DATA_GENERIC_ENHANCE_READ)) {
			ret = -EFSCORRUPTED;
			goto out;
		}
	} else {
zero_out:
		zero_user_segment(page, 0, PAGE_SIZE);
		if (f2fs_need_verity(inode, page->index) &&
		    !fsverity_verify_page(page)) {
			ret = -EIO;
			goto out;
		}
		if (!PageUptodate(page))
			SetPageUptodate(page);
		unlock_page(page);
		goto out;
	}

	/*
	 * This page will go to BIO.  Do we need to send this
	 * BIO off first?
	 */
	if (bio && (!page_is_mergeable(F2FS_I_SB(inode), bio,
				       *last_block_in_bio, block_nr) ||
		    !f2fs_crypt_mergeable_bio(bio, inode, page->index, NULL))) {
submit_and_realloc:
		__submit_bio(F2FS_I_SB(inode), bio, DATA);
		bio = NULL;
	}

	if (bio == NULL) {
		bio = f2fs_grab_read_bio(inode, block_nr, nr_pages,
				is_readahead ? REQ_RAHEAD : 0, page->index,
				false);
		if (IS_ERR(bio)) {
			ret = PTR_ERR(bio);
			bio = NULL;
			goto out;
		}
	}
	/*
	 * If the page is under writeback, we need to wait for
	 * its completion to see the correct decrypted data.
	 */
	f2fs_wait_on_block_writeback(inode, block_nr);

	if (bio_add_page(bio, page, blocksize, 0) < blocksize)
		goto submit_and_realloc;

	inc_page_count(F2FS_I_SB(inode), F2FS_RD_DATA);
	f2fs_update_iostat(F2FS_I_SB(inode), FS_DATA_READ_IO, F2FS_BLKSIZE);
	ClearPageError(page);
	*last_block_in_bio = block_nr;
	goto out;
confused:
	if (bio) {
		__submit_bio(F2FS_I_SB(inode), bio, DATA);
		bio = NULL;
	}
	unlock_page(page);
out:
	*bio_ret = bio;
	return ret;
}

#ifdef CONFIG_F2FS_FS_COMPRESSION
int f2fs_read_multi_pages(struct compress_ctx *cc, struct bio **bio_ret,
				unsigned nr_pages, sector_t *last_block_in_bio,
				bool is_readahead, bool for_write)
{
	struct dnode_of_data dn;
	struct inode *inode = cc->inode;
	struct f2fs_sb_info *sbi = F2FS_I_SB(inode);
	struct bio *bio = *bio_ret;
	unsigned int start_idx = cc->cluster_idx << cc->log_cluster_size;
	sector_t last_block_in_file;
	const unsigned blocksize = blks_to_bytes(inode, 1);
	struct decompress_io_ctx *dic = NULL;
	struct extent_info ei = {0, };
	bool from_dnode = true;
	int i;
	int ret = 0;

	f2fs_bug_on(sbi, f2fs_cluster_is_empty(cc));

	last_block_in_file = bytes_to_blks(inode,
			f2fs_readpage_limit(inode) + blocksize - 1);

	/* get rid of pages beyond EOF */
	for (i = 0; i < cc->cluster_size; i++) {
		struct page *page = cc->rpages[i];

		if (!page)
			continue;
		if ((sector_t)page->index >= last_block_in_file) {
			zero_user_segment(page, 0, PAGE_SIZE);
			if (!PageUptodate(page))
				SetPageUptodate(page);
		} else if (!PageUptodate(page)) {
			continue;
		}
		unlock_page(page);
		if (for_write)
			put_page(page);
		cc->rpages[i] = NULL;
		cc->nr_rpages--;
	}

	/* we are done since all pages are beyond EOF */
	if (f2fs_cluster_is_empty(cc))
		goto out;

	if (f2fs_lookup_extent_cache(inode, start_idx, &ei))
		from_dnode = false;

	if (!from_dnode)
		goto skip_reading_dnode;

	set_new_dnode(&dn, inode, NULL, NULL, 0);
	ret = f2fs_get_dnode_of_data(&dn, start_idx, LOOKUP_NODE);
	if (ret)
		goto out;

	f2fs_bug_on(sbi, dn.data_blkaddr != COMPRESS_ADDR);

skip_reading_dnode:
	for (i = 1; i < cc->cluster_size; i++) {
		block_t blkaddr;

		blkaddr = from_dnode ? data_blkaddr(dn.inode, dn.node_page,
					dn.ofs_in_node + i) :
					ei.blk + i - 1;

		if (!__is_valid_data_blkaddr(blkaddr))
			break;

		if (!f2fs_is_valid_blkaddr(sbi, blkaddr, DATA_GENERIC)) {
			ret = -EFAULT;
			goto out_put_dnode;
		}
		cc->nr_cpages++;

		if (!from_dnode && i >= ei.c_len)
			break;
	}

	/* nothing to decompress */
	if (cc->nr_cpages == 0) {
		ret = 0;
		goto out_put_dnode;
	}

	dic = f2fs_alloc_dic(cc);
	if (IS_ERR(dic)) {
		ret = PTR_ERR(dic);
		goto out_put_dnode;
	}

	for (i = 0; i < cc->nr_cpages; i++) {
		struct page *page = dic->cpages[i];
		block_t blkaddr;
		struct bio_post_read_ctx *ctx;

		blkaddr = from_dnode ? data_blkaddr(dn.inode, dn.node_page,
					dn.ofs_in_node + i + 1) :
					ei.blk + i;

		f2fs_wait_on_block_writeback(inode, blkaddr);

		if (f2fs_load_compressed_page(sbi, page, blkaddr)) {
			if (atomic_dec_and_test(&dic->remaining_pages))
				f2fs_decompress_cluster(dic);
			continue;
		}

		if (bio && (!page_is_mergeable(sbi, bio,
					*last_block_in_bio, blkaddr) ||
		    !f2fs_crypt_mergeable_bio(bio, inode, page->index, NULL))) {
submit_and_realloc:
			__submit_bio(sbi, bio, DATA);
			bio = NULL;
		}

		if (!bio) {
			bio = f2fs_grab_read_bio(inode, blkaddr, nr_pages,
					is_readahead ? REQ_RAHEAD : 0,
					page->index, for_write);
			if (IS_ERR(bio)) {
				ret = PTR_ERR(bio);
				f2fs_decompress_end_io(dic, ret);
				f2fs_put_dnode(&dn);
				*bio_ret = NULL;
				return ret;
			}
		}

		if (bio_add_page(bio, page, blocksize, 0) < blocksize)
			goto submit_and_realloc;

		ctx = get_post_read_ctx(bio);
		ctx->enabled_steps |= STEP_DECOMPRESS;
		refcount_inc(&dic->refcnt);

		inc_page_count(sbi, F2FS_RD_DATA);
		f2fs_update_iostat(sbi, FS_DATA_READ_IO, F2FS_BLKSIZE);
		f2fs_update_iostat(sbi, FS_CDATA_READ_IO, F2FS_BLKSIZE);
		ClearPageError(page);
		*last_block_in_bio = blkaddr;
	}

	if (from_dnode)
		f2fs_put_dnode(&dn);

	*bio_ret = bio;
	return 0;

out_put_dnode:
	if (from_dnode)
		f2fs_put_dnode(&dn);
out:
	for (i = 0; i < cc->cluster_size; i++) {
		if (cc->rpages[i]) {
			ClearPageUptodate(cc->rpages[i]);
			ClearPageError(cc->rpages[i]);
			unlock_page(cc->rpages[i]);
		}
	}
	*bio_ret = bio;
	return ret;
}
#endif

/*
 * This function was originally taken from fs/mpage.c, and customized for f2fs.
 * Major change was from block_size == page_size in f2fs by default.
 *
 * Note that the aops->readpages() function is ONLY used for read-ahead. If
 * this function ever deviates from doing just read-ahead, it should either
 * use ->readpage() or do the necessary surgery to decouple ->readpages()
 * from read-ahead.
 */
int f2fs_mpage_readpages(struct address_space *mapping,
			struct list_head *pages, struct page *page,
			unsigned nr_pages, bool is_readahead)
{
	struct bio *bio = NULL;
	sector_t last_block_in_bio = 0;
	struct inode *inode = mapping->host;
	struct f2fs_map_blocks map;
#ifdef CONFIG_F2FS_FS_COMPRESSION
	struct compress_ctx cc = {
		.inode = inode,
		.log_cluster_size = F2FS_I(inode)->i_log_cluster_size,
		.cluster_size = F2FS_I(inode)->i_cluster_size,
		.cluster_idx = NULL_CLUSTER,
		.rpages = NULL,
		.cpages = NULL,
		.nr_rpages = 0,
		.nr_cpages = 0,
	};
	pgoff_t nc_cluster_idx = NULL_CLUSTER;
#endif
	unsigned max_nr_pages = nr_pages;
	int ret = 0;
	bool drop_ra = false;

	/* this is real from f2fs_merkle_tree_readahead() in old kernel only. */
	if (!nr_pages)
		return 0;

	map.m_pblk = 0;
	map.m_lblk = 0;
	map.m_len = 0;
	map.m_flags = 0;
	map.m_next_pgofs = NULL;
	map.m_next_extent = NULL;
	map.m_seg_type = NO_CHECK_TYPE;
	map.m_may_create = false;

	/*
	 * Two readahead threads for same address range can cause race condition
	 * which fragments sequential read IOs. So let's avoid each other.
	 */
	if (pages && is_readahead) {
		page = list_last_entry(pages, struct page, lru);
		if (READ_ONCE(F2FS_I(inode)->ra_offset) == page_index(page))
			drop_ra = true;
		else
			WRITE_ONCE(F2FS_I(inode)->ra_offset, page_index(page));
	}

	for (; nr_pages; nr_pages--) {
		if (pages) {
			page = list_last_entry(pages, struct page, lru);

			prefetchw(&page->flags);
			list_del(&page->lru);
			if (drop_ra || add_to_page_cache_lru(page, mapping,
						  page_index(page),
						  readahead_gfp_mask(mapping)))
				goto next_page;
		}

#ifdef CONFIG_F2FS_FS_COMPRESSION
		if (f2fs_compressed_file(inode)) {
			/* there are remained comressed pages, submit them */
			if (!f2fs_cluster_can_merge_page(&cc, page->index)) {
				ret = f2fs_read_multi_pages(&cc, &bio,
							max_nr_pages,
							&last_block_in_bio,
							is_readahead, false);
				f2fs_destroy_compress_ctx(&cc, false);
				if (ret)
					goto set_error_page;
			}
			if (cc.cluster_idx == NULL_CLUSTER) {
				if (nc_cluster_idx ==
					page->index >> cc.log_cluster_size) {
					goto read_single_page;
				}

				ret = f2fs_is_compressed_cluster(inode, page->index);
				if (ret < 0)
					goto set_error_page;
				else if (!ret) {
					nc_cluster_idx =
						page->index >> cc.log_cluster_size;
					goto read_single_page;
				}

				nc_cluster_idx = NULL_CLUSTER;
			}
			ret = f2fs_init_compress_ctx(&cc);
			if (ret)
				goto set_error_page;

			f2fs_compress_ctx_add_page(&cc, page);

			goto next_page;
		}
read_single_page:
#endif

		ret = f2fs_read_single_page(inode, page, max_nr_pages, &map,
					&bio, &last_block_in_bio, is_readahead);
		if (ret) {
#ifdef CONFIG_F2FS_FS_COMPRESSION
set_error_page:
#endif
			SetPageError(page);
			zero_user_segment(page, 0, PAGE_SIZE);
			unlock_page(page);
		}
next_page:
		if (pages)
			put_page(page);

#ifdef CONFIG_F2FS_FS_COMPRESSION
		if (f2fs_compressed_file(inode)) {
			/* last page */
			if (nr_pages == 1 && !f2fs_cluster_is_empty(&cc)) {
				ret = f2fs_read_multi_pages(&cc, &bio,
							max_nr_pages,
							&last_block_in_bio,
							is_readahead, false);
				f2fs_destroy_compress_ctx(&cc, false);
			}
		}
#endif
	}
	BUG_ON(pages && !list_empty(pages));
	if (bio)
		__submit_bio(F2FS_I_SB(inode), bio, DATA);

	if (pages && is_readahead && !drop_ra)
		WRITE_ONCE(F2FS_I(inode)->ra_offset, -1);
	return pages ? 0 : ret;
}

static int f2fs_read_data_page(struct file *file, struct page *page)
{
	struct inode *inode = page_file_mapping(page)->host;
	int ret = -EAGAIN;

	trace_f2fs_readpage(page, DATA);

	if (!f2fs_is_compress_backend_ready(inode)) {
		unlock_page(page);
		return -EOPNOTSUPP;
	}

	/* If the file has inline data, try to read it directly */
	if (f2fs_has_inline_data(inode))
		ret = f2fs_read_inline_data(inode, page);
	if (ret == -EAGAIN)
		ret = f2fs_mpage_readpages(page_file_mapping(page),
						NULL, page, 1, false);
	return ret;
}

static int f2fs_read_data_pages(struct file *file,
			struct address_space *mapping,
			struct list_head *pages, unsigned nr_pages)
{
	struct inode *inode = mapping->host;
	struct page *page = list_last_entry(pages, struct page, lru);

	trace_f2fs_readpages(inode, page, nr_pages);

	if (!f2fs_is_compress_backend_ready(inode))
		return 0;

	/* If the file has inline data, skip readpages */
	if (f2fs_has_inline_data(inode))
		return 0;

	return f2fs_mpage_readpages(mapping, pages, NULL, nr_pages, true);
}

int f2fs_encrypt_one_page(struct f2fs_io_info *fio)
{
	struct inode *inode = fio->page->mapping->host;
	struct page *mpage, *page;
	gfp_t gfp_flags = GFP_NOFS;

	if (!f2fs_encrypted_file(inode))
		return 0;

	page = fio->compressed_page ? fio->compressed_page : fio->page;

	/* wait for GCed page writeback via META_MAPPING */
	f2fs_wait_on_block_writeback(inode, fio->old_blkaddr);

	if (fscrypt_inode_uses_inline_crypto(inode))
		return 0;

retry_encrypt:
	fio->encrypted_page = fscrypt_encrypt_pagecache_blocks(page,
					PAGE_SIZE, 0, gfp_flags);
	if (IS_ERR(fio->encrypted_page)) {
		/* flush pending IOs and wait for a while in the ENOMEM case */
		if (PTR_ERR(fio->encrypted_page) == -ENOMEM) {
			f2fs_flush_merged_writes(fio->sbi);
			congestion_wait(BLK_RW_ASYNC, DEFAULT_IO_TIMEOUT);
			gfp_flags |= __GFP_NOFAIL;
			goto retry_encrypt;
		}
		return PTR_ERR(fio->encrypted_page);
	}

	mpage = find_lock_page(META_MAPPING(fio->sbi), fio->old_blkaddr);
	if (mpage) {
		if (PageUptodate(mpage))
			memcpy(page_address(mpage),
				page_address(fio->encrypted_page), PAGE_SIZE);
		f2fs_put_page(mpage, 1);
	}
	return 0;
}

static inline bool check_inplace_update_policy(struct inode *inode,
				struct f2fs_io_info *fio)
{
	struct f2fs_sb_info *sbi = F2FS_I_SB(inode);
	unsigned int policy = SM_I(sbi)->ipu_policy;

	if (policy & (0x1 << F2FS_IPU_HONOR_OPU_WRITE) &&
			is_inode_flag_set(inode, FI_OPU_WRITE))
		return false;
	if (policy & (0x1 << F2FS_IPU_FORCE))
		return true;
	if (policy & (0x1 << F2FS_IPU_SSR) && f2fs_need_SSR(sbi))
		return true;
	if (policy & (0x1 << F2FS_IPU_UTIL) &&
			utilization(sbi) > SM_I(sbi)->min_ipu_util)
		return true;
	if (policy & (0x1 << F2FS_IPU_SSR_UTIL) && f2fs_need_SSR(sbi) &&
			utilization(sbi) > SM_I(sbi)->min_ipu_util)
		return true;

	/*
	 * IPU for rewrite async pages
	 */
	if (policy & (0x1 << F2FS_IPU_ASYNC) &&
			fio && fio->op == REQ_OP_WRITE &&
			!(fio->op_flags & REQ_SYNC) &&
			!IS_ENCRYPTED(inode))
		return true;

	/* this is only set during fdatasync */
	if (policy & (0x1 << F2FS_IPU_FSYNC) &&
			is_inode_flag_set(inode, FI_NEED_IPU))
		return true;

	if (unlikely(fio && is_sbi_flag_set(sbi, SBI_CP_DISABLED) &&
			!f2fs_is_checkpointed_data(sbi, fio->old_blkaddr)))
		return true;

	return false;
}

bool f2fs_should_update_inplace(struct inode *inode, struct f2fs_io_info *fio)
{
	/* swap file is migrating in aligned write mode */
	if (is_inode_flag_set(inode, FI_ALIGNED_WRITE))
		return false;

	if (f2fs_is_pinned_file(inode))
		return true;

	/* if this is cold file, we should overwrite to avoid fragmentation */
	if (file_is_cold(inode))
		return true;

	return check_inplace_update_policy(inode, fio);
}

bool f2fs_should_update_outplace(struct inode *inode, struct f2fs_io_info *fio)
{
	struct f2fs_sb_info *sbi = F2FS_I_SB(inode);

	/* The below cases were checked when setting it. */
	if (f2fs_is_pinned_file(inode))
		return false;
	if (fio && is_sbi_flag_set(sbi, SBI_NEED_FSCK))
		return true;
	if (f2fs_lfs_mode(sbi))
		return true;
	if (S_ISDIR(inode->i_mode))
		return true;
	if (IS_NOQUOTA(inode))
		return true;
	if (f2fs_is_atomic_file(inode))
		return true;

	/* swap file is migrating in aligned write mode */
	if (is_inode_flag_set(inode, FI_ALIGNED_WRITE))
		return true;

	if (is_inode_flag_set(inode, FI_OPU_WRITE))
		return true;

	if (fio) {
		if (page_private_gcing(fio->page))
			return true;
		if (page_private_dummy(fio->page))
			return true;
		if (unlikely(is_sbi_flag_set(sbi, SBI_CP_DISABLED) &&
			f2fs_is_checkpointed_data(sbi, fio->old_blkaddr)))
			return true;
	}
	return false;
}

static inline bool need_inplace_update(struct f2fs_io_info *fio)
{
	struct inode *inode = fio->page->mapping->host;

	if (f2fs_should_update_outplace(inode, fio))
		return false;

	return f2fs_should_update_inplace(inode, fio);
}

int f2fs_do_write_data_page(struct f2fs_io_info *fio)
{
	struct page *page = fio->page;
	struct inode *inode = page->mapping->host;
	struct dnode_of_data dn;
	struct extent_info ei = {0, };
	struct node_info ni;
	bool ipu_force = false;
	int err = 0;

	/* Use COW inode to make dnode_of_data for atomic write */
	if (f2fs_is_atomic_file(inode))
		set_new_dnode(&dn, F2FS_I(inode)->cow_inode, NULL, NULL, 0);
	else
		set_new_dnode(&dn, inode, NULL, NULL, 0);

	if (need_inplace_update(fio) &&
			f2fs_lookup_extent_cache(inode, page->index, &ei)) {
		fio->old_blkaddr = ei.blk + page->index - ei.fofs;

		if (!f2fs_is_valid_blkaddr(fio->sbi, fio->old_blkaddr,
						DATA_GENERIC_ENHANCE))
			return -EFSCORRUPTED;

		ipu_force = true;
		fio->need_lock = LOCK_DONE;
		goto got_it;
	}

	/* Deadlock due to between page->lock and f2fs_lock_op */
	if (fio->need_lock == LOCK_REQ && !f2fs_trylock_op(fio->sbi))
		return -EAGAIN;

	err = f2fs_get_dnode_of_data(&dn, page->index, LOOKUP_NODE);
	if (err)
		goto out;

	fio->old_blkaddr = dn.data_blkaddr;

	/* This page is already truncated */
	if (fio->old_blkaddr == NULL_ADDR) {
		ClearPageUptodate(page);
		clear_page_private_gcing(page);
		goto out_writepage;
	}
got_it:
	if (__is_valid_data_blkaddr(fio->old_blkaddr) &&
		!f2fs_is_valid_blkaddr(fio->sbi, fio->old_blkaddr,
						DATA_GENERIC_ENHANCE)) {
		err = -EFSCORRUPTED;
		goto out_writepage;
	}

	/*
	 * If current allocation needs SSR,
	 * it had better in-place writes for updated data.
	 */
	if (ipu_force ||
		(__is_valid_data_blkaddr(fio->old_blkaddr) &&
					need_inplace_update(fio))) {
		err = f2fs_encrypt_one_page(fio);
		if (err)
			goto out_writepage;

		set_page_writeback(page);
		ClearPageError(page);
		f2fs_put_dnode(&dn);
		if (fio->need_lock == LOCK_REQ)
			f2fs_unlock_op(fio->sbi);
		err = f2fs_inplace_write_data(fio);
		if (err) {
			if (fscrypt_inode_uses_fs_layer_crypto(inode))
				fscrypt_finalize_bounce_page(&fio->encrypted_page);
			if (PageWriteback(page))
				end_page_writeback(page);
		} else {
			set_inode_flag(inode, FI_UPDATE_WRITE);
		}
		trace_f2fs_do_write_data_page(fio->page, IPU);
		return err;
	}

	if (fio->need_lock == LOCK_RETRY) {
		if (!f2fs_trylock_op(fio->sbi)) {
			err = -EAGAIN;
			goto out_writepage;
		}
		fio->need_lock = LOCK_REQ;
	}

	err = f2fs_get_node_info(fio->sbi, dn.nid, &ni, false);
	if (err)
		goto out_writepage;

	fio->version = ni.version;

	err = f2fs_encrypt_one_page(fio);
	if (err)
		goto out_writepage;

	set_page_writeback(page);
	ClearPageError(page);

	if (fio->compr_blocks && fio->old_blkaddr == COMPRESS_ADDR)
		f2fs_i_compr_blocks_update(inode, fio->compr_blocks - 1, false);

	/* LFS mode write path */
	f2fs_outplace_write_data(&dn, fio);
	trace_f2fs_do_write_data_page(page, OPU);
	set_inode_flag(inode, FI_APPEND_WRITE);
	if (page->index == 0)
		set_inode_flag(inode, FI_FIRST_BLOCK_WRITTEN);
out_writepage:
	f2fs_put_dnode(&dn);
out:
	if (fio->need_lock == LOCK_REQ)
		f2fs_unlock_op(fio->sbi);
	return err;
}

int f2fs_write_single_data_page(struct page *page, int *submitted,
				struct bio **bio,
				sector_t *last_block,
				struct writeback_control *wbc,
				enum iostat_type io_type,
				int compr_blocks,
				bool allow_balance)
{
	struct inode *inode = page->mapping->host;
	struct f2fs_sb_info *sbi = F2FS_I_SB(inode);
	loff_t i_size = i_size_read(inode);
	const pgoff_t end_index = ((unsigned long long)i_size)
							>> PAGE_SHIFT;
	loff_t psize = (loff_t)(page->index + 1) << PAGE_SHIFT;
	unsigned offset = 0;
	bool need_balance_fs = false;
	int err = 0;
	struct f2fs_io_info fio = {
		.sbi = sbi,
		.ino = inode->i_ino,
		.type = DATA,
		.op = REQ_OP_WRITE,
		.op_flags = wbc_to_write_flags(wbc),
		.old_blkaddr = NULL_ADDR,
		.page = page,
		.encrypted_page = NULL,
		.submitted = false,
		.compr_blocks = compr_blocks,
		.need_lock = LOCK_RETRY,
		.io_type = io_type,
		.io_wbc = wbc,
		.bio = bio,
		.last_block = last_block,
	};

	trace_f2fs_writepage(page, DATA);

	/* we should bypass data pages to proceed the kworkder jobs */
	if (unlikely(f2fs_cp_error(sbi))) {
		mapping_set_error(page->mapping, -EIO);
		/*
		 * don't drop any dirty dentry pages for keeping lastest
		 * directory structure.
		 */
		if (S_ISDIR(inode->i_mode))
			goto redirty_out;
		goto out;
	}

	if (unlikely(is_sbi_flag_set(sbi, SBI_POR_DOING)))
		goto redirty_out;

	if (page->index < end_index ||
			f2fs_verity_in_progress(inode) ||
			compr_blocks)
		goto write;

	/*
	 * If the offset is out-of-range of file size,
	 * this page does not have to be written to disk.
	 */
	offset = i_size & (PAGE_SIZE - 1);
	if ((page->index >= end_index + 1) || !offset)
		goto out;

	zero_user_segment(page, offset, PAGE_SIZE);
write:
	if (f2fs_is_drop_cache(inode))
		goto out;

	/* Dentry/quota blocks are controlled by checkpoint */
	if (S_ISDIR(inode->i_mode) || IS_NOQUOTA(inode)) {
		/*
		 * We need to wait for node_write to avoid block allocation during
		 * checkpoint. This can only happen to quota writes which can cause
		 * the below discard race condition.
		 */
		if (IS_NOQUOTA(inode))
			f2fs_down_read(&sbi->node_write);

		fio.need_lock = LOCK_DONE;
		err = f2fs_do_write_data_page(&fio);

		if (IS_NOQUOTA(inode))
			f2fs_up_read(&sbi->node_write);

		goto done;
	}

	if (!wbc->for_reclaim)
		need_balance_fs = true;
	else if (has_not_enough_free_secs(sbi, 0, 0))
		goto redirty_out;
	else
		set_inode_flag(inode, FI_HOT_DATA);

	err = -EAGAIN;
	if (f2fs_has_inline_data(inode)) {
		err = f2fs_write_inline_data(inode, page);
		if (!err)
			goto out;
	}

	if (err == -EAGAIN) {
		err = f2fs_do_write_data_page(&fio);
		if (err == -EAGAIN) {
			fio.need_lock = LOCK_REQ;
			err = f2fs_do_write_data_page(&fio);
		}
	}

	if (err) {
		file_set_keep_isize(inode);
	} else {
		spin_lock(&F2FS_I(inode)->i_size_lock);
		if (F2FS_I(inode)->last_disk_size < psize)
			F2FS_I(inode)->last_disk_size = psize;
		spin_unlock(&F2FS_I(inode)->i_size_lock);
	}

done:
	if (err && err != -ENOENT)
		goto redirty_out;

out:
	inode_dec_dirty_pages(inode);
	if (err) {
		ClearPageUptodate(page);
		clear_page_private_gcing(page);
	}

	if (wbc->for_reclaim) {
		f2fs_submit_merged_write_cond(sbi, NULL, page, 0, DATA);
		clear_inode_flag(inode, FI_HOT_DATA);
		f2fs_remove_dirty_inode(inode);
		submitted = NULL;
	}
	unlock_page(page);
	if (!S_ISDIR(inode->i_mode) && !IS_NOQUOTA(inode) &&
			!F2FS_I(inode)->cp_task && allow_balance)
		f2fs_balance_fs(sbi, need_balance_fs);

	if (unlikely(f2fs_cp_error(sbi))) {
		f2fs_submit_merged_write(sbi, DATA);
		f2fs_submit_merged_ipu_write(sbi, bio, NULL);
		submitted = NULL;
	}

	if (submitted)
		*submitted = fio.submitted ? 1 : 0;

	return 0;

redirty_out:
	redirty_page_for_writepage(wbc, page);
	/*
	 * pageout() in MM traslates EAGAIN, so calls handle_write_error()
	 * -> mapping_set_error() -> set_bit(AS_EIO, ...).
	 * file_write_and_wait_range() will see EIO error, which is critical
	 * to return value of fsync() followed by atomic_write failure to user.
	 */
	if (!err || wbc->for_reclaim)
		return AOP_WRITEPAGE_ACTIVATE;
	unlock_page(page);
	return err;
}

static int f2fs_write_data_page(struct page *page,
					struct writeback_control *wbc)
{
#ifdef CONFIG_F2FS_FS_COMPRESSION
	struct inode *inode = page->mapping->host;

	if (unlikely(f2fs_cp_error(F2FS_I_SB(inode))))
		goto out;

	if (f2fs_compressed_file(inode)) {
		if (f2fs_is_compressed_cluster(inode, page->index)) {
			redirty_page_for_writepage(wbc, page);
			return AOP_WRITEPAGE_ACTIVATE;
		}
	}
out:
#endif

	return f2fs_write_single_data_page(page, NULL, NULL, NULL,
						wbc, FS_DATA_IO, 0, true);
}

/*
 * This function was copied from write_cche_pages from mm/page-writeback.c.
 * The major change is making write step of cold data page separately from
 * warm/hot data page.
 */
static int f2fs_write_cache_pages(struct address_space *mapping,
					struct writeback_control *wbc,
					enum iostat_type io_type)
{
	int ret = 0;
	int done = 0, retry = 0;
	struct pagevec pvec;
	struct f2fs_sb_info *sbi = F2FS_M_SB(mapping);
	struct bio *bio = NULL;
	sector_t last_block;
#ifdef CONFIG_F2FS_FS_COMPRESSION
	struct inode *inode = mapping->host;
	struct compress_ctx cc = {
		.inode = inode,
		.log_cluster_size = F2FS_I(inode)->i_log_cluster_size,
		.cluster_size = F2FS_I(inode)->i_cluster_size,
		.cluster_idx = NULL_CLUSTER,
		.rpages = NULL,
		.nr_rpages = 0,
		.cpages = NULL,
		.valid_nr_cpages = 0,
		.rbuf = NULL,
		.cbuf = NULL,
		.rlen = PAGE_SIZE * F2FS_I(inode)->i_cluster_size,
		.private = NULL,
	};
#endif
	int nr_pages;
	pgoff_t uninitialized_var(writeback_index);
	pgoff_t index;
	pgoff_t end;		/* Inclusive */
	pgoff_t done_index;
	int range_whole = 0;
	int tag;
	int nwritten = 0;
	int submitted = 0;
	int i;

	pagevec_init(&pvec);

	if (get_dirty_pages(mapping->host) <=
				SM_I(F2FS_M_SB(mapping))->min_hot_blocks)
		set_inode_flag(mapping->host, FI_HOT_DATA);
	else
		clear_inode_flag(mapping->host, FI_HOT_DATA);

	if (wbc->range_cyclic) {
		writeback_index = mapping->writeback_index; /* prev offset */
		index = writeback_index;
		end = -1;
	} else {
		index = wbc->range_start >> PAGE_SHIFT;
		end = wbc->range_end >> PAGE_SHIFT;
		if (wbc->range_start == 0 && wbc->range_end == LLONG_MAX)
			range_whole = 1;
	}
	if (wbc->sync_mode == WB_SYNC_ALL || wbc->tagged_writepages)
		tag = PAGECACHE_TAG_TOWRITE;
	else
		tag = PAGECACHE_TAG_DIRTY;
retry:
	retry = 0;
	if (wbc->sync_mode == WB_SYNC_ALL || wbc->tagged_writepages)
		tag_pages_for_writeback(mapping, index, end);
	done_index = index;
	while (!done && !retry && (index <= end)) {
		nr_pages = pagevec_lookup_range_tag(&pvec, mapping, &index, end,
				tag);
		if (nr_pages == 0)
			break;

		for (i = 0; i < nr_pages; i++) {
			struct page *page = pvec.pages[i];
			bool need_readd;
readd:
			need_readd = false;
#ifdef CONFIG_F2FS_FS_COMPRESSION
			if (f2fs_compressed_file(inode)) {
				void *fsdata = NULL;
				struct page *pagep;
				int ret2;

				ret = f2fs_init_compress_ctx(&cc);
				if (ret) {
					done = 1;
					break;
				}

				if (!f2fs_cluster_can_merge_page(&cc,
								page->index)) {
					ret = f2fs_write_multi_pages(&cc,
						&submitted, wbc, io_type);
					if (!ret)
						need_readd = true;
					goto result;
				}

				if (unlikely(f2fs_cp_error(sbi)))
					goto lock_page;

				if (!f2fs_cluster_is_empty(&cc))
					goto lock_page;

				ret2 = f2fs_prepare_compress_overwrite(
							inode, &pagep,
							page->index, &fsdata);
				if (ret2 < 0) {
					ret = ret2;
					done = 1;
					break;
				} else if (ret2 &&
					(!f2fs_compress_write_end(inode,
						fsdata, page->index, 1) ||
					 !f2fs_all_cluster_page_loaded(&cc,
						&pvec, i, nr_pages))) {
					retry = 1;
					break;
				}
			}
#endif
			/* give a priority to WB_SYNC threads */
			if (atomic_read(&sbi->wb_sync_req[DATA]) &&
					wbc->sync_mode == WB_SYNC_NONE) {
				done = 1;
				break;
			}
#ifdef CONFIG_F2FS_FS_COMPRESSION
lock_page:
#endif
			done_index = page->index;
retry_write:
			lock_page(page);

			if (unlikely(page->mapping != mapping)) {
continue_unlock:
				unlock_page(page);
				continue;
			}

			if (!PageDirty(page)) {
				/* someone wrote it for us */
				goto continue_unlock;
			}

			if (PageWriteback(page)) {
				if (wbc->sync_mode != WB_SYNC_NONE)
					f2fs_wait_on_page_writeback(page,
							DATA, true, true);
				else
					goto continue_unlock;
			}

			if (!clear_page_dirty_for_io(page))
				goto continue_unlock;

#ifdef CONFIG_F2FS_FS_COMPRESSION
			if (f2fs_compressed_file(inode)) {
				get_page(page);
				f2fs_compress_ctx_add_page(&cc, page);
				continue;
			}
#endif
			ret = f2fs_write_single_data_page(page, &submitted,
					&bio, &last_block, wbc, io_type,
					0, true);
			if (ret == AOP_WRITEPAGE_ACTIVATE)
				unlock_page(page);
#ifdef CONFIG_F2FS_FS_COMPRESSION
result:
#endif
			nwritten += submitted;
			wbc->nr_to_write -= submitted;

			if (unlikely(ret)) {
				/*
				 * keep nr_to_write, since vfs uses this to
				 * get # of written pages.
				 */
				if (ret == AOP_WRITEPAGE_ACTIVATE) {
					ret = 0;
					goto next;
				} else if (ret == -EAGAIN) {
					ret = 0;
					if (wbc->sync_mode == WB_SYNC_ALL) {
						f2fs_io_schedule_timeout(
							DEFAULT_IO_TIMEOUT);
						goto retry_write;
					}
					goto next;
				}
				done_index = page->index + 1;
				done = 1;
				break;
			}

			if (wbc->nr_to_write <= 0 &&
					wbc->sync_mode == WB_SYNC_NONE) {
				done = 1;
				break;
			}
next:
			if (need_readd)
				goto readd;
		}
		pagevec_release(&pvec);
		cond_resched();
	}
#ifdef CONFIG_F2FS_FS_COMPRESSION
	/* flush remained pages in compress cluster */
	if (f2fs_compressed_file(inode) && !f2fs_cluster_is_empty(&cc)) {
		ret = f2fs_write_multi_pages(&cc, &submitted, wbc, io_type);
		nwritten += submitted;
		wbc->nr_to_write -= submitted;
		if (ret) {
			done = 1;
			retry = 0;
		}
	}
	if (f2fs_compressed_file(inode))
		f2fs_destroy_compress_ctx(&cc, false);
#endif
	if (retry) {
		index = 0;
		end = -1;
		goto retry;
	}
	if (wbc->range_cyclic && !done)
		done_index = 0;
	if (wbc->range_cyclic || (range_whole && wbc->nr_to_write > 0))
		mapping->writeback_index = done_index;

	if (nwritten)
		f2fs_submit_merged_write_cond(F2FS_M_SB(mapping), mapping->host,
								NULL, 0, DATA);
	/* submit cached bio of IPU write */
	if (bio)
		f2fs_submit_merged_ipu_write(sbi, &bio, NULL);

	return ret;
}

static inline bool __should_serialize_io(struct inode *inode,
					struct writeback_control *wbc)
{
	/* to avoid deadlock in path of data flush */
	if (F2FS_I(inode)->cp_task)
		return false;

	if (!S_ISREG(inode->i_mode))
		return false;
	if (IS_NOQUOTA(inode))
		return false;

	if (f2fs_need_compress_data(inode))
		return true;
	if (wbc->sync_mode != WB_SYNC_ALL)
		return true;
	if (get_dirty_pages(inode) >= SM_I(F2FS_I_SB(inode))->min_seq_blocks)
		return true;
	return false;
}

static int __f2fs_write_data_pages(struct address_space *mapping,
						struct writeback_control *wbc,
						enum iostat_type io_type)
{
	struct inode *inode = mapping->host;
	struct f2fs_sb_info *sbi = F2FS_I_SB(inode);
	struct blk_plug plug;
	int ret;
	bool locked = false;

	/* deal with chardevs and other special file */
	if (!mapping->a_ops->writepage)
		return 0;

	/* skip writing if there is no dirty page in this inode */
	if (!get_dirty_pages(inode) && wbc->sync_mode == WB_SYNC_NONE)
		return 0;

	/* during POR, we don't need to trigger writepage at all. */
	if (unlikely(is_sbi_flag_set(sbi, SBI_POR_DOING)))
		goto skip_write;

	if ((S_ISDIR(inode->i_mode) || IS_NOQUOTA(inode)) &&
			wbc->sync_mode == WB_SYNC_NONE &&
			get_dirty_pages(inode) < nr_pages_to_skip(sbi, DATA) &&
			f2fs_available_free_memory(sbi, DIRTY_DENTS))
		goto skip_write;

	/* skip writing in file defragment preparing stage */
	if (is_inode_flag_set(inode, FI_SKIP_WRITES))
		goto skip_write;

	trace_f2fs_writepages(mapping->host, wbc, DATA);

	/* to avoid spliting IOs due to mixed WB_SYNC_ALL and WB_SYNC_NONE */
	if (wbc->sync_mode == WB_SYNC_ALL)
		atomic_inc(&sbi->wb_sync_req[DATA]);
	else if (atomic_read(&sbi->wb_sync_req[DATA])) {
		/* to avoid potential deadlock */
		if (current->plug)
			blk_finish_plug(current->plug);
		goto skip_write;
	}

	if (__should_serialize_io(inode, wbc)) {
		mutex_lock(&sbi->writepages);
		locked = true;
	}

	blk_start_plug(&plug);
	ret = f2fs_write_cache_pages(mapping, wbc, io_type);
	blk_finish_plug(&plug);

	if (locked)
		mutex_unlock(&sbi->writepages);

	if (wbc->sync_mode == WB_SYNC_ALL)
		atomic_dec(&sbi->wb_sync_req[DATA]);
	/*
	 * if some pages were truncated, we cannot guarantee its mapping->host
	 * to detect pending bios.
	 */

	f2fs_remove_dirty_inode(inode);
	return ret;

skip_write:
	wbc->pages_skipped += get_dirty_pages(inode);
	trace_f2fs_writepages(mapping->host, wbc, DATA);
	return 0;
}

static int f2fs_write_data_pages(struct address_space *mapping,
			    struct writeback_control *wbc)
{
	struct inode *inode = mapping->host;

	return __f2fs_write_data_pages(mapping, wbc,
			F2FS_I(inode)->cp_task == current ?
			FS_CP_DATA_IO : FS_DATA_IO);
}

static void f2fs_write_failed(struct inode *inode, loff_t to)
{
	loff_t i_size = i_size_read(inode);

	if (IS_NOQUOTA(inode))
		return;

	/* In the fs-verity case, f2fs_end_enable_verity() does the truncate */
	if (to > i_size && !f2fs_verity_in_progress(inode)) {
		f2fs_down_write(&F2FS_I(inode)->i_gc_rwsem[WRITE]);
		f2fs_down_write(&F2FS_I(inode)->i_mmap_sem);

		truncate_pagecache(inode, i_size);
		f2fs_truncate_blocks(inode, i_size, true);

		f2fs_up_write(&F2FS_I(inode)->i_mmap_sem);
		f2fs_up_write(&F2FS_I(inode)->i_gc_rwsem[WRITE]);
	}
}

static int prepare_write_begin(struct f2fs_sb_info *sbi,
			struct page *page, loff_t pos, unsigned len,
			block_t *blk_addr, bool *node_changed)
{
	struct inode *inode = page->mapping->host;
	pgoff_t index = page->index;
	struct dnode_of_data dn;
	struct page *ipage;
	bool locked = false;
	struct extent_info ei = {0, };
	int err = 0;
	int flag;

	/*
	 * If a whole page is being written and we already preallocated all the
	 * blocks, then there is no need to get a block address now.
	 */
	if (len == PAGE_SIZE && is_inode_flag_set(inode, FI_PREALLOCATED_ALL))
		return 0;

	/* f2fs_lock_op avoids race between write CP and convert_inline_page */
	if (f2fs_has_inline_data(inode) && pos + len > MAX_INLINE_DATA(inode))
		flag = F2FS_GET_BLOCK_DEFAULT;
	else
		flag = F2FS_GET_BLOCK_PRE_AIO;

	if (f2fs_has_inline_data(inode) ||
			(pos & PAGE_MASK) >= i_size_read(inode)) {
		f2fs_do_map_lock(sbi, flag, true);
		locked = true;
	}

restart:
	/* check inline_data */
	ipage = f2fs_get_node_page(sbi, inode->i_ino);
	if (IS_ERR(ipage)) {
		err = PTR_ERR(ipage);
		goto unlock_out;
	}

	set_new_dnode(&dn, inode, ipage, ipage, 0);

	if (f2fs_has_inline_data(inode)) {
		if (pos + len <= MAX_INLINE_DATA(inode)) {
			f2fs_do_read_inline_data(page, ipage);
			set_inode_flag(inode, FI_DATA_EXIST);
			if (inode->i_nlink)
				set_page_private_inline(ipage);
		} else {
			err = f2fs_convert_inline_page(&dn, page);
			if (err)
				goto out;
			if (dn.data_blkaddr == NULL_ADDR)
				err = f2fs_get_block(&dn, index);
		}
	} else if (locked) {
		err = f2fs_get_block(&dn, index);
	} else {
		if (f2fs_lookup_extent_cache(inode, index, &ei)) {
			dn.data_blkaddr = ei.blk + index - ei.fofs;
		} else {
			/* hole case */
			err = f2fs_get_dnode_of_data(&dn, index, LOOKUP_NODE);
			if (err || dn.data_blkaddr == NULL_ADDR) {
				f2fs_put_dnode(&dn);
				f2fs_do_map_lock(sbi, F2FS_GET_BLOCK_PRE_AIO,
								true);
				WARN_ON(flag != F2FS_GET_BLOCK_PRE_AIO);
				locked = true;
				goto restart;
			}
		}
	}

	/* convert_inline_page can make node_changed */
	*blk_addr = dn.data_blkaddr;
	*node_changed = dn.node_changed;
out:
	f2fs_put_dnode(&dn);
unlock_out:
	if (locked)
		f2fs_do_map_lock(sbi, flag, false);
	return err;
}

static int __find_data_block(struct inode *inode, pgoff_t index,
				block_t *blk_addr)
{
	struct dnode_of_data dn;
	struct page *ipage;
	struct extent_info ei = {0, };
	int err = 0;

	ipage = f2fs_get_node_page(F2FS_I_SB(inode), inode->i_ino);
	if (IS_ERR(ipage))
		return PTR_ERR(ipage);

	set_new_dnode(&dn, inode, ipage, ipage, 0);

	if (f2fs_lookup_extent_cache(inode, index, &ei)) {
		dn.data_blkaddr = ei.blk + index - ei.fofs;
	} else {
		/* hole case */
		err = f2fs_get_dnode_of_data(&dn, index, LOOKUP_NODE);
		if (err) {
			dn.data_blkaddr = NULL_ADDR;
			err = 0;
		}
	}
	*blk_addr = dn.data_blkaddr;
	f2fs_put_dnode(&dn);
	return err;
}

static int __reserve_data_block(struct inode *inode, pgoff_t index,
				block_t *blk_addr, bool *node_changed)
{
	struct f2fs_sb_info *sbi = F2FS_I_SB(inode);
	struct dnode_of_data dn;
	struct page *ipage;
	int err = 0;

	f2fs_do_map_lock(sbi, F2FS_GET_BLOCK_PRE_AIO, true);

	ipage = f2fs_get_node_page(sbi, inode->i_ino);
	if (IS_ERR(ipage)) {
		err = PTR_ERR(ipage);
		goto unlock_out;
	}
	set_new_dnode(&dn, inode, ipage, ipage, 0);

	err = f2fs_get_block(&dn, index);

	*blk_addr = dn.data_blkaddr;
	*node_changed = dn.node_changed;
	f2fs_put_dnode(&dn);

unlock_out:
	f2fs_do_map_lock(sbi, F2FS_GET_BLOCK_PRE_AIO, false);
	return err;
}

static int prepare_atomic_write_begin(struct f2fs_sb_info *sbi,
			struct page *page, loff_t pos, unsigned int len,
			block_t *blk_addr, bool *node_changed)
{
	struct inode *inode = page->mapping->host;
	struct inode *cow_inode = F2FS_I(inode)->cow_inode;
	pgoff_t index = page->index;
	int err = 0;
	block_t ori_blk_addr;

	/* If pos is beyond the end of file, reserve a new block in COW inode */
	if ((pos & PAGE_MASK) >= i_size_read(inode))
		return __reserve_data_block(cow_inode, index, blk_addr,
					node_changed);

	/* Look for the block in COW inode first */
	err = __find_data_block(cow_inode, index, blk_addr);
	if (err)
		return err;
	else if (*blk_addr != NULL_ADDR)
		return 0;

	/* Look for the block in the original inode */
	err = __find_data_block(inode, index, &ori_blk_addr);
	if (err)
		return err;

	/* Finally, we should reserve a new block in COW inode for the update */
	err = __reserve_data_block(cow_inode, index, blk_addr, node_changed);
	if (err)
		return err;

	if (ori_blk_addr != NULL_ADDR)
		*blk_addr = ori_blk_addr;
	return 0;
}

static int f2fs_write_begin(struct file *file, struct address_space *mapping,
		loff_t pos, unsigned len, unsigned flags,
		struct page **pagep, void **fsdata)
{
	struct inode *inode = mapping->host;
	struct f2fs_sb_info *sbi = F2FS_I_SB(inode);
	struct page *page = NULL;
	pgoff_t index = ((unsigned long long) pos) >> PAGE_SHIFT;
	bool need_balance = false;
	block_t blkaddr = NULL_ADDR;
	int err = 0;

	trace_f2fs_write_begin(inode, pos, len, flags);

	if (!f2fs_is_checkpoint_ready(sbi)) {
		err = -ENOSPC;
		goto fail;
	}

	/*
	 * We should check this at this moment to avoid deadlock on inode page
	 * and #0 page. The locking rule for inline_data conversion should be:
	 * lock_page(page #0) -> lock_page(inode_page)
	 */
	if (index != 0) {
		err = f2fs_convert_inline_inode(inode);
		if (err)
			goto fail;
	}

#ifdef CONFIG_F2FS_FS_COMPRESSION
	if (f2fs_compressed_file(inode)) {
		int ret;

		*fsdata = NULL;

		if (len == PAGE_SIZE && !(f2fs_is_atomic_file(inode)))
			goto repeat;

		ret = f2fs_prepare_compress_overwrite(inode, pagep,
							index, fsdata);
		if (ret < 0) {
			err = ret;
			goto fail;
		} else if (ret) {
			return 0;
		}
	}
#endif

repeat:
	/*
	 * Do not use grab_cache_page_write_begin() to avoid deadlock due to
	 * wait_for_stable_page. Will wait that below with our IO control.
	 */
	page = f2fs_pagecache_get_page(mapping, index,
				FGP_LOCK | FGP_WRITE | FGP_CREAT, GFP_NOFS);
	if (!page) {
		err = -ENOMEM;
		goto fail;
	}

	/* TODO: cluster can be compressed due to race with .writepage */

	*pagep = page;

	if (f2fs_is_atomic_file(inode))
		err = prepare_atomic_write_begin(sbi, page, pos, len,
					&blkaddr, &need_balance);
	else
		err = prepare_write_begin(sbi, page, pos, len,
					&blkaddr, &need_balance);
	if (err)
		goto fail;

	if (need_balance && !IS_NOQUOTA(inode) &&
			has_not_enough_free_secs(sbi, 0, 0)) {
		unlock_page(page);
		f2fs_balance_fs(sbi, true);
		lock_page(page);
		if (page->mapping != mapping) {
			/* The page got truncated from under us */
			f2fs_put_page(page, 1);
			goto repeat;
		}
	}

	f2fs_wait_on_page_writeback(page, DATA, false, true);

	if (len == PAGE_SIZE || PageUptodate(page))
		return 0;

	if (!(pos & (PAGE_SIZE - 1)) && (pos + len) >= i_size_read(inode) &&
	    !f2fs_verity_in_progress(inode)) {
		zero_user_segment(page, len, PAGE_SIZE);
		return 0;
	}

	if (blkaddr == NEW_ADDR) {
		zero_user_segment(page, 0, PAGE_SIZE);
		SetPageUptodate(page);
	} else {
		if (!f2fs_is_valid_blkaddr(sbi, blkaddr,
				DATA_GENERIC_ENHANCE_READ)) {
			err = -EFSCORRUPTED;
			goto fail;
		}
		err = f2fs_submit_page_read(inode, page, blkaddr, 0, true);
		if (err)
			goto fail;

		lock_page(page);
		if (unlikely(page->mapping != mapping)) {
			f2fs_put_page(page, 1);
			goto repeat;
		}
		if (unlikely(!PageUptodate(page))) {
			err = -EIO;
			goto fail;
		}
	}
	return 0;

fail:
	f2fs_put_page(page, 1);
	f2fs_write_failed(inode, pos + len);
	return err;
}

static int f2fs_write_end(struct file *file,
			struct address_space *mapping,
			loff_t pos, unsigned len, unsigned copied,
			struct page *page, void *fsdata)
{
	struct inode *inode = page->mapping->host;

	trace_f2fs_write_end(inode, pos, len, copied);

	/*
	 * This should be come from len == PAGE_SIZE, and we expect copied
	 * should be PAGE_SIZE. Otherwise, we treat it with zero copied and
	 * let generic_perform_write() try to copy data again through copied=0.
	 */
	if (!PageUptodate(page)) {
		if (unlikely(copied != len))
			copied = 0;
		else
			SetPageUptodate(page);
	}

#ifdef CONFIG_F2FS_FS_COMPRESSION
	/* overwrite compressed file */
	if (f2fs_compressed_file(inode) && fsdata) {
		f2fs_compress_write_end(inode, fsdata, page->index, copied);
		f2fs_update_time(F2FS_I_SB(inode), REQ_TIME);

		if (pos + copied > i_size_read(inode) &&
				!f2fs_verity_in_progress(inode))
			f2fs_i_size_write(inode, pos + copied);
		return copied;
	}
#endif

	if (!copied)
		goto unlock_out;

	set_page_dirty(page);

	if (pos + copied > i_size_read(inode) &&
	    !f2fs_verity_in_progress(inode)) {
		f2fs_i_size_write(inode, pos + copied);
		if (f2fs_is_atomic_file(inode))
			f2fs_i_size_write(F2FS_I(inode)->cow_inode,
					pos + copied);
	}
unlock_out:
	f2fs_put_page(page, 1);
	f2fs_update_time(F2FS_I_SB(inode), REQ_TIME);
	return copied;
}

static int check_direct_IO(struct inode *inode, struct iov_iter *iter,
			   loff_t offset)
{
	unsigned i_blkbits = READ_ONCE(inode->i_blkbits);
	unsigned blkbits = i_blkbits;
	unsigned blocksize_mask = (1 << blkbits) - 1;
	unsigned long align = offset | iov_iter_alignment(iter);
	struct block_device *bdev = inode->i_sb->s_bdev;

	if (iov_iter_rw(iter) == READ && offset >= i_size_read(inode))
		return 1;

	if (align & blocksize_mask) {
		if (bdev)
			blkbits = blksize_bits(bdev_logical_block_size(bdev));
		blocksize_mask = (1 << blkbits) - 1;
		if (align & blocksize_mask)
			return -EINVAL;
		return 1;
	}
	return 0;
}

static void f2fs_dio_end_io(struct bio *bio)
{
	struct f2fs_private_dio *dio = bio->bi_private;

	dec_page_count(F2FS_I_SB(dio->inode),
			dio->write ? F2FS_DIO_WRITE : F2FS_DIO_READ);

	bio->bi_private = dio->orig_private;
	bio->bi_end_io = dio->orig_end_io;

	kfree(dio);

	bio_endio(bio);
}

static void f2fs_dio_submit_bio(struct bio *bio, struct inode *inode,
							loff_t file_offset)
{
	struct f2fs_private_dio *dio;
	bool write = (bio_op(bio) == REQ_OP_WRITE);

	dio = f2fs_kzalloc(F2FS_I_SB(inode),
			sizeof(struct f2fs_private_dio), GFP_NOFS);
	if (!dio)
		goto out;

	dio->inode = inode;
	dio->orig_end_io = bio->bi_end_io;
	dio->orig_private = bio->bi_private;
	dio->write = write;

	bio->bi_end_io = f2fs_dio_end_io;
	bio->bi_private = dio;

	inc_page_count(F2FS_I_SB(inode),
			write ? F2FS_DIO_WRITE : F2FS_DIO_READ);

	submit_bio(bio);
	return;
out:
	bio->bi_status = BLK_STS_IOERR;
	bio_endio(bio);
}

static ssize_t f2fs_direct_IO(struct kiocb *iocb, struct iov_iter *iter)
{
	struct address_space *mapping = iocb->ki_filp->f_mapping;
	struct inode *inode = mapping->host;
	struct f2fs_sb_info *sbi = F2FS_I_SB(inode);
	struct f2fs_inode_info *fi = F2FS_I(inode);
	size_t count = iov_iter_count(iter);
	loff_t offset = iocb->ki_pos;
	int rw = iov_iter_rw(iter);
	int err;
	bool do_opu;

	err = check_direct_IO(inode, iter, offset);
	if (err)
		return err < 0 ? err : 0;

	if (f2fs_force_buffered_io(inode, iocb, iter))
		return 0;

	do_opu = rw == WRITE && f2fs_lfs_mode(sbi);

	trace_f2fs_direct_IO_enter(inode, offset, count, rw);

	if (iocb->ki_flags & IOCB_NOWAIT) {
		if (!f2fs_down_read_trylock(&fi->i_gc_rwsem[rw])) {
			err = -EAGAIN;
			goto out;
		}
		if (do_opu && !f2fs_down_read_trylock(&fi->i_gc_rwsem[READ])) {
			f2fs_up_read(&fi->i_gc_rwsem[rw]);
			err = -EAGAIN;
			goto out;
		}
	} else {
		f2fs_down_read(&fi->i_gc_rwsem[rw]);
		if (do_opu)
			f2fs_down_read(&fi->i_gc_rwsem[READ]);
	}

	err = __blockdev_direct_IO(iocb, inode, inode->i_sb->s_bdev,
			iter, rw == WRITE ? get_data_block_dio_write :
			get_data_block_dio, NULL, f2fs_dio_submit_bio,
			rw == WRITE ? DIO_LOCKING | DIO_SKIP_HOLES :
			DIO_SKIP_HOLES);

	if (do_opu)
		f2fs_up_read(&fi->i_gc_rwsem[READ]);

	f2fs_up_read(&fi->i_gc_rwsem[rw]);

	if (rw == WRITE) {
		if (err > 0) {
			f2fs_update_iostat(F2FS_I_SB(inode), APP_DIRECT_IO,
									err);
			if (!do_opu)
				set_inode_flag(inode, FI_UPDATE_WRITE);
		} else if (err == -EIOCBQUEUED) {
			f2fs_update_iostat(F2FS_I_SB(inode), APP_DIRECT_IO,
						count - iov_iter_count(iter));
		} else if (err < 0) {
			f2fs_write_failed(inode, offset + count);
		}
	} else {
		if (err > 0)
			f2fs_update_iostat(sbi, APP_DIRECT_READ_IO, err);
		else if (err == -EIOCBQUEUED)
			f2fs_update_iostat(F2FS_I_SB(inode), APP_DIRECT_READ_IO,
						count - iov_iter_count(iter));
	}

out:
	trace_f2fs_direct_IO_exit(inode, offset, count, rw, err);

	return err;
}

void f2fs_invalidate_page(struct page *page, unsigned int offset,
							unsigned int length)
{
	struct inode *inode = page->mapping->host;
	struct f2fs_sb_info *sbi = F2FS_I_SB(inode);

	if (inode->i_ino >= F2FS_ROOT_INO(sbi) &&
		(offset % PAGE_SIZE || length != PAGE_SIZE))
		return;

	if (PageDirty(page)) {
		if (inode->i_ino == F2FS_META_INO(sbi)) {
			dec_page_count(sbi, F2FS_DIRTY_META);
		} else if (inode->i_ino == F2FS_NODE_INO(sbi)) {
			dec_page_count(sbi, F2FS_DIRTY_NODES);
		} else {
			inode_dec_dirty_pages(inode);
			f2fs_remove_dirty_inode(inode);
		}
	}

	clear_page_private_gcing(page);

	if (test_opt(sbi, COMPRESS_CACHE) &&
			inode->i_ino == F2FS_COMPRESS_INO(sbi))
		clear_page_private_data(page);

	detach_page_private(page);
	set_page_private(page, 0);
}

int f2fs_release_page(struct page *page, gfp_t wait)
{
	/* If this is dirty page, keep PagePrivate */
	if (PageDirty(page))
		return 0;

	if (test_opt(F2FS_P_SB(page), COMPRESS_CACHE)) {
		struct inode *inode = page->mapping->host;

		if (inode->i_ino == F2FS_COMPRESS_INO(F2FS_I_SB(inode)))
			clear_page_private_data(page);
	}

	clear_page_private_gcing(page);

	detach_page_private(page);
	set_page_private(page, 0);
	return 1;
}

static int f2fs_set_data_page_dirty(struct page *page)
{
	struct inode *inode = page_file_mapping(page)->host;

	trace_f2fs_set_page_dirty(page, DATA);

	if (!PageUptodate(page))
		SetPageUptodate(page);
	if (PageSwapCache(page))
		return __set_page_dirty_nobuffers(page);

	if (!PageDirty(page)) {
		__set_page_dirty_nobuffers(page);
		f2fs_update_dirty_page(inode, page);
		return 1;
	}
	return 0;
}


static sector_t f2fs_bmap_compress(struct inode *inode, sector_t block)
{
#ifdef CONFIG_F2FS_FS_COMPRESSION
	struct dnode_of_data dn;
	sector_t start_idx, blknr = 0;
	int ret;

	start_idx = round_down(block, F2FS_I(inode)->i_cluster_size);

	set_new_dnode(&dn, inode, NULL, NULL, 0);
	ret = f2fs_get_dnode_of_data(&dn, start_idx, LOOKUP_NODE);
	if (ret)
		return 0;

	if (dn.data_blkaddr != COMPRESS_ADDR) {
		dn.ofs_in_node += block - start_idx;
		blknr = f2fs_data_blkaddr(&dn);
		if (!__is_valid_data_blkaddr(blknr))
			blknr = 0;
	}

	f2fs_put_dnode(&dn);
	return blknr;
#else
	return 0;
#endif
}


static sector_t f2fs_bmap(struct address_space *mapping, sector_t block)
{
	struct inode *inode = mapping->host;
	sector_t blknr = 0;

	if (f2fs_has_inline_data(inode))
		goto out;

	/* make sure allocating whole blocks */
	if (mapping_tagged(mapping, PAGECACHE_TAG_DIRTY))
		filemap_write_and_wait(mapping);

	/* Block number less than F2FS MAX BLOCKS */
	if (unlikely(block >= max_file_blocks(inode)))
		goto out;

	if (f2fs_compressed_file(inode)) {
		blknr = f2fs_bmap_compress(inode, block);
	} else {
		struct f2fs_map_blocks map;

		memset(&map, 0, sizeof(map));
		map.m_lblk = block;
		map.m_len = 1;
		map.m_next_pgofs = NULL;
		map.m_seg_type = NO_CHECK_TYPE;

		if (!f2fs_map_blocks(inode, &map, 0, F2FS_GET_BLOCK_BMAP))
			blknr = map.m_pblk;
	}
out:
	trace_f2fs_bmap(inode, block, blknr);
	return blknr;
}

#ifdef CONFIG_MIGRATION
#include <linux/migrate.h>

int f2fs_migrate_page(struct address_space *mapping,
		struct page *newpage, struct page *page, enum migrate_mode mode)
{
	int rc, extra_count = 0;

	BUG_ON(PageWriteback(page));

	rc = migrate_page_move_mapping(mapping, newpage,
				page, NULL, mode, extra_count);
	if (rc != MIGRATEPAGE_SUCCESS)
		return rc;

	/* guarantee to start from no stale private field */
	set_page_private(newpage, 0);
	if (PagePrivate(page)) {
		set_page_private(newpage, page_private(page));
		SetPagePrivate(newpage);
		get_page(newpage);

		set_page_private(page, 0);
		ClearPagePrivate(page);
		put_page(page);
	}

	if (mode != MIGRATE_SYNC_NO_COPY)
		migrate_page_copy(newpage, page);
	else
		migrate_page_states(newpage, page);

	return MIGRATEPAGE_SUCCESS;
}
#endif

#ifdef CONFIG_SWAP
static int f2fs_migrate_blocks(struct inode *inode, block_t start_blk,
							unsigned int blkcnt)
{
	struct f2fs_sb_info *sbi = F2FS_I_SB(inode);
	unsigned int blkofs;
	unsigned int blk_per_sec = BLKS_PER_SEC(sbi);
	unsigned int secidx = start_blk / blk_per_sec;
	unsigned int end_sec = secidx + blkcnt / blk_per_sec;
	int ret = 0;

	f2fs_down_write(&F2FS_I(inode)->i_gc_rwsem[WRITE]);
	f2fs_down_write(&F2FS_I(inode)->i_mmap_sem);

	set_inode_flag(inode, FI_ALIGNED_WRITE);
	set_inode_flag(inode, FI_OPU_WRITE);

	for (; secidx < end_sec; secidx++) {
		f2fs_down_write(&sbi->pin_sem);

		f2fs_lock_op(sbi);
		f2fs_allocate_new_section(sbi, CURSEG_COLD_DATA_PINNED, false);
		f2fs_unlock_op(sbi);

		set_inode_flag(inode, FI_SKIP_WRITES);

		for (blkofs = 0; blkofs < blk_per_sec; blkofs++) {
			struct page *page;
			unsigned int blkidx = secidx * blk_per_sec + blkofs;

			page = f2fs_get_lock_data_page(inode, blkidx, true);
			if (IS_ERR(page)) {
				f2fs_up_write(&sbi->pin_sem);
				ret = PTR_ERR(page);
				goto done;
			}

			set_page_dirty(page);
			f2fs_put_page(page, 1);
		}

		clear_inode_flag(inode, FI_SKIP_WRITES);

		ret = filemap_fdatawrite(inode->i_mapping);

		f2fs_up_write(&sbi->pin_sem);

		if (ret)
			break;
	}

done:
	clear_inode_flag(inode, FI_SKIP_WRITES);
	clear_inode_flag(inode, FI_OPU_WRITE);
	clear_inode_flag(inode, FI_ALIGNED_WRITE);

	f2fs_up_write(&F2FS_I(inode)->i_mmap_sem);
	f2fs_up_write(&F2FS_I(inode)->i_gc_rwsem[WRITE]);

	return ret;
}

static int check_swap_activate(struct swap_info_struct *sis,
				struct file *swap_file, sector_t *span)
{
	struct address_space *mapping = swap_file->f_mapping;
	struct inode *inode = mapping->host;
	struct f2fs_sb_info *sbi = F2FS_I_SB(inode);
	sector_t cur_lblock;
	sector_t last_lblock;
	sector_t pblock;
	sector_t lowest_pblock = -1;
	sector_t highest_pblock = 0;
	int nr_extents = 0;
	unsigned long nr_pblocks;
	unsigned int blks_per_sec = BLKS_PER_SEC(sbi);
	unsigned int sec_blks_mask = BLKS_PER_SEC(sbi) - 1;
	unsigned int not_aligned = 0;
	int ret = 0;

	/*
	 * Map all the blocks into the extent list.  This code doesn't try
	 * to be very smart.
	 */
	cur_lblock = 0;
	last_lblock = bytes_to_blks(inode, i_size_read(inode));

	while (cur_lblock < last_lblock && cur_lblock < sis->max) {
		struct f2fs_map_blocks map;
retry:
		cond_resched();

		memset(&map, 0, sizeof(map));
		map.m_lblk = cur_lblock;
		map.m_len = last_lblock - cur_lblock;
		map.m_next_pgofs = NULL;
		map.m_next_extent = NULL;
		map.m_seg_type = NO_CHECK_TYPE;
		map.m_may_create = false;

		ret = f2fs_map_blocks(inode, &map, 0, F2FS_GET_BLOCK_FIEMAP);
		if (ret)
			goto out;

		/* hole */
		if (!(map.m_flags & F2FS_MAP_FLAGS)) {
			f2fs_err(sbi, "Swapfile has holes");
			ret = -EINVAL;
			goto out;
		}

		pblock = map.m_pblk;
		nr_pblocks = map.m_len;

		if ((pblock - SM_I(sbi)->main_blkaddr) & sec_blks_mask ||
				nr_pblocks & sec_blks_mask) {
			not_aligned++;

			nr_pblocks = roundup(nr_pblocks, blks_per_sec);
			if (cur_lblock + nr_pblocks > sis->max)
				nr_pblocks -= blks_per_sec;

			if (!nr_pblocks) {
				/* this extent is last one */
				nr_pblocks = map.m_len;
				f2fs_warn(sbi, "Swapfile: last extent is not aligned to section");
				goto next;
			}

			ret = f2fs_migrate_blocks(inode, cur_lblock,
							nr_pblocks);
			if (ret)
				goto out;
			goto retry;
		}
next:
		if (cur_lblock + nr_pblocks >= sis->max)
			nr_pblocks = sis->max - cur_lblock;

		if (cur_lblock) {	/* exclude the header page */
			if (pblock < lowest_pblock)
				lowest_pblock = pblock;
			if (pblock + nr_pblocks - 1 > highest_pblock)
				highest_pblock = pblock + nr_pblocks - 1;
		}

		/*
		 * We found a PAGE_SIZE-length, PAGE_SIZE-aligned run of blocks
		 */
		ret = add_swap_extent(sis, cur_lblock, nr_pblocks, pblock);
		if (ret < 0)
			goto out;
		nr_extents += ret;
		cur_lblock += nr_pblocks;
	}
	ret = nr_extents;
	*span = 1 + highest_pblock - lowest_pblock;
	if (cur_lblock == 0)
		cur_lblock = 1;	/* force Empty message */
	sis->max = cur_lblock;
	sis->pages = cur_lblock - 1;
	sis->highest_bit = cur_lblock - 1;
out:
	if (not_aligned)
		f2fs_warn(sbi, "Swapfile (%u) is not align to section: 1) creat(), 2) ioctl(F2FS_IOC_SET_PIN_FILE), 3) fallocate(%u * N)",
			  not_aligned, blks_per_sec * F2FS_BLKSIZE);
	return ret;
}

static int f2fs_swap_activate(struct swap_info_struct *sis, struct file *file,
				sector_t *span)
{
	struct inode *inode = file_inode(file);
	int ret;

	if (!S_ISREG(inode->i_mode))
		return -EINVAL;

	if (f2fs_readonly(F2FS_I_SB(inode)->sb))
		return -EROFS;

	if (f2fs_lfs_mode(F2FS_I_SB(inode))) {
		f2fs_err(F2FS_I_SB(inode),
			"Swapfile not supported in LFS mode");
		return -EINVAL;
	}

	ret = f2fs_convert_inline_inode(inode);
	if (ret)
		return ret;

	if (!f2fs_disable_compressed_file(inode))
		return -EINVAL;

	f2fs_precache_extents(inode);

	ret = check_swap_activate(sis, file, span);
	if (ret < 0)
		return ret;

	set_inode_flag(inode, FI_PIN_FILE);
	f2fs_update_time(F2FS_I_SB(inode), REQ_TIME);
	return ret;
}

static void f2fs_swap_deactivate(struct file *file)
{
	struct inode *inode = file_inode(file);

	clear_inode_flag(inode, FI_PIN_FILE);
}
#else
static int f2fs_swap_activate(struct swap_info_struct *sis, struct file *file,
				sector_t *span)
{
	return -EOPNOTSUPP;
}

static void f2fs_swap_deactivate(struct file *file)
{
}
#endif

const struct address_space_operations f2fs_dblock_aops = {
	.readpage	= f2fs_read_data_page,
	.readpages	= f2fs_read_data_pages,
	.writepage	= f2fs_write_data_page,
	.writepages	= f2fs_write_data_pages,
	.write_begin	= f2fs_write_begin,
	.write_end	= f2fs_write_end,
	.set_page_dirty	= f2fs_set_data_page_dirty,
	.invalidatepage	= f2fs_invalidate_page,
	.releasepage	= f2fs_release_page,
	.direct_IO	= f2fs_direct_IO,
	.bmap		= f2fs_bmap,
	.swap_activate  = f2fs_swap_activate,
	.swap_deactivate = f2fs_swap_deactivate,
#ifdef CONFIG_MIGRATION
	.migratepage    = f2fs_migrate_page,
#endif
};

void f2fs_clear_radix_tree_dirty_tag(struct page *page)
{
	struct address_space *mapping = page_mapping(page);
	unsigned long flags;

	spin_lock_irqsave(&mapping->tree_lock, flags);
	radix_tree_tag_clear(&mapping->page_tree, page_index(page),
					PAGECACHE_TAG_DIRTY);
	spin_unlock_irqrestore(&mapping->tree_lock, flags);
}

int __init f2fs_init_post_read_processing(void)
{
	bio_post_read_ctx_cache =
		kmem_cache_create("f2fs_bio_post_read_ctx",
				  sizeof(struct bio_post_read_ctx), 0, 0, NULL);
	if (!bio_post_read_ctx_cache)
		goto fail;
	bio_post_read_ctx_pool =
		mempool_create_slab_pool(NUM_PREALLOC_POST_READ_CTXS,
					 bio_post_read_ctx_cache);
	if (!bio_post_read_ctx_pool)
		goto fail_free_cache;
	return 0;

fail_free_cache:
	kmem_cache_destroy(bio_post_read_ctx_cache);
fail:
	return -ENOMEM;
}

void f2fs_destroy_post_read_processing(void)
{
	mempool_destroy(bio_post_read_ctx_pool);
	kmem_cache_destroy(bio_post_read_ctx_cache);
}

int f2fs_init_post_read_wq(struct f2fs_sb_info *sbi)
{
	if (!f2fs_sb_has_encrypt(sbi) &&
		!f2fs_sb_has_verity(sbi) &&
		!f2fs_sb_has_compression(sbi))
		return 0;

	sbi->post_read_wq = alloc_workqueue("f2fs_post_read_wq",
						 WQ_UNBOUND | WQ_HIGHPRI,
						 num_online_cpus());
	if (!sbi->post_read_wq)
		return -ENOMEM;
	return 0;
}

void f2fs_destroy_post_read_wq(struct f2fs_sb_info *sbi)
{
	if (sbi->post_read_wq)
		destroy_workqueue(sbi->post_read_wq);
}

int __init f2fs_init_bio_entry_cache(void)
{
	bio_entry_slab = f2fs_kmem_cache_create("f2fs_bio_entry_slab",
			sizeof(struct bio_entry));
	if (!bio_entry_slab)
		return -ENOMEM;
	return 0;
}

void f2fs_destroy_bio_entry_cache(void)
{
	kmem_cache_destroy(bio_entry_slab);
}<|MERGE_RESOLUTION|>--- conflicted
+++ resolved
@@ -908,15 +908,9 @@
 alloc_new:
 	if (!bio) {
 		bio = __bio_alloc(fio, BIO_MAX_PAGES);
-<<<<<<< HEAD
 		f2fs_set_bio_crypt_ctx(bio, fio->page->mapping->host,
 				       fio->page->index, fio,
 				       GFP_NOIO);
-		__attach_io_flag(fio);
-		bio_set_op_attrs(bio, fio->op, fio->op_flags);
-=======
-
->>>>>>> 5addba95
 		add_bio_entry(fio->sbi, bio, page, fio->temp);
 	} else {
 		if (add_ipu_page(fio, &bio, page))
@@ -1032,14 +1026,10 @@
 	bio_set_op_attrs(bio, REQ_OP_READ, op_flag);
 	if (!bio)
 		return ERR_PTR(-ENOMEM);
-<<<<<<< HEAD
 
 	f2fs_set_bio_crypt_ctx(bio, inode, first_idx, NULL, GFP_NOFS);
 
-	f2fs_target_device(sbi, blkaddr, bio);
-=======
 	bio->bi_iter.bi_sector = sector;
->>>>>>> 5addba95
 	bio->bi_end_io = f2fs_read_end_io;
 
 	if (fscrypt_inode_uses_fs_layer_crypto(inode))
