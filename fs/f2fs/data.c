--- conflicted
+++ resolved
@@ -269,16 +269,11 @@
 
 static void f2fs_read_end_io(struct bio *bio)
 {
-<<<<<<< HEAD
-	struct page *first_page = bio->bi_io_vec[0].bv_page;
-	struct f2fs_sb_info *sbi = F2FS_P_SB(first_page);
-=======
 	struct f2fs_sb_info *sbi = F2FS_P_SB(bio->bi_io_vec->bv_page);
 	struct bio_post_read_ctx *ctx;
 
 	iostat_update_and_unbind_ctx(bio, 0);
 	ctx = bio->bi_private;
->>>>>>> ef0885da
 
 	if (time_to_inject(sbi, FAULT_READ_IO)) {
 		f2fs_show_injection_info(sbi, FAULT_READ_IO);
@@ -1012,16 +1007,9 @@
 	bio->bi_end_io = f2fs_read_end_io;
 	bio_set_op_attrs(bio, REQ_OP_READ, op_flag);
 
-<<<<<<< HEAD
-	if (fscrypt_inode_uses_fs_layer_crypto(inode))
-		post_read_steps |= 1 << STEP_DECRYPT;
-	if (f2fs_compressed_file(inode))
-		post_read_steps |= 1 << STEP_DECOMPRESS_NOWQ;
-=======
 	if (f2fs_encrypted_file(inode))
 		post_read_steps |= STEP_DECRYPT;
 
->>>>>>> ef0885da
 	if (f2fs_need_verity(inode, first_idx))
 		post_read_steps |= STEP_VERITY;
 
@@ -1834,12 +1822,7 @@
 			return err;
 		}
 
-<<<<<<< HEAD
-
-		phys = (__u64)blk_to_logical(inode, ni.blk_addr);
-=======
 		phys = blks_to_bytes(inode, ni.blk_addr);
->>>>>>> ef0885da
 		offset = offsetof(struct f2fs_inode, i_addr) +
 					sizeof(__le32) * (DEF_ADDRS_PER_INODE -
 					get_inline_xattr_addrs(inode));
