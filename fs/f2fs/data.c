// SPDX-License-Identifier: GPL-2.0
/*
 * fs/f2fs/data.c
 *
 * Copyright (c) 2012 Samsung Electronics Co., Ltd.
 *             http://www.samsung.com/
 */
#include <linux/fs.h>
#include <linux/f2fs_fs.h>
#include <linux/buffer_head.h>
#include <linux/mpage.h>
#include <linux/writeback.h>
#include <linux/backing-dev.h>
#include <linux/pagevec.h>
#include <linux/blkdev.h>
#include <linux/bio.h>
#include <linux/swap.h>
#include <linux/prefetch.h>
#include <linux/uio.h>
#include <linux/cleancache.h>
#include <linux/sched/signal.h>

#include "f2fs.h"
#include "node.h"
#include "segment.h"
#include <trace/events/f2fs.h>
#include <trace/events/android_fs.h>

#define NUM_PREALLOC_POST_READ_CTXS	128

static struct kmem_cache *bio_post_read_ctx_cache;
static struct kmem_cache *bio_entry_slab;
static mempool_t *bio_post_read_ctx_pool;
static struct bio_set *f2fs_bioset;

#define	F2FS_BIO_POOL_SIZE	NR_CURSEG_TYPE

int __init f2fs_init_bioset(void)
{
	f2fs_bioset = bioset_create(F2FS_BIO_POOL_SIZE,
					0, BIOSET_NEED_BVECS);
	if (!f2fs_bioset)
		return -ENOMEM;
	return 0;
}

void f2fs_destroy_bioset(void)
{
	bioset_free(f2fs_bioset);
}

static bool __is_cp_guaranteed(struct page *page)
{
	struct address_space *mapping = page->mapping;
	struct inode *inode;
	struct f2fs_sb_info *sbi;

	if (!mapping)
		return false;

	inode = mapping->host;
	sbi = F2FS_I_SB(inode);

	if (inode->i_ino == F2FS_META_INO(sbi) ||
			inode->i_ino == F2FS_NODE_INO(sbi) ||
			S_ISDIR(inode->i_mode))
		return true;

	if (f2fs_is_compressed_page(page))
		return false;
	if ((S_ISREG(inode->i_mode) &&
			(f2fs_is_atomic_file(inode) || IS_NOQUOTA(inode))) ||
			page_private_gcing(page))
		return true;
	return false;
}

static enum count_type __read_io_type(struct page *page)
{
	struct address_space *mapping = page_file_mapping(page);

	if (mapping) {
		struct inode *inode = mapping->host;
		struct f2fs_sb_info *sbi = F2FS_I_SB(inode);

		if (inode->i_ino == F2FS_META_INO(sbi))
			return F2FS_RD_META;

		if (inode->i_ino == F2FS_NODE_INO(sbi))
			return F2FS_RD_NODE;
	}
	return F2FS_RD_DATA;
}

/* postprocessing steps for read bios */
enum bio_post_read_step {
#ifdef CONFIG_FS_ENCRYPTION
	STEP_DECRYPT	= 1 << 0,
#else
	STEP_DECRYPT	= 0,	/* compile out the decryption-related code */
#endif
#ifdef CONFIG_F2FS_FS_COMPRESSION
	STEP_DECOMPRESS	= 1 << 1,
#else
	STEP_DECOMPRESS	= 0,	/* compile out the decompression-related code */
#endif
#ifdef CONFIG_FS_VERITY
	STEP_VERITY	= 1 << 2,
#else
	STEP_VERITY	= 0,	/* compile out the verity-related code */
#endif
};

struct bio_post_read_ctx {
	struct bio *bio;
	struct f2fs_sb_info *sbi;
	struct work_struct work;
	unsigned int enabled_steps;
};

static void f2fs_finish_read_bio(struct bio *bio)
{
	struct bio_vec *bv;
	int iter_all;

	/*
	 * Update and unlock the bio's pagecache pages, and put the
	 * decompression context for any compressed pages.
	 */
	bio_for_each_segment_all(bv, bio, iter_all) {
		struct page *page = bv->bv_page;

		if (f2fs_is_compressed_page(page)) {
			if (bio->bi_status)
				f2fs_end_read_compressed_page(page, true, 0);
			f2fs_put_page_dic(page);
			continue;
		}

		/* PG_error was set if decryption or verity failed. */
		if (bio->bi_status || PageError(page)) {
			ClearPageUptodate(page);
			/* will re-read again later */
			ClearPageError(page);
		} else {
			SetPageUptodate(page);
		}
		dec_page_count(F2FS_P_SB(page), __read_io_type(page));
		unlock_page(page);
	}

	if (bio->bi_private)
		mempool_free(bio->bi_private, bio_post_read_ctx_pool);
	bio_put(bio);
}

static void f2fs_verify_bio(struct work_struct *work)
{
	struct bio_post_read_ctx *ctx =
		container_of(work, struct bio_post_read_ctx, work);
	struct bio *bio = ctx->bio;
	bool may_have_compressed_pages = (ctx->enabled_steps & STEP_DECOMPRESS);

	/*
	 * fsverity_verify_bio() may call readpages() again, and while verity
	 * will be disabled for this, decryption and/or decompression may still
	 * be needed, resulting in another bio_post_read_ctx being allocated.
	 * So to prevent deadlocks we need to release the current ctx to the
	 * mempool first.  This assumes that verity is the last post-read step.
	 */
	mempool_free(ctx, bio_post_read_ctx_pool);
	bio->bi_private = NULL;

	/*
	 * Verify the bio's pages with fs-verity.  Exclude compressed pages,
	 * as those were handled separately by f2fs_end_read_compressed_page().
	 */
	if (may_have_compressed_pages) {
		struct bio_vec *bv;
		int iter_all;

		bio_for_each_segment_all(bv, bio, iter_all) {
			struct page *page = bv->bv_page;

			if (!f2fs_is_compressed_page(page) &&
			    !PageError(page) && !fsverity_verify_page(page))
				SetPageError(page);
		}
	} else {
		fsverity_verify_bio(bio);
	}

	f2fs_finish_read_bio(bio);
}

/*
 * If the bio's data needs to be verified with fs-verity, then enqueue the
 * verity work for the bio.  Otherwise finish the bio now.
 *
 * Note that to avoid deadlocks, the verity work can't be done on the
 * decryption/decompression workqueue.  This is because verifying the data pages
 * can involve reading verity metadata pages from the file, and these verity
 * metadata pages may be encrypted and/or compressed.
 */
static void f2fs_verify_and_finish_bio(struct bio *bio)
{
	struct bio_post_read_ctx *ctx = bio->bi_private;

	if (ctx && (ctx->enabled_steps & STEP_VERITY)) {
		INIT_WORK(&ctx->work, f2fs_verify_bio);
		fsverity_enqueue_verify_work(&ctx->work);
	} else {
		f2fs_finish_read_bio(bio);
	}
}

/*
 * Handle STEP_DECOMPRESS by decompressing any compressed clusters whose last
 * remaining page was read by @ctx->bio.
 *
 * Note that a bio may span clusters (even a mix of compressed and uncompressed
 * clusters) or be for just part of a cluster.  STEP_DECOMPRESS just indicates
 * that the bio includes at least one compressed page.  The actual decompression
 * is done on a per-cluster basis, not a per-bio basis.
 */
static void f2fs_handle_step_decompress(struct bio_post_read_ctx *ctx)
{
	struct bio_vec *bv;
	int iter_all;
	bool all_compressed = true;
	block_t blkaddr = SECTOR_TO_BLOCK(ctx->bio->bi_iter.bi_sector);

	bio_for_each_segment_all(bv, ctx->bio, iter_all) {
		struct page *page = bv->bv_page;

		/* PG_error was set if decryption failed. */
		if (f2fs_is_compressed_page(page))
			f2fs_end_read_compressed_page(page, PageError(page),
						blkaddr);
		else
			all_compressed = false;

		blkaddr++;
	}

	/*
	 * Optimization: if all the bio's pages are compressed, then scheduling
	 * the per-bio verity work is unnecessary, as verity will be fully
	 * handled at the compression cluster level.
	 */
	if (all_compressed)
		ctx->enabled_steps &= ~STEP_VERITY;
}

static void f2fs_post_read_work(struct work_struct *work)
{
	struct bio_post_read_ctx *ctx =
		container_of(work, struct bio_post_read_ctx, work);

	if (ctx->enabled_steps & STEP_DECRYPT)
		fscrypt_decrypt_bio(ctx->bio);

	if (ctx->enabled_steps & STEP_DECOMPRESS)
		f2fs_handle_step_decompress(ctx);

	f2fs_verify_and_finish_bio(ctx->bio);
}

static void f2fs_read_end_io(struct bio *bio)
{
<<<<<<< HEAD
	struct page *first_page = bio->bi_io_vec[0].bv_page;
	struct f2fs_sb_info *sbi = F2FS_P_SB(first_page);
=======
	struct f2fs_sb_info *sbi = F2FS_P_SB(bio->bi_io_vec->bv_page);
	struct bio_post_read_ctx *ctx = bio->bi_private;
>>>>>>> 99698cfc

	if (time_to_inject(sbi, FAULT_READ_IO)) {
		f2fs_show_injection_info(sbi, FAULT_READ_IO);
		bio->bi_status = BLK_STS_IOERR;
	}

	if (bio->bi_status) {
		f2fs_finish_read_bio(bio);
		return;
	}

<<<<<<< HEAD
	if (first_page != NULL &&
		__read_io_type(first_page) == F2FS_RD_DATA) {
		trace_android_fs_dataread_end(first_page->mapping->host,
						page_offset(first_page),
						bio->bi_iter.bi_size);
	}

	__f2fs_read_end_io(bio, false, false);
=======
	if (ctx && (ctx->enabled_steps & (STEP_DECRYPT | STEP_DECOMPRESS))) {
		INIT_WORK(&ctx->work, f2fs_post_read_work);
		queue_work(ctx->sbi->post_read_wq, &ctx->work);
	} else {
		f2fs_verify_and_finish_bio(bio);
	}
>>>>>>> 99698cfc
}

static void f2fs_write_end_io(struct bio *bio)
{
	struct f2fs_sb_info *sbi = bio->bi_private;
	struct bio_vec *bvec;
	int iter_all;

	if (time_to_inject(sbi, FAULT_WRITE_IO)) {
		f2fs_show_injection_info(sbi, FAULT_WRITE_IO);
		bio->bi_status = BLK_STS_IOERR;
	}

	bio_for_each_segment_all(bvec, bio, iter_all) {
		struct page *page = bvec->bv_page;
		enum count_type type = WB_DATA_TYPE(page);

		if (page_private_dummy(page)) {
			clear_page_private_dummy(page);
			unlock_page(page);
			mempool_free(page, sbi->write_io_dummy);

			if (unlikely(bio->bi_status))
				f2fs_stop_checkpoint(sbi, true);
			continue;
		}

		fscrypt_finalize_bounce_page(&page);

#ifdef CONFIG_F2FS_FS_COMPRESSION
		if (f2fs_is_compressed_page(page)) {
			f2fs_compress_write_end_io(bio, page);
			continue;
		}
#endif

		if (unlikely(bio->bi_status)) {
			mapping_set_error(page->mapping, -EIO);
			if (type == F2FS_WB_CP_DATA)
				f2fs_stop_checkpoint(sbi, true);
		}

		f2fs_bug_on(sbi, page->mapping == NODE_MAPPING(sbi) &&
					page->index != nid_of_node(page));

		dec_page_count(sbi, type);
		if (f2fs_in_warm_node_list(sbi, page))
			f2fs_del_fsync_node_entry(sbi, page);
		clear_page_private_gcing(page);
		end_page_writeback(page);
	}
	if (!get_pages(sbi, F2FS_WB_CP_DATA) &&
				wq_has_sleeper(&sbi->cp_wait))
		wake_up(&sbi->cp_wait);

	bio_put(bio);
}

struct block_device *f2fs_target_device(struct f2fs_sb_info *sbi,
				block_t blk_addr, struct bio *bio)
{
	struct block_device *bdev = sbi->sb->s_bdev;
	int i;

	if (f2fs_is_multi_device(sbi)) {
		for (i = 0; i < sbi->s_ndevs; i++) {
			if (FDEV(i).start_blk <= blk_addr &&
			    FDEV(i).end_blk >= blk_addr) {
				blk_addr -= FDEV(i).start_blk;
				bdev = FDEV(i).bdev;
				break;
			}
		}
	}
	if (bio) {
		bio_set_dev(bio, bdev);
		bio->bi_iter.bi_sector = SECTOR_FROM_BLOCK(blk_addr);
	}
	return bdev;
}

int f2fs_target_device_index(struct f2fs_sb_info *sbi, block_t blkaddr)
{
	int i;

	if (!f2fs_is_multi_device(sbi))
		return 0;

	for (i = 0; i < sbi->s_ndevs; i++)
		if (FDEV(i).start_blk <= blkaddr && FDEV(i).end_blk >= blkaddr)
			return i;
	return 0;
}

/*
 * Return true, if pre_bio's bdev is same as its target device.
 */
static bool __same_bdev(struct f2fs_sb_info *sbi,
				block_t blk_addr, struct bio *bio)
{
	struct block_device *b = f2fs_target_device(sbi, blk_addr, NULL);
	return bio->bi_disk == b->bd_disk && bio->bi_partno == b->bd_partno;
}

static struct bio *__bio_alloc(struct f2fs_io_info *fio, int npages)
{
	struct f2fs_sb_info *sbi = fio->sbi;
	struct bio *bio;

	bio = bio_alloc_bioset(GFP_NOIO, npages, f2fs_bioset);

	f2fs_target_device(sbi, fio->new_blkaddr, bio);
	if (is_read_io(fio->op)) {
		bio->bi_end_io = f2fs_read_end_io;
		bio->bi_private = NULL;
	} else {
		bio->bi_end_io = f2fs_write_end_io;
		bio->bi_private = sbi;
		bio->bi_write_hint = f2fs_io_type_to_rw_hint(sbi,
						fio->type, fio->temp);
	}
	if (fio->io_wbc)
		wbc_init_bio(fio->io_wbc, bio);

	return bio;
}

static void f2fs_set_bio_crypt_ctx(struct bio *bio, const struct inode *inode,
				  pgoff_t first_idx,
				  const struct f2fs_io_info *fio,
				  gfp_t gfp_mask)
{
	/*
	 * The f2fs garbage collector sets ->encrypted_page when it wants to
	 * read/write raw data without encryption.
	 */
	if (!fio || !fio->encrypted_page)
		fscrypt_set_bio_crypt_ctx(bio, inode, first_idx, gfp_mask);
	else if (fscrypt_inode_should_skip_dm_default_key(inode))
		bio_set_skip_dm_default_key(bio);
}

static bool f2fs_crypt_mergeable_bio(struct bio *bio, const struct inode *inode,
				     pgoff_t next_idx,
				     const struct f2fs_io_info *fio)
{
	/*
	 * The f2fs garbage collector sets ->encrypted_page when it wants to
	 * read/write raw data without encryption.
	 */
	if (fio && fio->encrypted_page)
		return !bio_has_crypt_ctx(bio) &&
			(bio_should_skip_dm_default_key(bio) ==
			 fscrypt_inode_should_skip_dm_default_key(inode));

	return fscrypt_mergeable_bio(bio, inode, next_idx);
}

static inline void __submit_bio(struct f2fs_sb_info *sbi,
				struct bio *bio, enum page_type type)
{
	if (!is_read_io(bio_op(bio))) {
		unsigned int start;

		if (type != DATA && type != NODE)
			goto submit_io;

		if (f2fs_lfs_mode(sbi) && current->plug)
			blk_finish_plug(current->plug);

		if (!F2FS_IO_ALIGNED(sbi))
			goto submit_io;

		start = bio->bi_iter.bi_size >> F2FS_BLKSIZE_BITS;
		start %= F2FS_IO_SIZE(sbi);

		if (start == 0)
			goto submit_io;

		/* fill dummy pages */
		for (; start < F2FS_IO_SIZE(sbi); start++) {
			struct page *page =
				mempool_alloc(sbi->write_io_dummy,
					      GFP_NOIO | __GFP_NOFAIL);
			f2fs_bug_on(sbi, !page);

			lock_page(page);

			zero_user_segment(page, 0, PAGE_SIZE);
			set_page_private_dummy(page);

			if (bio_add_page(bio, page, PAGE_SIZE, 0) < PAGE_SIZE)
				f2fs_bug_on(sbi, 1);
		}
		/*
		 * In the NODE case, we lose next block address chain. So, we
		 * need to do checkpoint in f2fs_sync_file.
		 */
		if (type == NODE)
			set_sbi_flag(sbi, SBI_NEED_CP);
	}
submit_io:
	if (is_read_io(bio_op(bio)))
		trace_f2fs_submit_read_bio(sbi->sb, type, bio);
	else
		trace_f2fs_submit_write_bio(sbi->sb, type, bio);
	submit_bio(bio);
}

static void __f2fs_submit_read_bio(struct f2fs_sb_info *sbi,
				struct bio *bio, enum page_type type)
{
	if (trace_android_fs_dataread_start_enabled() && (type == DATA)) {
		struct page *first_page = bio->bi_io_vec[0].bv_page;

		if (first_page != NULL &&
			__read_io_type(first_page) == F2FS_RD_DATA) {
			char *path, pathbuf[MAX_TRACE_PATHBUF_LEN];

			path = android_fstrace_get_pathname(pathbuf,
						MAX_TRACE_PATHBUF_LEN,
						first_page->mapping->host);

			trace_android_fs_dataread_start(
				first_page->mapping->host,
				page_offset(first_page),
				bio->bi_iter.bi_size,
				current->pid,
				path,
				current->comm);
		}
	}
	__submit_bio(sbi, bio, type);
}

void f2fs_submit_bio(struct f2fs_sb_info *sbi,
				struct bio *bio, enum page_type type)
{
	__submit_bio(sbi, bio, type);
}

static void __attach_io_flag(struct f2fs_io_info *fio)
{
	struct f2fs_sb_info *sbi = fio->sbi;
	unsigned int temp_mask = (1 << NR_TEMP_TYPE) - 1;
	unsigned int io_flag, fua_flag, meta_flag;

	if (fio->type == DATA)
		io_flag = sbi->data_io_flag;
	else if (fio->type == NODE)
		io_flag = sbi->node_io_flag;
	else
		return;

	fua_flag = io_flag & temp_mask;
	meta_flag = (io_flag >> NR_TEMP_TYPE) & temp_mask;

	/*
	 * data/node io flag bits per temp:
	 *      REQ_META     |      REQ_FUA      |
	 *    5 |    4 |   3 |    2 |    1 |   0 |
	 * Cold | Warm | Hot | Cold | Warm | Hot |
	 */
	if ((1 << fio->temp) & meta_flag)
		fio->op_flags |= REQ_META;
	if ((1 << fio->temp) & fua_flag)
		fio->op_flags |= REQ_FUA;
}

static void __submit_merged_bio(struct f2fs_bio_info *io)
{
	struct f2fs_io_info *fio = &io->fio;

	if (!io->bio)
		return;

	__attach_io_flag(fio);
	bio_set_op_attrs(io->bio, fio->op, fio->op_flags);

	if (is_read_io(fio->op))
		trace_f2fs_prepare_read_bio(io->sbi->sb, fio->type, io->bio);
	else
		trace_f2fs_prepare_write_bio(io->sbi->sb, fio->type, io->bio);

	__submit_bio(io->sbi, io->bio, fio->type);
	io->bio = NULL;
}

static bool __has_merged_page(struct bio *bio, struct inode *inode,
						struct page *page, nid_t ino)
{
	struct bio_vec *bvec;
	int iter_all;

	if (!bio)
		return false;

	if (!inode && !page && !ino)
		return true;

	bio_for_each_segment_all(bvec, bio, iter_all) {
		struct page *target = bvec->bv_page;

		if (fscrypt_is_bounce_page(target)) {
			target = fscrypt_pagecache_page(target);
			if (IS_ERR(target))
				continue;
		}
		if (f2fs_is_compressed_page(target)) {
			target = f2fs_compress_control_page(target);
			if (IS_ERR(target))
				continue;
		}

		if (inode && inode == target->mapping->host)
			return true;
		if (page && page == target)
			return true;
		if (ino && ino == ino_of_node(target))
			return true;
	}

	return false;
}

static void __f2fs_submit_merged_write(struct f2fs_sb_info *sbi,
				enum page_type type, enum temp_type temp)
{
	enum page_type btype = PAGE_TYPE_OF_BIO(type);
	struct f2fs_bio_info *io = sbi->write_io[btype] + temp;

	down_write(&io->io_rwsem);

	/* change META to META_FLUSH in the checkpoint procedure */
	if (type >= META_FLUSH) {
		io->fio.type = META_FLUSH;
		io->fio.op = REQ_OP_WRITE;
		io->fio.op_flags = REQ_META | REQ_PRIO | REQ_SYNC;
		if (!test_opt(sbi, NOBARRIER))
			io->fio.op_flags |= REQ_PREFLUSH | REQ_FUA;
	}
	__submit_merged_bio(io);
	up_write(&io->io_rwsem);
}

static void __submit_merged_write_cond(struct f2fs_sb_info *sbi,
				struct inode *inode, struct page *page,
				nid_t ino, enum page_type type, bool force)
{
	enum temp_type temp;
	bool ret = true;

	for (temp = HOT; temp < NR_TEMP_TYPE; temp++) {
		if (!force)	{
			enum page_type btype = PAGE_TYPE_OF_BIO(type);
			struct f2fs_bio_info *io = sbi->write_io[btype] + temp;

			down_read(&io->io_rwsem);
			ret = __has_merged_page(io->bio, inode, page, ino);
			up_read(&io->io_rwsem);
		}
		if (ret)
			__f2fs_submit_merged_write(sbi, type, temp);

		/* TODO: use HOT temp only for meta pages now. */
		if (type >= META)
			break;
	}
}

void f2fs_submit_merged_write(struct f2fs_sb_info *sbi, enum page_type type)
{
	__submit_merged_write_cond(sbi, NULL, NULL, 0, type, true);
}

void f2fs_submit_merged_write_cond(struct f2fs_sb_info *sbi,
				struct inode *inode, struct page *page,
				nid_t ino, enum page_type type)
{
	__submit_merged_write_cond(sbi, inode, page, ino, type, false);
}

void f2fs_flush_merged_writes(struct f2fs_sb_info *sbi)
{
	f2fs_submit_merged_write(sbi, DATA);
	f2fs_submit_merged_write(sbi, NODE);
	f2fs_submit_merged_write(sbi, META);
}

/*
 * Fill the locked page with data located in the block address.
 * A caller needs to unlock the page on failure.
 */
int f2fs_submit_page_bio(struct f2fs_io_info *fio)
{
	struct bio *bio;
	struct page *page = fio->encrypted_page ?
			fio->encrypted_page : fio->page;

	if (!f2fs_is_valid_blkaddr(fio->sbi, fio->new_blkaddr,
			fio->is_por ? META_POR : (__is_meta_io(fio) ?
			META_GENERIC : DATA_GENERIC_ENHANCE)))
		return -EFSCORRUPTED;

	trace_f2fs_submit_page_bio(page, fio);

	/* Allocate a new bio */
	bio = __bio_alloc(fio, 1);

	f2fs_set_bio_crypt_ctx(bio, fio->page->mapping->host,
			       fio->page->index, fio, GFP_NOIO);

	if (bio_add_page(bio, page, PAGE_SIZE, 0) < PAGE_SIZE) {
		bio_put(bio);
		return -EFAULT;
	}

	if (fio->io_wbc && !is_read_io(fio->op))
		wbc_account_io(fio->io_wbc, page, PAGE_SIZE);

	__attach_io_flag(fio);
	bio_set_op_attrs(bio, fio->op, fio->op_flags);

	inc_page_count(fio->sbi, is_read_io(fio->op) ?
			__read_io_type(page): WB_DATA_TYPE(fio->page));

	if (is_read_io(fio->op))
		__f2fs_submit_read_bio(fio->sbi, bio, fio->type);
	else
		__submit_bio(fio->sbi, bio, fio->type);
	return 0;
}

static bool page_is_mergeable(struct f2fs_sb_info *sbi, struct bio *bio,
				block_t last_blkaddr, block_t cur_blkaddr)
{
	if (unlikely(sbi->max_io_bytes &&
			bio->bi_iter.bi_size >= sbi->max_io_bytes))
		return false;
	if (last_blkaddr + 1 != cur_blkaddr)
		return false;
	return __same_bdev(sbi, cur_blkaddr, bio);
}

static bool io_type_is_mergeable(struct f2fs_bio_info *io,
						struct f2fs_io_info *fio)
{
	if (io->fio.op != fio->op)
		return false;
	return io->fio.op_flags == fio->op_flags;
}

static bool io_is_mergeable(struct f2fs_sb_info *sbi, struct bio *bio,
					struct f2fs_bio_info *io,
					struct f2fs_io_info *fio,
					block_t last_blkaddr,
					block_t cur_blkaddr)
{
	if (F2FS_IO_ALIGNED(sbi) && (fio->type == DATA || fio->type == NODE)) {
		unsigned int filled_blocks =
				F2FS_BYTES_TO_BLK(bio->bi_iter.bi_size);
		unsigned int io_size = F2FS_IO_SIZE(sbi);
		unsigned int left_vecs = bio->bi_max_vecs - bio->bi_vcnt;

		/* IOs in bio is aligned and left space of vectors is not enough */
		if (!(filled_blocks % io_size) && left_vecs < io_size)
			return false;
	}
	if (!page_is_mergeable(sbi, bio, last_blkaddr, cur_blkaddr))
		return false;
	return io_type_is_mergeable(io, fio);
}

static void add_bio_entry(struct f2fs_sb_info *sbi, struct bio *bio,
				struct page *page, enum temp_type temp)
{
	struct f2fs_bio_info *io = sbi->write_io[DATA] + temp;
	struct bio_entry *be;

	be = f2fs_kmem_cache_alloc(bio_entry_slab, GFP_NOFS);
	be->bio = bio;
	bio_get(bio);

	if (bio_add_page(bio, page, PAGE_SIZE, 0) != PAGE_SIZE)
		f2fs_bug_on(sbi, 1);

	down_write(&io->bio_list_lock);
	list_add_tail(&be->list, &io->bio_list);
	up_write(&io->bio_list_lock);
}

static void del_bio_entry(struct bio_entry *be)
{
	list_del(&be->list);
	kmem_cache_free(bio_entry_slab, be);
}

static int add_ipu_page(struct f2fs_io_info *fio, struct bio **bio,
							struct page *page)
{
	struct f2fs_sb_info *sbi = fio->sbi;
	enum temp_type temp;
	bool found = false;
	int ret = -EAGAIN;

	for (temp = HOT; temp < NR_TEMP_TYPE && !found; temp++) {
		struct f2fs_bio_info *io = sbi->write_io[DATA] + temp;
		struct list_head *head = &io->bio_list;
		struct bio_entry *be;

		down_write(&io->bio_list_lock);
		list_for_each_entry(be, head, list) {
			if (be->bio != *bio)
				continue;

			found = true;

			if (page_is_mergeable(sbi, *bio, *fio->last_block,
					fio->new_blkaddr) &&
			    f2fs_crypt_mergeable_bio(*bio,
					fio->page->mapping->host,
					fio->page->index, fio) &&
			    bio_add_page(*bio, page, PAGE_SIZE, 0) ==
					PAGE_SIZE) {
				ret = 0;
				break;
			}

			/* page can't be merged into bio; submit the bio */
			del_bio_entry(be);
			__submit_bio(sbi, *bio, DATA);
			break;
		}
		up_write(&io->bio_list_lock);
	}

	if (ret) {
		bio_put(*bio);
		*bio = NULL;
	}

	return ret;
}

void f2fs_submit_merged_ipu_write(struct f2fs_sb_info *sbi,
					struct bio **bio, struct page *page)
{
	enum temp_type temp;
	bool found = false;
	struct bio *target = bio ? *bio : NULL;

	for (temp = HOT; temp < NR_TEMP_TYPE && !found; temp++) {
		struct f2fs_bio_info *io = sbi->write_io[DATA] + temp;
		struct list_head *head = &io->bio_list;
		struct bio_entry *be;

		if (list_empty(head))
			continue;

		down_read(&io->bio_list_lock);
		list_for_each_entry(be, head, list) {
			if (target)
				found = (target == be->bio);
			else
				found = __has_merged_page(be->bio, NULL,
								page, 0);
			if (found)
				break;
		}
		up_read(&io->bio_list_lock);

		if (!found)
			continue;

		found = false;

		down_write(&io->bio_list_lock);
		list_for_each_entry(be, head, list) {
			if (target)
				found = (target == be->bio);
			else
				found = __has_merged_page(be->bio, NULL,
								page, 0);
			if (found) {
				target = be->bio;
				del_bio_entry(be);
				break;
			}
		}
		up_write(&io->bio_list_lock);
	}

	if (found)
		__submit_bio(sbi, target, DATA);
	if (bio && *bio) {
		bio_put(*bio);
		*bio = NULL;
	}
}

int f2fs_merge_page_bio(struct f2fs_io_info *fio)
{
	struct bio *bio = *fio->bio;
	struct page *page = fio->encrypted_page ?
			fio->encrypted_page : fio->page;

	if (!f2fs_is_valid_blkaddr(fio->sbi, fio->new_blkaddr,
			__is_meta_io(fio) ? META_GENERIC : DATA_GENERIC))
		return -EFSCORRUPTED;

	trace_f2fs_submit_page_bio(page, fio);

alloc_new:
	if (!bio) {
		bio = __bio_alloc(fio, BIO_MAX_PAGES);
		f2fs_set_bio_crypt_ctx(bio, fio->page->mapping->host,
				       fio->page->index, fio,
				       GFP_NOIO);
		__attach_io_flag(fio);
		bio_set_op_attrs(bio, fio->op, fio->op_flags);
		add_bio_entry(fio->sbi, bio, page, fio->temp);
	} else {
		if (add_ipu_page(fio, &bio, page))
			goto alloc_new;
	}

	if (fio->io_wbc)
		wbc_account_io(fio->io_wbc, page, PAGE_SIZE);

	inc_page_count(fio->sbi, WB_DATA_TYPE(page));

	*fio->last_block = fio->new_blkaddr;
	*fio->bio = bio;

	return 0;
}

void f2fs_submit_page_write(struct f2fs_io_info *fio)
{
	struct f2fs_sb_info *sbi = fio->sbi;
	enum page_type btype = PAGE_TYPE_OF_BIO(fio->type);
	struct f2fs_bio_info *io = sbi->write_io[btype] + fio->temp;
	struct page *bio_page;

	f2fs_bug_on(sbi, is_read_io(fio->op));

	down_write(&io->io_rwsem);
next:
	if (fio->in_list) {
		spin_lock(&io->io_lock);
		if (list_empty(&io->io_list)) {
			spin_unlock(&io->io_lock);
			goto out;
		}
		fio = list_first_entry(&io->io_list,
						struct f2fs_io_info, list);
		list_del(&fio->list);
		spin_unlock(&io->io_lock);
	}

	verify_fio_blkaddr(fio);

	if (fio->encrypted_page)
		bio_page = fio->encrypted_page;
	else if (fio->compressed_page)
		bio_page = fio->compressed_page;
	else
		bio_page = fio->page;

	/* set submitted = true as a return value */
	fio->submitted = true;

	inc_page_count(sbi, WB_DATA_TYPE(bio_page));

	if (io->bio &&
	    (!io_is_mergeable(sbi, io->bio, io, fio, io->last_block_in_bio,
			      fio->new_blkaddr) ||
	     !f2fs_crypt_mergeable_bio(io->bio, fio->page->mapping->host,
				       fio->page->index, fio)))
		__submit_merged_bio(io);
alloc_new:
	if (io->bio == NULL) {
		if (F2FS_IO_ALIGNED(sbi) &&
				(fio->type == DATA || fio->type == NODE) &&
				fio->new_blkaddr & F2FS_IO_SIZE_MASK(sbi)) {
			dec_page_count(sbi, WB_DATA_TYPE(bio_page));
			fio->retry = true;
			goto skip;
		}
		io->bio = __bio_alloc(fio, BIO_MAX_PAGES);
		f2fs_set_bio_crypt_ctx(io->bio, fio->page->mapping->host,
				       fio->page->index, fio,
				       GFP_NOIO);
		io->fio = *fio;
	}

	if (bio_add_page(io->bio, bio_page, PAGE_SIZE, 0) < PAGE_SIZE) {
		__submit_merged_bio(io);
		goto alloc_new;
	}

	if (fio->io_wbc)
		wbc_account_io(fio->io_wbc, bio_page, PAGE_SIZE);

	io->last_block_in_bio = fio->new_blkaddr;

	trace_f2fs_submit_page_write(fio->page, fio);
skip:
	if (fio->in_list)
		goto next;
out:
	if (is_sbi_flag_set(sbi, SBI_IS_SHUTDOWN) ||
				!f2fs_is_checkpoint_ready(sbi))
		__submit_merged_bio(io);
	up_write(&io->io_rwsem);
}

static struct bio *f2fs_grab_read_bio(struct inode *inode, block_t blkaddr,
				      unsigned nr_pages, unsigned op_flag,
				      pgoff_t first_idx, bool for_write)
{
	struct f2fs_sb_info *sbi = F2FS_I_SB(inode);
	struct bio *bio;
	struct bio_post_read_ctx *ctx;
	unsigned int post_read_steps = 0;

	bio = bio_alloc_bioset(for_write ? GFP_NOIO : GFP_KERNEL,
			       min_t(int, nr_pages, BIO_MAX_PAGES),
			       f2fs_bioset);
	if (!bio)
		return ERR_PTR(-ENOMEM);

	f2fs_set_bio_crypt_ctx(bio, inode, first_idx, NULL, GFP_NOFS);

	f2fs_target_device(sbi, blkaddr, bio);
	bio->bi_end_io = f2fs_read_end_io;
	bio_set_op_attrs(bio, REQ_OP_READ, op_flag);

<<<<<<< HEAD
	if (fscrypt_inode_uses_fs_layer_crypto(inode))
		post_read_steps |= 1 << STEP_DECRYPT;
	if (f2fs_compressed_file(inode))
		post_read_steps |= 1 << STEP_DECOMPRESS_NOWQ;
=======
	if (f2fs_encrypted_file(inode))
		post_read_steps |= STEP_DECRYPT;

>>>>>>> 99698cfc
	if (f2fs_need_verity(inode, first_idx))
		post_read_steps |= STEP_VERITY;

	/*
	 * STEP_DECOMPRESS is handled specially, since a compressed file might
	 * contain both compressed and uncompressed clusters.  We'll allocate a
	 * bio_post_read_ctx if the file is compressed, but the caller is
	 * responsible for enabling STEP_DECOMPRESS if it's actually needed.
	 */

	if (post_read_steps || f2fs_compressed_file(inode)) {
		/* Due to the mempool, this never fails. */
		ctx = mempool_alloc(bio_post_read_ctx_pool, GFP_NOFS);
		ctx->bio = bio;
		ctx->sbi = sbi;
		ctx->enabled_steps = post_read_steps;
		bio->bi_private = ctx;
	}

	return bio;
}

/* This can handle encryption stuffs */
static int f2fs_submit_page_read(struct inode *inode, struct page *page,
				 block_t blkaddr, int op_flags, bool for_write)
{
	struct f2fs_sb_info *sbi = F2FS_I_SB(inode);
	struct bio *bio;

	bio = f2fs_grab_read_bio(inode, blkaddr, 1, op_flags,
					page->index, for_write);
	if (IS_ERR(bio))
		return PTR_ERR(bio);

	/* wait for GCed page writeback via META_MAPPING */
	f2fs_wait_on_block_writeback(inode, blkaddr);

	if (bio_add_page(bio, page, PAGE_SIZE, 0) < PAGE_SIZE) {
		bio_put(bio);
		return -EFAULT;
	}
	ClearPageError(page);
	inc_page_count(sbi, F2FS_RD_DATA);
	f2fs_update_iostat(sbi, FS_DATA_READ_IO, F2FS_BLKSIZE);
	__f2fs_submit_read_bio(sbi, bio, DATA);
	return 0;
}

static void __set_data_blkaddr(struct dnode_of_data *dn)
{
	struct f2fs_node *rn = F2FS_NODE(dn->node_page);
	__le32 *addr_array;
	int base = 0;

	if (IS_INODE(dn->node_page) && f2fs_has_extra_attr(dn->inode))
		base = get_extra_isize(dn->inode);

	/* Get physical address of data block */
	addr_array = blkaddr_in_node(rn);
	addr_array[base + dn->ofs_in_node] = cpu_to_le32(dn->data_blkaddr);
}

/*
 * Lock ordering for the change of data block address:
 * ->data_page
 *  ->node_page
 *    update block addresses in the node page
 */
void f2fs_set_data_blkaddr(struct dnode_of_data *dn)
{
	f2fs_wait_on_page_writeback(dn->node_page, NODE, true, true);
	__set_data_blkaddr(dn);
	if (set_page_dirty(dn->node_page))
		dn->node_changed = true;
}

void f2fs_update_data_blkaddr(struct dnode_of_data *dn, block_t blkaddr)
{
	dn->data_blkaddr = blkaddr;
	f2fs_set_data_blkaddr(dn);
	f2fs_update_extent_cache(dn);
}

/* dn->ofs_in_node will be returned with up-to-date last block pointer */
int f2fs_reserve_new_blocks(struct dnode_of_data *dn, blkcnt_t count)
{
	struct f2fs_sb_info *sbi = F2FS_I_SB(dn->inode);
	int err;

	if (!count)
		return 0;

	if (unlikely(is_inode_flag_set(dn->inode, FI_NO_ALLOC)))
		return -EPERM;
	if (unlikely((err = inc_valid_block_count(sbi, dn->inode, &count))))
		return err;

	trace_f2fs_reserve_new_blocks(dn->inode, dn->nid,
						dn->ofs_in_node, count);

	f2fs_wait_on_page_writeback(dn->node_page, NODE, true, true);

	for (; count > 0; dn->ofs_in_node++) {
		block_t blkaddr = f2fs_data_blkaddr(dn);

		if (blkaddr == NULL_ADDR) {
			dn->data_blkaddr = NEW_ADDR;
			__set_data_blkaddr(dn);
			count--;
		}
	}

	if (set_page_dirty(dn->node_page))
		dn->node_changed = true;
	return 0;
}

/* Should keep dn->ofs_in_node unchanged */
int f2fs_reserve_new_block(struct dnode_of_data *dn)
{
	unsigned int ofs_in_node = dn->ofs_in_node;
	int ret;

	ret = f2fs_reserve_new_blocks(dn, 1);
	dn->ofs_in_node = ofs_in_node;
	return ret;
}

int f2fs_reserve_block(struct dnode_of_data *dn, pgoff_t index)
{
	bool need_put = dn->inode_page ? false : true;
	int err;

	err = f2fs_get_dnode_of_data(dn, index, ALLOC_NODE);
	if (err)
		return err;

	if (dn->data_blkaddr == NULL_ADDR)
		err = f2fs_reserve_new_block(dn);
	if (err || need_put)
		f2fs_put_dnode(dn);
	return err;
}

int f2fs_get_block(struct dnode_of_data *dn, pgoff_t index)
{
	struct extent_info ei = {0, 0, 0};
	struct inode *inode = dn->inode;

	if (f2fs_lookup_extent_cache(inode, index, &ei)) {
		dn->data_blkaddr = ei.blk + index - ei.fofs;
		return 0;
	}

	return f2fs_reserve_block(dn, index);
}

struct page *f2fs_get_read_data_page(struct inode *inode, pgoff_t index,
						int op_flags, bool for_write)
{
	struct address_space *mapping = inode->i_mapping;
	struct dnode_of_data dn;
	struct page *page;
	struct extent_info ei = {0,0,0};
	int err;

	page = f2fs_grab_cache_page(mapping, index, for_write);
	if (!page)
		return ERR_PTR(-ENOMEM);

	if (f2fs_lookup_extent_cache(inode, index, &ei)) {
		dn.data_blkaddr = ei.blk + index - ei.fofs;
		if (!f2fs_is_valid_blkaddr(F2FS_I_SB(inode), dn.data_blkaddr,
						DATA_GENERIC_ENHANCE_READ)) {
			err = -EFSCORRUPTED;
			goto put_err;
		}
		goto got_it;
	}

	set_new_dnode(&dn, inode, NULL, NULL, 0);
	err = f2fs_get_dnode_of_data(&dn, index, LOOKUP_NODE);
	if (err)
		goto put_err;
	f2fs_put_dnode(&dn);

	if (unlikely(dn.data_blkaddr == NULL_ADDR)) {
		err = -ENOENT;
		goto put_err;
	}
	if (dn.data_blkaddr != NEW_ADDR &&
			!f2fs_is_valid_blkaddr(F2FS_I_SB(inode),
						dn.data_blkaddr,
						DATA_GENERIC_ENHANCE)) {
		err = -EFSCORRUPTED;
		goto put_err;
	}
got_it:
	if (PageUptodate(page)) {
		unlock_page(page);
		return page;
	}

	/*
	 * A new dentry page is allocated but not able to be written, since its
	 * new inode page couldn't be allocated due to -ENOSPC.
	 * In such the case, its blkaddr can be remained as NEW_ADDR.
	 * see, f2fs_add_link -> f2fs_get_new_data_page ->
	 * f2fs_init_inode_metadata.
	 */
	if (dn.data_blkaddr == NEW_ADDR) {
		zero_user_segment(page, 0, PAGE_SIZE);
		if (!PageUptodate(page))
			SetPageUptodate(page);
		unlock_page(page);
		return page;
	}

	err = f2fs_submit_page_read(inode, page, dn.data_blkaddr,
						op_flags, for_write);
	if (err)
		goto put_err;
	return page;

put_err:
	f2fs_put_page(page, 1);
	return ERR_PTR(err);
}

struct page *f2fs_find_data_page(struct inode *inode, pgoff_t index)
{
	struct address_space *mapping = inode->i_mapping;
	struct page *page;

	page = find_get_page(mapping, index);
	if (page && PageUptodate(page))
		return page;
	f2fs_put_page(page, 0);

	page = f2fs_get_read_data_page(inode, index, 0, false);
	if (IS_ERR(page))
		return page;

	if (PageUptodate(page))
		return page;

	wait_on_page_locked(page);
	if (unlikely(!PageUptodate(page))) {
		f2fs_put_page(page, 0);
		return ERR_PTR(-EIO);
	}
	return page;
}

/*
 * If it tries to access a hole, return an error.
 * Because, the callers, functions in dir.c and GC, should be able to know
 * whether this page exists or not.
 */
struct page *f2fs_get_lock_data_page(struct inode *inode, pgoff_t index,
							bool for_write)
{
	struct address_space *mapping = inode->i_mapping;
	struct page *page;
repeat:
	page = f2fs_get_read_data_page(inode, index, 0, for_write);
	if (IS_ERR(page))
		return page;

	/* wait for read completion */
	lock_page(page);
	if (unlikely(page->mapping != mapping)) {
		f2fs_put_page(page, 1);
		goto repeat;
	}
	if (unlikely(!PageUptodate(page))) {
		f2fs_put_page(page, 1);
		return ERR_PTR(-EIO);
	}
	return page;
}

/*
 * Caller ensures that this data page is never allocated.
 * A new zero-filled data page is allocated in the page cache.
 *
 * Also, caller should grab and release a rwsem by calling f2fs_lock_op() and
 * f2fs_unlock_op().
 * Note that, ipage is set only by make_empty_dir, and if any error occur,
 * ipage should be released by this function.
 */
struct page *f2fs_get_new_data_page(struct inode *inode,
		struct page *ipage, pgoff_t index, bool new_i_size)
{
	struct address_space *mapping = inode->i_mapping;
	struct page *page;
	struct dnode_of_data dn;
	int err;

	page = f2fs_grab_cache_page(mapping, index, true);
	if (!page) {
		/*
		 * before exiting, we should make sure ipage will be released
		 * if any error occur.
		 */
		f2fs_put_page(ipage, 1);
		return ERR_PTR(-ENOMEM);
	}

	set_new_dnode(&dn, inode, ipage, NULL, 0);
	err = f2fs_reserve_block(&dn, index);
	if (err) {
		f2fs_put_page(page, 1);
		return ERR_PTR(err);
	}
	if (!ipage)
		f2fs_put_dnode(&dn);

	if (PageUptodate(page))
		goto got_it;

	if (dn.data_blkaddr == NEW_ADDR) {
		zero_user_segment(page, 0, PAGE_SIZE);
		if (!PageUptodate(page))
			SetPageUptodate(page);
	} else {
		f2fs_put_page(page, 1);

		/* if ipage exists, blkaddr should be NEW_ADDR */
		f2fs_bug_on(F2FS_I_SB(inode), ipage);
		page = f2fs_get_lock_data_page(inode, index, true);
		if (IS_ERR(page))
			return page;
	}
got_it:
	if (new_i_size && i_size_read(inode) <
				((loff_t)(index + 1) << PAGE_SHIFT))
		f2fs_i_size_write(inode, ((loff_t)(index + 1) << PAGE_SHIFT));
	return page;
}

static int __allocate_data_block(struct dnode_of_data *dn, int seg_type)
{
	struct f2fs_sb_info *sbi = F2FS_I_SB(dn->inode);
	struct f2fs_summary sum;
	struct node_info ni;
	block_t old_blkaddr;
	blkcnt_t count = 1;
	int err;

	if (unlikely(is_inode_flag_set(dn->inode, FI_NO_ALLOC)))
		return -EPERM;

	err = f2fs_get_node_info(sbi, dn->nid, &ni);
	if (err)
		return err;

	dn->data_blkaddr = f2fs_data_blkaddr(dn);
	if (dn->data_blkaddr != NULL_ADDR)
		goto alloc;

	if (unlikely((err = inc_valid_block_count(sbi, dn->inode, &count))))
		return err;

alloc:
	set_summary(&sum, dn->nid, dn->ofs_in_node, ni.version);
	old_blkaddr = dn->data_blkaddr;
	f2fs_allocate_data_block(sbi, NULL, old_blkaddr, &dn->data_blkaddr,
				&sum, seg_type, NULL);
	if (GET_SEGNO(sbi, old_blkaddr) != NULL_SEGNO) {
		invalidate_mapping_pages(META_MAPPING(sbi),
					old_blkaddr, old_blkaddr);
		f2fs_invalidate_compress_page(sbi, old_blkaddr);
	}
	f2fs_update_data_blkaddr(dn, dn->data_blkaddr);

	/*
	 * i_size will be updated by direct_IO. Otherwise, we'll get stale
	 * data from unwritten block via dio_read.
	 */
	return 0;
}

int f2fs_preallocate_blocks(struct kiocb *iocb, struct iov_iter *from)
{
	struct inode *inode = file_inode(iocb->ki_filp);
	struct f2fs_map_blocks map;
	int flag;
	int err = 0;
	bool direct_io = iocb->ki_flags & IOCB_DIRECT;

	map.m_lblk = F2FS_BLK_ALIGN(iocb->ki_pos);
	map.m_len = F2FS_BYTES_TO_BLK(iocb->ki_pos + iov_iter_count(from));
	if (map.m_len > map.m_lblk)
		map.m_len -= map.m_lblk;
	else
		map.m_len = 0;

	map.m_next_pgofs = NULL;
	map.m_next_extent = NULL;
	map.m_seg_type = NO_CHECK_TYPE;
	map.m_may_create = true;

	if (direct_io) {
		map.m_seg_type = f2fs_rw_hint_to_seg_type(iocb->ki_hint);
		flag = f2fs_force_buffered_io(inode, iocb, from) ?
					F2FS_GET_BLOCK_PRE_AIO :
					F2FS_GET_BLOCK_PRE_DIO;
		goto map_blocks;
	}
	if (iocb->ki_pos + iov_iter_count(from) > MAX_INLINE_DATA(inode)) {
		err = f2fs_convert_inline_inode(inode);
		if (err)
			return err;
	}
	if (f2fs_has_inline_data(inode))
		return err;

	flag = F2FS_GET_BLOCK_PRE_AIO;

map_blocks:
	err = f2fs_map_blocks(inode, &map, 1, flag);
	if (map.m_len > 0 && err == -ENOSPC) {
		if (!direct_io)
			set_inode_flag(inode, FI_NO_PREALLOC);
		err = 0;
	}
	return err;
}

void f2fs_do_map_lock(struct f2fs_sb_info *sbi, int flag, bool lock)
{
	if (flag == F2FS_GET_BLOCK_PRE_AIO) {
		if (lock)
			down_read(&sbi->node_change);
		else
			up_read(&sbi->node_change);
	} else {
		if (lock)
			f2fs_lock_op(sbi);
		else
			f2fs_unlock_op(sbi);
	}
}

/*
 * f2fs_map_blocks() tries to find or build mapping relationship which
 * maps continuous logical blocks to physical blocks, and return such
 * info via f2fs_map_blocks structure.
 */
int f2fs_map_blocks(struct inode *inode, struct f2fs_map_blocks *map,
						int create, int flag)
{
	unsigned int maxblocks = map->m_len;
	struct dnode_of_data dn;
	struct f2fs_sb_info *sbi = F2FS_I_SB(inode);
	int mode = map->m_may_create ? ALLOC_NODE : LOOKUP_NODE;
	pgoff_t pgofs, end_offset, end;
	int err = 0, ofs = 1;
	unsigned int ofs_in_node, last_ofs_in_node;
	blkcnt_t prealloc;
	struct extent_info ei = {0,0,0};
	block_t blkaddr;
	unsigned int start_pgofs;

	if (!maxblocks)
		return 0;

	map->m_len = 0;
	map->m_flags = 0;

	/* it only supports block size == page size */
	pgofs =	(pgoff_t)map->m_lblk;
	end = pgofs + maxblocks;

	if (!create && f2fs_lookup_extent_cache(inode, pgofs, &ei)) {
		if (f2fs_lfs_mode(sbi) && flag == F2FS_GET_BLOCK_DIO &&
							map->m_may_create)
			goto next_dnode;

		map->m_pblk = ei.blk + pgofs - ei.fofs;
		map->m_len = min((pgoff_t)maxblocks, ei.fofs + ei.len - pgofs);
		map->m_flags = F2FS_MAP_MAPPED;
		if (map->m_next_extent)
			*map->m_next_extent = pgofs + map->m_len;

		/* for hardware encryption, but to avoid potential issue in future */
		if (flag == F2FS_GET_BLOCK_DIO)
			f2fs_wait_on_block_writeback_range(inode,
						map->m_pblk, map->m_len);
		goto out;
	}

next_dnode:
	if (map->m_may_create)
		f2fs_do_map_lock(sbi, flag, true);

	/* When reading holes, we need its node page */
	set_new_dnode(&dn, inode, NULL, NULL, 0);
	err = f2fs_get_dnode_of_data(&dn, pgofs, mode);
	if (err) {
		if (flag == F2FS_GET_BLOCK_BMAP)
			map->m_pblk = 0;
		if (err == -ENOENT) {
			err = 0;
			if (map->m_next_pgofs)
				*map->m_next_pgofs =
					f2fs_get_next_page_offset(&dn, pgofs);
			if (map->m_next_extent)
				*map->m_next_extent =
					f2fs_get_next_page_offset(&dn, pgofs);
		}
		goto unlock_out;
	}

	start_pgofs = pgofs;
	prealloc = 0;
	last_ofs_in_node = ofs_in_node = dn.ofs_in_node;
	end_offset = ADDRS_PER_PAGE(dn.node_page, inode);

next_block:
	blkaddr = f2fs_data_blkaddr(&dn);

	if (__is_valid_data_blkaddr(blkaddr) &&
		!f2fs_is_valid_blkaddr(sbi, blkaddr, DATA_GENERIC_ENHANCE)) {
		err = -EFSCORRUPTED;
		goto sync_out;
	}

	if (__is_valid_data_blkaddr(blkaddr)) {
		/* use out-place-update for driect IO under LFS mode */
		if (f2fs_lfs_mode(sbi) && flag == F2FS_GET_BLOCK_DIO &&
							map->m_may_create) {
			err = __allocate_data_block(&dn, map->m_seg_type);
			if (err)
				goto sync_out;
			blkaddr = dn.data_blkaddr;
			set_inode_flag(inode, FI_APPEND_WRITE);
		}
	} else {
		if (create) {
			if (unlikely(f2fs_cp_error(sbi))) {
				err = -EIO;
				goto sync_out;
			}
			if (flag == F2FS_GET_BLOCK_PRE_AIO) {
				if (blkaddr == NULL_ADDR) {
					prealloc++;
					last_ofs_in_node = dn.ofs_in_node;
				}
			} else {
				WARN_ON(flag != F2FS_GET_BLOCK_PRE_DIO &&
					flag != F2FS_GET_BLOCK_DIO);
				err = __allocate_data_block(&dn,
							map->m_seg_type);
				if (!err)
					set_inode_flag(inode, FI_APPEND_WRITE);
			}
			if (err)
				goto sync_out;
			map->m_flags |= F2FS_MAP_NEW;
			blkaddr = dn.data_blkaddr;
		} else {
			if (flag == F2FS_GET_BLOCK_BMAP) {
				map->m_pblk = 0;
				goto sync_out;
			}
			if (flag == F2FS_GET_BLOCK_PRECACHE)
				goto sync_out;
			if (flag == F2FS_GET_BLOCK_FIEMAP &&
						blkaddr == NULL_ADDR) {
				if (map->m_next_pgofs)
					*map->m_next_pgofs = pgofs + 1;
				goto sync_out;
			}
			if (flag != F2FS_GET_BLOCK_FIEMAP) {
				/* for defragment case */
				if (map->m_next_pgofs)
					*map->m_next_pgofs = pgofs + 1;
				goto sync_out;
			}
		}
	}

	if (flag == F2FS_GET_BLOCK_PRE_AIO)
		goto skip;

	if (map->m_len == 0) {
		/* preallocated unwritten block should be mapped for fiemap. */
		if (blkaddr == NEW_ADDR)
			map->m_flags |= F2FS_MAP_UNWRITTEN;
		map->m_flags |= F2FS_MAP_MAPPED;

		map->m_pblk = blkaddr;
		map->m_len = 1;
	} else if ((map->m_pblk != NEW_ADDR &&
			blkaddr == (map->m_pblk + ofs)) ||
			(map->m_pblk == NEW_ADDR && blkaddr == NEW_ADDR) ||
			flag == F2FS_GET_BLOCK_PRE_DIO) {
		ofs++;
		map->m_len++;
	} else {
		goto sync_out;
	}

skip:
	dn.ofs_in_node++;
	pgofs++;

	/* preallocate blocks in batch for one dnode page */
	if (flag == F2FS_GET_BLOCK_PRE_AIO &&
			(pgofs == end || dn.ofs_in_node == end_offset)) {

		dn.ofs_in_node = ofs_in_node;
		err = f2fs_reserve_new_blocks(&dn, prealloc);
		if (err)
			goto sync_out;

		map->m_len += dn.ofs_in_node - ofs_in_node;
		if (prealloc && dn.ofs_in_node != last_ofs_in_node + 1) {
			err = -ENOSPC;
			goto sync_out;
		}
		dn.ofs_in_node = end_offset;
	}

	if (pgofs >= end)
		goto sync_out;
	else if (dn.ofs_in_node < end_offset)
		goto next_block;

	if (flag == F2FS_GET_BLOCK_PRECACHE) {
		if (map->m_flags & F2FS_MAP_MAPPED) {
			unsigned int ofs = start_pgofs - map->m_lblk;

			f2fs_update_extent_cache_range(&dn,
				start_pgofs, map->m_pblk + ofs,
				map->m_len - ofs);
		}
	}

	f2fs_put_dnode(&dn);

	if (map->m_may_create) {
		f2fs_do_map_lock(sbi, flag, false);
		f2fs_balance_fs(sbi, dn.node_changed);
	}
	goto next_dnode;

sync_out:

	/* for hardware encryption, but to avoid potential issue in future */
	if (flag == F2FS_GET_BLOCK_DIO && map->m_flags & F2FS_MAP_MAPPED)
		f2fs_wait_on_block_writeback_range(inode,
						map->m_pblk, map->m_len);

	if (flag == F2FS_GET_BLOCK_PRECACHE) {
		if (map->m_flags & F2FS_MAP_MAPPED) {
			unsigned int ofs = start_pgofs - map->m_lblk;

			f2fs_update_extent_cache_range(&dn,
				start_pgofs, map->m_pblk + ofs,
				map->m_len - ofs);
		}
		if (map->m_next_extent)
			*map->m_next_extent = pgofs + 1;
	}
	f2fs_put_dnode(&dn);
unlock_out:
	if (map->m_may_create) {
		f2fs_do_map_lock(sbi, flag, false);
		f2fs_balance_fs(sbi, dn.node_changed);
	}
out:
	trace_f2fs_map_blocks(inode, map, err);
	return err;
}

bool f2fs_overwrite_io(struct inode *inode, loff_t pos, size_t len)
{
	struct f2fs_map_blocks map;
	block_t last_lblk;
	int err;

	if (pos + len > i_size_read(inode))
		return false;

	map.m_lblk = F2FS_BYTES_TO_BLK(pos);
	map.m_next_pgofs = NULL;
	map.m_next_extent = NULL;
	map.m_seg_type = NO_CHECK_TYPE;
	map.m_may_create = false;
	last_lblk = F2FS_BLK_ALIGN(pos + len);

	while (map.m_lblk < last_lblk) {
		map.m_len = last_lblk - map.m_lblk;
		err = f2fs_map_blocks(inode, &map, 0, F2FS_GET_BLOCK_DEFAULT);
		if (err || map.m_len == 0)
			return false;
		map.m_lblk += map.m_len;
	}
	return true;
}

static inline u64 bytes_to_blks(struct inode *inode, u64 bytes)
{
	return (bytes >> inode->i_blkbits);
}

static inline u64 blks_to_bytes(struct inode *inode, u64 blks)
{
	return (blks << inode->i_blkbits);
}

static int __get_data_block(struct inode *inode, sector_t iblock,
			struct buffer_head *bh, int create, int flag,
			pgoff_t *next_pgofs, int seg_type, bool may_write)
{
	struct f2fs_map_blocks map;
	int err;

	map.m_lblk = iblock;
	map.m_len = bytes_to_blks(inode, bh->b_size);
	map.m_next_pgofs = next_pgofs;
	map.m_next_extent = NULL;
	map.m_seg_type = seg_type;
	map.m_may_create = may_write;

	err = f2fs_map_blocks(inode, &map, create, flag);
	if (!err) {
		map_bh(bh, inode->i_sb, map.m_pblk);
		bh->b_state = (bh->b_state & ~F2FS_MAP_FLAGS) | map.m_flags;
		bh->b_size = blks_to_bytes(inode, map.m_len);
	}
	return err;
}

static int get_data_block_dio_write(struct inode *inode, sector_t iblock,
			struct buffer_head *bh_result, int create)
{
	return __get_data_block(inode, iblock, bh_result, create,
				F2FS_GET_BLOCK_DIO, NULL,
				f2fs_rw_hint_to_seg_type(inode->i_write_hint),
				true);
}

static int get_data_block_dio(struct inode *inode, sector_t iblock,
			struct buffer_head *bh_result, int create)
{
	return __get_data_block(inode, iblock, bh_result, create,
				F2FS_GET_BLOCK_DIO, NULL,
				f2fs_rw_hint_to_seg_type(inode->i_write_hint),
				false);
}

static int f2fs_xattr_fiemap(struct inode *inode,
				struct fiemap_extent_info *fieinfo)
{
	struct f2fs_sb_info *sbi = F2FS_I_SB(inode);
	struct page *page;
	struct node_info ni;
	__u64 phys = 0, len;
	__u32 flags;
	nid_t xnid = F2FS_I(inode)->i_xattr_nid;
	int err = 0;

	if (f2fs_has_inline_xattr(inode)) {
		int offset;

		page = f2fs_grab_cache_page(NODE_MAPPING(sbi),
						inode->i_ino, false);
		if (!page)
			return -ENOMEM;

		err = f2fs_get_node_info(sbi, inode->i_ino, &ni);
		if (err) {
			f2fs_put_page(page, 1);
			return err;
		}

<<<<<<< HEAD

		phys = (__u64)blk_to_logical(inode, ni.blk_addr);
=======
		phys = blks_to_bytes(inode, ni.blk_addr);
>>>>>>> 99698cfc
		offset = offsetof(struct f2fs_inode, i_addr) +
					sizeof(__le32) * (DEF_ADDRS_PER_INODE -
					get_inline_xattr_addrs(inode));

		phys += offset;
		len = inline_xattr_size(inode);

		f2fs_put_page(page, 1);

		flags = FIEMAP_EXTENT_DATA_INLINE | FIEMAP_EXTENT_NOT_ALIGNED;

		if (!xnid)
			flags |= FIEMAP_EXTENT_LAST;

		err = fiemap_fill_next_extent(fieinfo, 0, phys, len, flags);
		trace_f2fs_fiemap(inode, 0, phys, len, flags, err);
		if (err || err == 1)
			return err;
	}

	if (xnid) {
		page = f2fs_grab_cache_page(NODE_MAPPING(sbi), xnid, false);
		if (!page)
			return -ENOMEM;

		err = f2fs_get_node_info(sbi, xnid, &ni);
		if (err) {
			f2fs_put_page(page, 1);
			return err;
		}

		phys = blks_to_bytes(inode, ni.blk_addr);
		len = inode->i_sb->s_blocksize;

		f2fs_put_page(page, 1);

		flags = FIEMAP_EXTENT_LAST;
	}

	if (phys) {
		err = fiemap_fill_next_extent(fieinfo, 0, phys, len, flags);
		trace_f2fs_fiemap(inode, 0, phys, len, flags, err);
	}

	return (err < 0 ? err : 0);
}

static loff_t max_inode_blocks(struct inode *inode)
{
	loff_t result = ADDRS_PER_INODE(inode);
	loff_t leaf_count = ADDRS_PER_BLOCK(inode);

	/* two direct node blocks */
	result += (leaf_count * 2);

	/* two indirect node blocks */
	leaf_count *= NIDS_PER_BLOCK;
	result += (leaf_count * 2);

	/* one double indirect node block */
	leaf_count *= NIDS_PER_BLOCK;
	result += leaf_count;

	return result;
}

int f2fs_fiemap(struct inode *inode, struct fiemap_extent_info *fieinfo,
		u64 start, u64 len)
{
	struct f2fs_map_blocks map;
	sector_t start_blk, last_blk;
	pgoff_t next_pgofs;
	u64 logical = 0, phys = 0, size = 0;
	u32 flags = 0;
	int ret = 0;
	bool compr_cluster = false;
	unsigned int cluster_size = F2FS_I(inode)->i_cluster_size;
	loff_t maxbytes;

	if (fieinfo->fi_flags & FIEMAP_FLAG_CACHE) {
		ret = f2fs_precache_extents(inode);
		if (ret)
			return ret;
	}

	ret = fiemap_prep(inode, fieinfo, start, &len,
			FIEMAP_FLAG_SYNC | FIEMAP_FLAG_XATTR);
	if (ret)
		return ret;

	inode_lock(inode);

	maxbytes = max_file_blocks(inode) << F2FS_BLKSIZE_BITS;
	if (start > maxbytes) {
		ret = -EFBIG;
		goto out;
	}

	if (len > maxbytes || (maxbytes - len) < start)
		len = maxbytes - start;

	if (fieinfo->fi_flags & FIEMAP_FLAG_XATTR) {
		ret = f2fs_xattr_fiemap(inode, fieinfo);
		goto out;
	}

	if (f2fs_has_inline_data(inode) || f2fs_has_inline_dentry(inode)) {
		ret = f2fs_inline_data_fiemap(inode, fieinfo, start, len);
		if (ret != -EAGAIN)
			goto out;
	}

	if (bytes_to_blks(inode, len) == 0)
		len = blks_to_bytes(inode, 1);

	start_blk = bytes_to_blks(inode, start);
	last_blk = bytes_to_blks(inode, start + len - 1);

next:
	memset(&map, 0, sizeof(map));
	map.m_lblk = start_blk;
	map.m_len = bytes_to_blks(inode, len);
	map.m_next_pgofs = &next_pgofs;
	map.m_seg_type = NO_CHECK_TYPE;

	if (compr_cluster)
		map.m_len = cluster_size - 1;

	ret = f2fs_map_blocks(inode, &map, 0, F2FS_GET_BLOCK_FIEMAP);
	if (ret)
		goto out;

	/* HOLE */
	if (!(map.m_flags & F2FS_MAP_FLAGS)) {
		start_blk = next_pgofs;

		if (blks_to_bytes(inode, start_blk) < blks_to_bytes(inode,
						max_inode_blocks(inode)))
			goto prep_next;

		flags |= FIEMAP_EXTENT_LAST;
	}

	if (size) {
		flags |= FIEMAP_EXTENT_MERGED;
		if (IS_ENCRYPTED(inode))
			flags |= FIEMAP_EXTENT_DATA_ENCRYPTED;

		ret = fiemap_fill_next_extent(fieinfo, logical,
				phys, size, flags);
		trace_f2fs_fiemap(inode, logical, phys, size, flags, ret);
		if (ret)
			goto out;
		size = 0;
	}

	if (start_blk > last_blk)
		goto out;

	if (compr_cluster) {
		compr_cluster = false;


		logical = blks_to_bytes(inode, start_blk - 1);
		phys = blks_to_bytes(inode, map.m_pblk);
		size = blks_to_bytes(inode, cluster_size);

		flags |= FIEMAP_EXTENT_ENCODED;

		start_blk += cluster_size - 1;

		if (start_blk > last_blk)
			goto out;

		goto prep_next;
	}

	if (map.m_pblk == COMPRESS_ADDR) {
		compr_cluster = true;
		start_blk++;
		goto prep_next;
	}

	logical = blks_to_bytes(inode, start_blk);
	phys = blks_to_bytes(inode, map.m_pblk);
	size = blks_to_bytes(inode, map.m_len);
	flags = 0;
	if (map.m_flags & F2FS_MAP_UNWRITTEN)
		flags = FIEMAP_EXTENT_UNWRITTEN;

	start_blk += bytes_to_blks(inode, size);

prep_next:
	cond_resched();
	if (fatal_signal_pending(current))
		ret = -EINTR;
	else
		goto next;
out:
	if (ret == 1)
		ret = 0;

	inode_unlock(inode);
	return ret;
}

static inline loff_t f2fs_readpage_limit(struct inode *inode)
{
	if (IS_ENABLED(CONFIG_FS_VERITY) &&
	    (IS_VERITY(inode) || f2fs_verity_in_progress(inode)))
		return inode->i_sb->s_maxbytes;

	return i_size_read(inode);
}

static int f2fs_read_single_page(struct inode *inode, struct page *page,
					unsigned nr_pages,
					struct f2fs_map_blocks *map,
					struct bio **bio_ret,
					sector_t *last_block_in_bio,
					bool is_readahead)
{
	struct bio *bio = *bio_ret;
	const unsigned blocksize = blks_to_bytes(inode, 1);
	sector_t block_in_file;
	sector_t last_block;
	sector_t last_block_in_file;
	sector_t block_nr;
	int ret = 0;

	block_in_file = (sector_t)page_index(page);
	last_block = block_in_file + nr_pages;
	last_block_in_file = bytes_to_blks(inode,
			f2fs_readpage_limit(inode) + blocksize - 1);
	if (last_block > last_block_in_file)
		last_block = last_block_in_file;

	/* just zeroing out page which is beyond EOF */
	if (block_in_file >= last_block)
		goto zero_out;
	/*
	 * Map blocks using the previous result first.
	 */
	if ((map->m_flags & F2FS_MAP_MAPPED) &&
			block_in_file > map->m_lblk &&
			block_in_file < (map->m_lblk + map->m_len))
		goto got_it;

	/*
	 * Then do more f2fs_map_blocks() calls until we are
	 * done with this page.
	 */
	map->m_lblk = block_in_file;
	map->m_len = last_block - block_in_file;

	ret = f2fs_map_blocks(inode, map, 0, F2FS_GET_BLOCK_DEFAULT);
	if (ret)
		goto out;
got_it:
	if ((map->m_flags & F2FS_MAP_MAPPED)) {
		block_nr = map->m_pblk + block_in_file - map->m_lblk;
		SetPageMappedToDisk(page);

		if (!PageUptodate(page) && (!PageSwapCache(page) &&
					!cleancache_get_page(page))) {
			SetPageUptodate(page);
			goto confused;
		}

		if (!f2fs_is_valid_blkaddr(F2FS_I_SB(inode), block_nr,
						DATA_GENERIC_ENHANCE_READ)) {
			ret = -EFSCORRUPTED;
			goto out;
		}
	} else {
zero_out:
		zero_user_segment(page, 0, PAGE_SIZE);
		if (f2fs_need_verity(inode, page->index) &&
		    !fsverity_verify_page(page)) {
			ret = -EIO;
			goto out;
		}
		if (!PageUptodate(page))
			SetPageUptodate(page);
		unlock_page(page);
		goto out;
	}

	/*
	 * This page will go to BIO.  Do we need to send this
	 * BIO off first?
	 */
	if (bio && (!page_is_mergeable(F2FS_I_SB(inode), bio,
				       *last_block_in_bio, block_nr) ||
		    !f2fs_crypt_mergeable_bio(bio, inode, page->index, NULL))) {
submit_and_realloc:
		__f2fs_submit_read_bio(F2FS_I_SB(inode), bio, DATA);
		bio = NULL;
	}

	if (bio == NULL) {
		bio = f2fs_grab_read_bio(inode, block_nr, nr_pages,
				is_readahead ? REQ_RAHEAD : 0, page->index,
				false);
		if (IS_ERR(bio)) {
			ret = PTR_ERR(bio);
			bio = NULL;
			goto out;
		}
	}
	/*
	 * If the page is under writeback, we need to wait for
	 * its completion to see the correct decrypted data.
	 */
	f2fs_wait_on_block_writeback(inode, block_nr);

	if (bio_add_page(bio, page, blocksize, 0) < blocksize)
		goto submit_and_realloc;

	inc_page_count(F2FS_I_SB(inode), F2FS_RD_DATA);
	f2fs_update_iostat(F2FS_I_SB(inode), FS_DATA_READ_IO, F2FS_BLKSIZE);
	ClearPageError(page);
	*last_block_in_bio = block_nr;
	goto out;
confused:
	if (bio) {
		__f2fs_submit_read_bio(F2FS_I_SB(inode), bio, DATA);
		bio = NULL;
	}
	unlock_page(page);
out:
	*bio_ret = bio;
	return ret;
}

#ifdef CONFIG_F2FS_FS_COMPRESSION
int f2fs_read_multi_pages(struct compress_ctx *cc, struct bio **bio_ret,
				unsigned nr_pages, sector_t *last_block_in_bio,
				bool is_readahead, bool for_write)
{
	struct dnode_of_data dn;
	struct inode *inode = cc->inode;
	struct f2fs_sb_info *sbi = F2FS_I_SB(inode);
	struct bio *bio = *bio_ret;
	unsigned int start_idx = cc->cluster_idx << cc->log_cluster_size;
	sector_t last_block_in_file;
	const unsigned blocksize = blks_to_bytes(inode, 1);
	struct decompress_io_ctx *dic = NULL;
	int i;
	int ret = 0;

	f2fs_bug_on(sbi, f2fs_cluster_is_empty(cc));

	last_block_in_file = bytes_to_blks(inode,
			f2fs_readpage_limit(inode) + blocksize - 1);

	/* get rid of pages beyond EOF */
	for (i = 0; i < cc->cluster_size; i++) {
		struct page *page = cc->rpages[i];

		if (!page)
			continue;
		if ((sector_t)page->index >= last_block_in_file) {
			zero_user_segment(page, 0, PAGE_SIZE);
			if (!PageUptodate(page))
				SetPageUptodate(page);
		} else if (!PageUptodate(page)) {
			continue;
		}
		unlock_page(page);
		cc->rpages[i] = NULL;
		cc->nr_rpages--;
	}

	/* we are done since all pages are beyond EOF */
	if (f2fs_cluster_is_empty(cc))
		goto out;

	set_new_dnode(&dn, inode, NULL, NULL, 0);
	ret = f2fs_get_dnode_of_data(&dn, start_idx, LOOKUP_NODE);
	if (ret)
		goto out;

	f2fs_bug_on(sbi, dn.data_blkaddr != COMPRESS_ADDR);

	for (i = 1; i < cc->cluster_size; i++) {
		block_t blkaddr;

		blkaddr = data_blkaddr(dn.inode, dn.node_page,
						dn.ofs_in_node + i);

		if (!__is_valid_data_blkaddr(blkaddr))
			break;

		if (!f2fs_is_valid_blkaddr(sbi, blkaddr, DATA_GENERIC)) {
			ret = -EFAULT;
			goto out_put_dnode;
		}
		cc->nr_cpages++;
	}

	/* nothing to decompress */
	if (cc->nr_cpages == 0) {
		ret = 0;
		goto out_put_dnode;
	}

	dic = f2fs_alloc_dic(cc);
	if (IS_ERR(dic)) {
		ret = PTR_ERR(dic);
		goto out_put_dnode;
	}

	for (i = 0; i < cc->nr_cpages; i++) {
		struct page *page = dic->cpages[i];
		block_t blkaddr;
		struct bio_post_read_ctx *ctx;

		blkaddr = data_blkaddr(dn.inode, dn.node_page,
						dn.ofs_in_node + i + 1);

<<<<<<< HEAD
		if (bio && (!page_is_mergeable(sbi, bio,
					*last_block_in_bio, blkaddr) ||
		    !f2fs_crypt_mergeable_bio(bio, inode, page->index, NULL))) {
=======
		f2fs_wait_on_block_writeback(inode, blkaddr);

		if (f2fs_load_compressed_page(sbi, page, blkaddr)) {
			if (atomic_dec_and_test(&dic->remaining_pages))
				f2fs_decompress_cluster(dic);
			continue;
		}

		if (bio && !page_is_mergeable(sbi, bio,
					*last_block_in_bio, blkaddr)) {
>>>>>>> 99698cfc
submit_and_realloc:
			__submit_bio(sbi, bio, DATA);
			bio = NULL;
		}

		if (!bio) {
			bio = f2fs_grab_read_bio(inode, blkaddr, nr_pages,
					is_readahead ? REQ_RAHEAD : 0,
					page->index, for_write);
			if (IS_ERR(bio)) {
				ret = PTR_ERR(bio);
				f2fs_decompress_end_io(dic, ret);
				f2fs_put_dnode(&dn);
				*bio_ret = NULL;
				return ret;
			}
		}

		if (bio_add_page(bio, page, blocksize, 0) < blocksize)
			goto submit_and_realloc;

		ctx = bio->bi_private;
		ctx->enabled_steps |= STEP_DECOMPRESS;
		refcount_inc(&dic->refcnt);

		inc_page_count(sbi, F2FS_RD_DATA);
		f2fs_update_iostat(sbi, FS_DATA_READ_IO, F2FS_BLKSIZE);
		f2fs_update_iostat(sbi, FS_CDATA_READ_IO, F2FS_BLKSIZE);
		ClearPageError(page);
		*last_block_in_bio = blkaddr;
	}

	f2fs_put_dnode(&dn);

	*bio_ret = bio;
	return 0;

out_put_dnode:
	f2fs_put_dnode(&dn);
out:
	for (i = 0; i < cc->cluster_size; i++) {
		if (cc->rpages[i]) {
			ClearPageUptodate(cc->rpages[i]);
			ClearPageError(cc->rpages[i]);
			unlock_page(cc->rpages[i]);
		}
	}
	*bio_ret = bio;
	return ret;
}
#endif

/*
 * This function was originally taken from fs/mpage.c, and customized for f2fs.
 * Major change was from block_size == page_size in f2fs by default.
 *
 * Note that the aops->readpages() function is ONLY used for read-ahead. If
 * this function ever deviates from doing just read-ahead, it should either
 * use ->readpage() or do the necessary surgery to decouple ->readpages()
 * from read-ahead.
 */
int f2fs_mpage_readpages(struct address_space *mapping,
			struct list_head *pages, struct page *page,
			unsigned nr_pages, bool is_readahead)
{
	struct bio *bio = NULL;
	sector_t last_block_in_bio = 0;
	struct inode *inode = mapping->host;
	struct f2fs_map_blocks map;
#ifdef CONFIG_F2FS_FS_COMPRESSION
	struct compress_ctx cc = {
		.inode = inode,
		.log_cluster_size = F2FS_I(inode)->i_log_cluster_size,
		.cluster_size = F2FS_I(inode)->i_cluster_size,
		.cluster_idx = NULL_CLUSTER,
		.rpages = NULL,
		.cpages = NULL,
		.nr_rpages = 0,
		.nr_cpages = 0,
	};
#endif
	unsigned max_nr_pages = nr_pages;
	int ret = 0;
	bool drop_ra = false;

	map.m_pblk = 0;
	map.m_lblk = 0;
	map.m_len = 0;
	map.m_flags = 0;
	map.m_next_pgofs = NULL;
	map.m_next_extent = NULL;
	map.m_seg_type = NO_CHECK_TYPE;
	map.m_may_create = false;

	/*
	 * Two readahead threads for same address range can cause race condition
	 * which fragments sequential read IOs. So let's avoid each other.
	 */
	if (pages && is_readahead) {
		page = list_last_entry(pages, struct page, lru);
		if (READ_ONCE(F2FS_I(inode)->ra_offset) == page_index(page))
			drop_ra = true;
		else
			WRITE_ONCE(F2FS_I(inode)->ra_offset, page_index(page));
	}

	for (; nr_pages; nr_pages--) {
		if (pages) {
			page = list_last_entry(pages, struct page, lru);

			prefetchw(&page->flags);
			list_del(&page->lru);
			if (drop_ra || add_to_page_cache_lru(page, mapping,
						  page_index(page),
						  readahead_gfp_mask(mapping)))
				goto next_page;
		}

#ifdef CONFIG_F2FS_FS_COMPRESSION
		if (f2fs_compressed_file(inode)) {
			/* there are remained comressed pages, submit them */
			if (!f2fs_cluster_can_merge_page(&cc, page->index)) {
				ret = f2fs_read_multi_pages(&cc, &bio,
							max_nr_pages,
							&last_block_in_bio,
							is_readahead, false);
				f2fs_destroy_compress_ctx(&cc, false);
				if (ret)
					goto set_error_page;
			}
			ret = f2fs_is_compressed_cluster(inode, page->index);
			if (ret < 0)
				goto set_error_page;
			else if (!ret)
				goto read_single_page;

			ret = f2fs_init_compress_ctx(&cc);
			if (ret)
				goto set_error_page;

			f2fs_compress_ctx_add_page(&cc, page);

			goto next_page;
		}
read_single_page:
#endif

		ret = f2fs_read_single_page(inode, page, max_nr_pages, &map,
					&bio, &last_block_in_bio, is_readahead);
		if (ret) {
#ifdef CONFIG_F2FS_FS_COMPRESSION
set_error_page:
#endif
			SetPageError(page);
			zero_user_segment(page, 0, PAGE_SIZE);
			unlock_page(page);
		}
next_page:
		if (pages)
			put_page(page);

#ifdef CONFIG_F2FS_FS_COMPRESSION
		if (f2fs_compressed_file(inode)) {
			/* last page */
			if (nr_pages == 1 && !f2fs_cluster_is_empty(&cc)) {
				ret = f2fs_read_multi_pages(&cc, &bio,
							max_nr_pages,
							&last_block_in_bio,
							is_readahead, false);
				f2fs_destroy_compress_ctx(&cc, false);
			}
		}
#endif
	}
	BUG_ON(pages && !list_empty(pages));
	if (bio)
<<<<<<< HEAD
		__f2fs_submit_read_bio(F2FS_I_SB(inode), bio, DATA);
=======
		__submit_bio(F2FS_I_SB(inode), bio, DATA);

	if (pages && is_readahead && !drop_ra)
		WRITE_ONCE(F2FS_I(inode)->ra_offset, -1);
>>>>>>> 99698cfc
	return pages ? 0 : ret;
}

static int f2fs_read_data_page(struct file *file, struct page *page)
{
	struct inode *inode = page_file_mapping(page)->host;
	int ret = -EAGAIN;

	trace_f2fs_readpage(page, DATA);

	if (!f2fs_is_compress_backend_ready(inode)) {
		unlock_page(page);
		return -EOPNOTSUPP;
	}

	/* If the file has inline data, try to read it directly */
	if (f2fs_has_inline_data(inode))
		ret = f2fs_read_inline_data(inode, page);
	if (ret == -EAGAIN)
		ret = f2fs_mpage_readpages(page_file_mapping(page),
						NULL, page, 1, false);
	return ret;
}

static int f2fs_read_data_pages(struct file *file,
			struct address_space *mapping,
			struct list_head *pages, unsigned nr_pages)
{
	struct inode *inode = mapping->host;
	struct page *page = list_last_entry(pages, struct page, lru);

	trace_f2fs_readpages(inode, page, nr_pages);

	if (!f2fs_is_compress_backend_ready(inode))
		return 0;

	/* If the file has inline data, skip readpages */
	if (f2fs_has_inline_data(inode))
		return 0;

	return f2fs_mpage_readpages(mapping, pages, NULL, nr_pages, true);
}

int f2fs_encrypt_one_page(struct f2fs_io_info *fio)
{
	struct inode *inode = fio->page->mapping->host;
	struct page *mpage, *page;
	gfp_t gfp_flags = GFP_NOFS;

	if (!f2fs_encrypted_file(inode))
		return 0;

	page = fio->compressed_page ? fio->compressed_page : fio->page;

	/* wait for GCed page writeback via META_MAPPING */
	f2fs_wait_on_block_writeback(inode, fio->old_blkaddr);

	if (fscrypt_inode_uses_inline_crypto(inode))
		return 0;

retry_encrypt:
	fio->encrypted_page = fscrypt_encrypt_pagecache_blocks(page,
					PAGE_SIZE, 0, gfp_flags);
	if (IS_ERR(fio->encrypted_page)) {
		/* flush pending IOs and wait for a while in the ENOMEM case */
		if (PTR_ERR(fio->encrypted_page) == -ENOMEM) {
			f2fs_flush_merged_writes(fio->sbi);
			congestion_wait(BLK_RW_ASYNC, DEFAULT_IO_TIMEOUT);
			gfp_flags |= __GFP_NOFAIL;
			goto retry_encrypt;
		}
		return PTR_ERR(fio->encrypted_page);
	}

	mpage = find_lock_page(META_MAPPING(fio->sbi), fio->old_blkaddr);
	if (mpage) {
		if (PageUptodate(mpage))
			memcpy(page_address(mpage),
				page_address(fio->encrypted_page), PAGE_SIZE);
		f2fs_put_page(mpage, 1);
	}
	return 0;
}

static inline bool check_inplace_update_policy(struct inode *inode,
				struct f2fs_io_info *fio)
{
	struct f2fs_sb_info *sbi = F2FS_I_SB(inode);
	unsigned int policy = SM_I(sbi)->ipu_policy;

	if (policy & (0x1 << F2FS_IPU_FORCE))
		return true;
	if (policy & (0x1 << F2FS_IPU_SSR) && f2fs_need_SSR(sbi))
		return true;
	if (policy & (0x1 << F2FS_IPU_UTIL) &&
			utilization(sbi) > SM_I(sbi)->min_ipu_util)
		return true;
	if (policy & (0x1 << F2FS_IPU_SSR_UTIL) && f2fs_need_SSR(sbi) &&
			utilization(sbi) > SM_I(sbi)->min_ipu_util)
		return true;

	/*
	 * IPU for rewrite async pages
	 */
	if (policy & (0x1 << F2FS_IPU_ASYNC) &&
			fio && fio->op == REQ_OP_WRITE &&
			!(fio->op_flags & REQ_SYNC) &&
			!IS_ENCRYPTED(inode))
		return true;

	/* this is only set during fdatasync */
	if (policy & (0x1 << F2FS_IPU_FSYNC) &&
			is_inode_flag_set(inode, FI_NEED_IPU))
		return true;

	if (unlikely(fio && is_sbi_flag_set(sbi, SBI_CP_DISABLED) &&
			!f2fs_is_checkpointed_data(sbi, fio->old_blkaddr)))
		return true;

	return false;
}

bool f2fs_should_update_inplace(struct inode *inode, struct f2fs_io_info *fio)
{
	/* swap file is migrating in aligned write mode */
	if (is_inode_flag_set(inode, FI_ALIGNED_WRITE))
		return false;

	if (f2fs_is_pinned_file(inode))
		return true;

	/* if this is cold file, we should overwrite to avoid fragmentation */
	if (file_is_cold(inode))
		return true;

	return check_inplace_update_policy(inode, fio);
}

bool f2fs_should_update_outplace(struct inode *inode, struct f2fs_io_info *fio)
{
	struct f2fs_sb_info *sbi = F2FS_I_SB(inode);

	if (f2fs_lfs_mode(sbi))
		return true;
	if (S_ISDIR(inode->i_mode))
		return true;
	if (IS_NOQUOTA(inode))
		return true;
	if (f2fs_is_atomic_file(inode))
		return true;

	/* swap file is migrating in aligned write mode */
	if (is_inode_flag_set(inode, FI_ALIGNED_WRITE))
		return true;

	if (fio) {
		if (page_private_gcing(fio->page))
			return true;
		if (page_private_dummy(fio->page))
			return true;
		if (unlikely(is_sbi_flag_set(sbi, SBI_CP_DISABLED) &&
			f2fs_is_checkpointed_data(sbi, fio->old_blkaddr)))
			return true;
	}
	return false;
}

static inline bool need_inplace_update(struct f2fs_io_info *fio)
{
	struct inode *inode = fio->page->mapping->host;

	if (f2fs_should_update_outplace(inode, fio))
		return false;

	return f2fs_should_update_inplace(inode, fio);
}

int f2fs_do_write_data_page(struct f2fs_io_info *fio)
{
	struct page *page = fio->page;
	struct inode *inode = page->mapping->host;
	struct dnode_of_data dn;
	struct extent_info ei = {0,0,0};
	struct node_info ni;
	bool ipu_force = false;
	int err = 0;

	set_new_dnode(&dn, inode, NULL, NULL, 0);
	if (need_inplace_update(fio) &&
			f2fs_lookup_extent_cache(inode, page->index, &ei)) {
		fio->old_blkaddr = ei.blk + page->index - ei.fofs;

		if (!f2fs_is_valid_blkaddr(fio->sbi, fio->old_blkaddr,
						DATA_GENERIC_ENHANCE))
			return -EFSCORRUPTED;

		ipu_force = true;
		fio->need_lock = LOCK_DONE;
		goto got_it;
	}

	/* Deadlock due to between page->lock and f2fs_lock_op */
	if (fio->need_lock == LOCK_REQ && !f2fs_trylock_op(fio->sbi))
		return -EAGAIN;

	err = f2fs_get_dnode_of_data(&dn, page->index, LOOKUP_NODE);
	if (err)
		goto out;

	fio->old_blkaddr = dn.data_blkaddr;

	/* This page is already truncated */
	if (fio->old_blkaddr == NULL_ADDR) {
		ClearPageUptodate(page);
		clear_page_private_gcing(page);
		goto out_writepage;
	}
got_it:
	if (__is_valid_data_blkaddr(fio->old_blkaddr) &&
		!f2fs_is_valid_blkaddr(fio->sbi, fio->old_blkaddr,
						DATA_GENERIC_ENHANCE)) {
		err = -EFSCORRUPTED;
		goto out_writepage;
	}
	/*
	 * If current allocation needs SSR,
	 * it had better in-place writes for updated data.
	 */
	if (ipu_force ||
		(__is_valid_data_blkaddr(fio->old_blkaddr) &&
					need_inplace_update(fio))) {
		err = f2fs_encrypt_one_page(fio);
		if (err)
			goto out_writepage;

		set_page_writeback(page);
		ClearPageError(page);
		f2fs_put_dnode(&dn);
		if (fio->need_lock == LOCK_REQ)
			f2fs_unlock_op(fio->sbi);
		err = f2fs_inplace_write_data(fio);
		if (err) {
			if (fscrypt_inode_uses_fs_layer_crypto(inode))
				fscrypt_finalize_bounce_page(&fio->encrypted_page);
			if (PageWriteback(page))
				end_page_writeback(page);
		} else {
			set_inode_flag(inode, FI_UPDATE_WRITE);
		}
		trace_f2fs_do_write_data_page(fio->page, IPU);
		return err;
	}

	if (fio->need_lock == LOCK_RETRY) {
		if (!f2fs_trylock_op(fio->sbi)) {
			err = -EAGAIN;
			goto out_writepage;
		}
		fio->need_lock = LOCK_REQ;
	}

	err = f2fs_get_node_info(fio->sbi, dn.nid, &ni);
	if (err)
		goto out_writepage;

	fio->version = ni.version;

	err = f2fs_encrypt_one_page(fio);
	if (err)
		goto out_writepage;

	set_page_writeback(page);
	ClearPageError(page);

	if (fio->compr_blocks && fio->old_blkaddr == COMPRESS_ADDR)
		f2fs_i_compr_blocks_update(inode, fio->compr_blocks - 1, false);

	/* LFS mode write path */
	f2fs_outplace_write_data(&dn, fio);
	trace_f2fs_do_write_data_page(page, OPU);
	set_inode_flag(inode, FI_APPEND_WRITE);
	if (page->index == 0)
		set_inode_flag(inode, FI_FIRST_BLOCK_WRITTEN);
out_writepage:
	f2fs_put_dnode(&dn);
out:
	if (fio->need_lock == LOCK_REQ)
		f2fs_unlock_op(fio->sbi);
	return err;
}

int f2fs_write_single_data_page(struct page *page, int *submitted,
				struct bio **bio,
				sector_t *last_block,
				struct writeback_control *wbc,
				enum iostat_type io_type,
				int compr_blocks,
				bool allow_balance)
{
	struct inode *inode = page->mapping->host;
	struct f2fs_sb_info *sbi = F2FS_I_SB(inode);
	loff_t i_size = i_size_read(inode);
	const pgoff_t end_index = ((unsigned long long)i_size)
							>> PAGE_SHIFT;
	loff_t psize = (loff_t)(page->index + 1) << PAGE_SHIFT;
	unsigned offset = 0;
	bool need_balance_fs = false;
	int err = 0;
	struct f2fs_io_info fio = {
		.sbi = sbi,
		.ino = inode->i_ino,
		.type = DATA,
		.op = REQ_OP_WRITE,
		.op_flags = wbc_to_write_flags(wbc),
		.old_blkaddr = NULL_ADDR,
		.page = page,
		.encrypted_page = NULL,
		.submitted = false,
		.compr_blocks = compr_blocks,
		.need_lock = LOCK_RETRY,
		.io_type = io_type,
		.io_wbc = wbc,
		.bio = bio,
		.last_block = last_block,
	};

	trace_f2fs_writepage(page, DATA);

	/* we should bypass data pages to proceed the kworkder jobs */
	if (unlikely(f2fs_cp_error(sbi))) {
		mapping_set_error(page->mapping, -EIO);
		/*
		 * don't drop any dirty dentry pages for keeping lastest
		 * directory structure.
		 */
		if (S_ISDIR(inode->i_mode))
			goto redirty_out;
		goto out;
	}

	if (unlikely(is_sbi_flag_set(sbi, SBI_POR_DOING)))
		goto redirty_out;

	if (page->index < end_index ||
			f2fs_verity_in_progress(inode) ||
			compr_blocks)
		goto write;

	/*
	 * If the offset is out-of-range of file size,
	 * this page does not have to be written to disk.
	 */
	offset = i_size & (PAGE_SIZE - 1);
	if ((page->index >= end_index + 1) || !offset)
		goto out;

	zero_user_segment(page, offset, PAGE_SIZE);
write:
	if (f2fs_is_drop_cache(inode))
		goto out;
	/* we should not write 0'th page having journal header */
	if (f2fs_is_volatile_file(inode) && (!page->index ||
			(!wbc->for_reclaim &&
			f2fs_available_free_memory(sbi, BASE_CHECK))))
		goto redirty_out;

	/* Dentry/quota blocks are controlled by checkpoint */
	if (S_ISDIR(inode->i_mode) || IS_NOQUOTA(inode)) {
		/*
		 * We need to wait for node_write to avoid block allocation during
		 * checkpoint. This can only happen to quota writes which can cause
		 * the below discard race condition.
		 */
		if (IS_NOQUOTA(inode))
			down_read(&sbi->node_write);

		fio.need_lock = LOCK_DONE;
		err = f2fs_do_write_data_page(&fio);

		if (IS_NOQUOTA(inode))
			up_read(&sbi->node_write);

		goto done;
	}

	if (!wbc->for_reclaim)
		need_balance_fs = true;
	else if (has_not_enough_free_secs(sbi, 0, 0))
		goto redirty_out;
	else
		set_inode_flag(inode, FI_HOT_DATA);

	err = -EAGAIN;
	if (f2fs_has_inline_data(inode)) {
		err = f2fs_write_inline_data(inode, page);
		if (!err)
			goto out;
	}

	if (err == -EAGAIN) {
		err = f2fs_do_write_data_page(&fio);
		if (err == -EAGAIN) {
			fio.need_lock = LOCK_REQ;
			err = f2fs_do_write_data_page(&fio);
		}
	}

	if (err) {
		file_set_keep_isize(inode);
	} else {
		spin_lock(&F2FS_I(inode)->i_size_lock);
		if (F2FS_I(inode)->last_disk_size < psize)
			F2FS_I(inode)->last_disk_size = psize;
		spin_unlock(&F2FS_I(inode)->i_size_lock);
	}

done:
	if (err && err != -ENOENT)
		goto redirty_out;

out:
	inode_dec_dirty_pages(inode);
	if (err) {
		ClearPageUptodate(page);
		clear_page_private_gcing(page);
	}

	if (wbc->for_reclaim) {
		f2fs_submit_merged_write_cond(sbi, NULL, page, 0, DATA);
		clear_inode_flag(inode, FI_HOT_DATA);
		f2fs_remove_dirty_inode(inode);
		submitted = NULL;
	}
	unlock_page(page);
	if (!S_ISDIR(inode->i_mode) && !IS_NOQUOTA(inode) &&
			!F2FS_I(inode)->cp_task && allow_balance)
		f2fs_balance_fs(sbi, need_balance_fs);

	if (unlikely(f2fs_cp_error(sbi))) {
		f2fs_submit_merged_write(sbi, DATA);
		f2fs_submit_merged_ipu_write(sbi, bio, NULL);
		submitted = NULL;
	}

	if (submitted)
		*submitted = fio.submitted ? 1 : 0;

	return 0;

redirty_out:
	redirty_page_for_writepage(wbc, page);
	/*
	 * pageout() in MM traslates EAGAIN, so calls handle_write_error()
	 * -> mapping_set_error() -> set_bit(AS_EIO, ...).
	 * file_write_and_wait_range() will see EIO error, which is critical
	 * to return value of fsync() followed by atomic_write failure to user.
	 */
	if (!err || wbc->for_reclaim)
		return AOP_WRITEPAGE_ACTIVATE;
	unlock_page(page);
	return err;
}

static int f2fs_write_data_page(struct page *page,
					struct writeback_control *wbc)
{
#ifdef CONFIG_F2FS_FS_COMPRESSION
	struct inode *inode = page->mapping->host;

	if (unlikely(f2fs_cp_error(F2FS_I_SB(inode))))
		goto out;

	if (f2fs_compressed_file(inode)) {
		if (f2fs_is_compressed_cluster(inode, page->index)) {
			redirty_page_for_writepage(wbc, page);
			return AOP_WRITEPAGE_ACTIVATE;
		}
	}
out:
#endif

	return f2fs_write_single_data_page(page, NULL, NULL, NULL,
						wbc, FS_DATA_IO, 0, true);
}

/*
 * This function was copied from write_cche_pages from mm/page-writeback.c.
 * The major change is making write step of cold data page separately from
 * warm/hot data page.
 */
static int f2fs_write_cache_pages(struct address_space *mapping,
					struct writeback_control *wbc,
					enum iostat_type io_type)
{
	int ret = 0;
	int done = 0, retry = 0;
	struct pagevec pvec;
	struct f2fs_sb_info *sbi = F2FS_M_SB(mapping);
	struct bio *bio = NULL;
	sector_t last_block;
#ifdef CONFIG_F2FS_FS_COMPRESSION
	struct inode *inode = mapping->host;
	struct compress_ctx cc = {
		.inode = inode,
		.log_cluster_size = F2FS_I(inode)->i_log_cluster_size,
		.cluster_size = F2FS_I(inode)->i_cluster_size,
		.cluster_idx = NULL_CLUSTER,
		.rpages = NULL,
		.nr_rpages = 0,
		.cpages = NULL,
		.rbuf = NULL,
		.cbuf = NULL,
		.rlen = PAGE_SIZE * F2FS_I(inode)->i_cluster_size,
		.private = NULL,
	};
#endif
	int nr_pages;
	pgoff_t uninitialized_var(writeback_index);
	pgoff_t index;
	pgoff_t end;		/* Inclusive */
	pgoff_t done_index;
	int range_whole = 0;
	int tag;
	int nwritten = 0;
	int submitted = 0;
	int i;

	pagevec_init(&pvec, 0);

	if (get_dirty_pages(mapping->host) <=
				SM_I(F2FS_M_SB(mapping))->min_hot_blocks)
		set_inode_flag(mapping->host, FI_HOT_DATA);
	else
		clear_inode_flag(mapping->host, FI_HOT_DATA);

	if (wbc->range_cyclic) {
		writeback_index = mapping->writeback_index; /* prev offset */
		index = writeback_index;
		end = -1;
	} else {
		index = wbc->range_start >> PAGE_SHIFT;
		end = wbc->range_end >> PAGE_SHIFT;
		if (wbc->range_start == 0 && wbc->range_end == LLONG_MAX)
			range_whole = 1;
	}
	if (wbc->sync_mode == WB_SYNC_ALL || wbc->tagged_writepages)
		tag = PAGECACHE_TAG_TOWRITE;
	else
		tag = PAGECACHE_TAG_DIRTY;
retry:
	retry = 0;
	if (wbc->sync_mode == WB_SYNC_ALL || wbc->tagged_writepages)
		tag_pages_for_writeback(mapping, index, end);
	done_index = index;
	while (!done && !retry && (index <= end)) {
		nr_pages = pagevec_lookup_range_tag(&pvec, mapping, &index, end,
				tag);
		if (nr_pages == 0)
			break;

		for (i = 0; i < nr_pages; i++) {
			struct page *page = pvec.pages[i];
			bool need_readd;
readd:
			need_readd = false;
#ifdef CONFIG_F2FS_FS_COMPRESSION
			if (f2fs_compressed_file(inode)) {
				ret = f2fs_init_compress_ctx(&cc);
				if (ret) {
					done = 1;
					break;
				}

				if (!f2fs_cluster_can_merge_page(&cc,
								page->index)) {
					ret = f2fs_write_multi_pages(&cc,
						&submitted, wbc, io_type);
					if (!ret)
						need_readd = true;
					goto result;
				}

				if (unlikely(f2fs_cp_error(sbi)))
					goto lock_page;

				if (f2fs_cluster_is_empty(&cc)) {
					void *fsdata = NULL;
					struct page *pagep;
					int ret2;

					ret2 = f2fs_prepare_compress_overwrite(
							inode, &pagep,
							page->index, &fsdata);
					if (ret2 < 0) {
						ret = ret2;
						done = 1;
						break;
					} else if (ret2 &&
						!f2fs_compress_write_end(inode,
								fsdata, page->index,
								1)) {
						retry = 1;
						break;
					}
				} else {
					goto lock_page;
				}
			}
#endif
			/* give a priority to WB_SYNC threads */
			if (atomic_read(&sbi->wb_sync_req[DATA]) &&
					wbc->sync_mode == WB_SYNC_NONE) {
				done = 1;
				break;
			}
#ifdef CONFIG_F2FS_FS_COMPRESSION
lock_page:
#endif
			done_index = page->index;
retry_write:
			lock_page(page);

			if (unlikely(page->mapping != mapping)) {
continue_unlock:
				unlock_page(page);
				continue;
			}

			if (!PageDirty(page)) {
				/* someone wrote it for us */
				goto continue_unlock;
			}

			if (PageWriteback(page)) {
				if (wbc->sync_mode != WB_SYNC_NONE)
					f2fs_wait_on_page_writeback(page,
							DATA, true, true);
				else
					goto continue_unlock;
			}

			if (!clear_page_dirty_for_io(page))
				goto continue_unlock;

#ifdef CONFIG_F2FS_FS_COMPRESSION
			if (f2fs_compressed_file(inode)) {
				get_page(page);
				f2fs_compress_ctx_add_page(&cc, page);
				continue;
			}
#endif
			ret = f2fs_write_single_data_page(page, &submitted,
					&bio, &last_block, wbc, io_type,
					0, true);
			if (ret == AOP_WRITEPAGE_ACTIVATE)
				unlock_page(page);
#ifdef CONFIG_F2FS_FS_COMPRESSION
result:
#endif
			nwritten += submitted;
			wbc->nr_to_write -= submitted;

			if (unlikely(ret)) {
				/*
				 * keep nr_to_write, since vfs uses this to
				 * get # of written pages.
				 */
				if (ret == AOP_WRITEPAGE_ACTIVATE) {
					ret = 0;
					goto next;
				} else if (ret == -EAGAIN) {
					ret = 0;
					if (wbc->sync_mode == WB_SYNC_ALL) {
						cond_resched();
						congestion_wait(BLK_RW_ASYNC,
							DEFAULT_IO_TIMEOUT);
						goto retry_write;
					}
					goto next;
				}
				done_index = page->index + 1;
				done = 1;
				break;
			}

			if (wbc->nr_to_write <= 0 &&
					wbc->sync_mode == WB_SYNC_NONE) {
				done = 1;
				break;
			}
next:
			if (need_readd)
				goto readd;
		}
		pagevec_release(&pvec);
		cond_resched();
	}
#ifdef CONFIG_F2FS_FS_COMPRESSION
	/* flush remained pages in compress cluster */
	if (f2fs_compressed_file(inode) && !f2fs_cluster_is_empty(&cc)) {
		ret = f2fs_write_multi_pages(&cc, &submitted, wbc, io_type);
		nwritten += submitted;
		wbc->nr_to_write -= submitted;
		if (ret) {
			done = 1;
			retry = 0;
		}
	}
	if (f2fs_compressed_file(inode))
		f2fs_destroy_compress_ctx(&cc, false);
#endif
	if (retry) {
		index = 0;
		end = -1;
		goto retry;
	}
	if (wbc->range_cyclic && !done)
		done_index = 0;
	if (wbc->range_cyclic || (range_whole && wbc->nr_to_write > 0))
		mapping->writeback_index = done_index;

	if (nwritten)
		f2fs_submit_merged_write_cond(F2FS_M_SB(mapping), mapping->host,
								NULL, 0, DATA);
	/* submit cached bio of IPU write */
	if (bio)
		f2fs_submit_merged_ipu_write(sbi, &bio, NULL);

	return ret;
}

static inline bool __should_serialize_io(struct inode *inode,
					struct writeback_control *wbc)
{
	/* to avoid deadlock in path of data flush */
	if (F2FS_I(inode)->cp_task)
		return false;

	if (!S_ISREG(inode->i_mode))
		return false;
	if (IS_NOQUOTA(inode))
		return false;

	if (f2fs_need_compress_data(inode))
		return true;
	if (wbc->sync_mode != WB_SYNC_ALL)
		return true;
	if (get_dirty_pages(inode) >= SM_I(F2FS_I_SB(inode))->min_seq_blocks)
		return true;
	return false;
}

static int __f2fs_write_data_pages(struct address_space *mapping,
						struct writeback_control *wbc,
						enum iostat_type io_type)
{
	struct inode *inode = mapping->host;
	struct f2fs_sb_info *sbi = F2FS_I_SB(inode);
	struct blk_plug plug;
	int ret;
	bool locked = false;

	/* deal with chardevs and other special file */
	if (!mapping->a_ops->writepage)
		return 0;

	/* skip writing if there is no dirty page in this inode */
	if (!get_dirty_pages(inode) && wbc->sync_mode == WB_SYNC_NONE)
		return 0;

	/* during POR, we don't need to trigger writepage at all. */
	if (unlikely(is_sbi_flag_set(sbi, SBI_POR_DOING)))
		goto skip_write;

	if ((S_ISDIR(inode->i_mode) || IS_NOQUOTA(inode)) &&
			wbc->sync_mode == WB_SYNC_NONE &&
			get_dirty_pages(inode) < nr_pages_to_skip(sbi, DATA) &&
			f2fs_available_free_memory(sbi, DIRTY_DENTS))
		goto skip_write;

	/* skip writing during file defragment */
	if (is_inode_flag_set(inode, FI_DO_DEFRAG))
		goto skip_write;

	trace_f2fs_writepages(mapping->host, wbc, DATA);

	/* to avoid spliting IOs due to mixed WB_SYNC_ALL and WB_SYNC_NONE */
	if (wbc->sync_mode == WB_SYNC_ALL)
		atomic_inc(&sbi->wb_sync_req[DATA]);
	else if (atomic_read(&sbi->wb_sync_req[DATA]))
		goto skip_write;

	if (__should_serialize_io(inode, wbc)) {
		mutex_lock(&sbi->writepages);
		locked = true;
	}

	blk_start_plug(&plug);
	ret = f2fs_write_cache_pages(mapping, wbc, io_type);
	blk_finish_plug(&plug);

	if (locked)
		mutex_unlock(&sbi->writepages);

	if (wbc->sync_mode == WB_SYNC_ALL)
		atomic_dec(&sbi->wb_sync_req[DATA]);
	/*
	 * if some pages were truncated, we cannot guarantee its mapping->host
	 * to detect pending bios.
	 */

	f2fs_remove_dirty_inode(inode);
	return ret;

skip_write:
	wbc->pages_skipped += get_dirty_pages(inode);
	trace_f2fs_writepages(mapping->host, wbc, DATA);
	return 0;
}

static int f2fs_write_data_pages(struct address_space *mapping,
			    struct writeback_control *wbc)
{
	struct inode *inode = mapping->host;

	return __f2fs_write_data_pages(mapping, wbc,
			F2FS_I(inode)->cp_task == current ?
			FS_CP_DATA_IO : FS_DATA_IO);
}

static void f2fs_write_failed(struct address_space *mapping, loff_t to)
{
	struct inode *inode = mapping->host;
	loff_t i_size = i_size_read(inode);

	if (IS_NOQUOTA(inode))
		return;

	/* In the fs-verity case, f2fs_end_enable_verity() does the truncate */
	if (to > i_size && !f2fs_verity_in_progress(inode)) {
		down_write(&F2FS_I(inode)->i_gc_rwsem[WRITE]);
		down_write(&F2FS_I(inode)->i_mmap_sem);

		truncate_pagecache(inode, i_size);
		f2fs_truncate_blocks(inode, i_size, true);

		up_write(&F2FS_I(inode)->i_mmap_sem);
		up_write(&F2FS_I(inode)->i_gc_rwsem[WRITE]);
	}
}

static int prepare_write_begin(struct f2fs_sb_info *sbi,
			struct page *page, loff_t pos, unsigned len,
			block_t *blk_addr, bool *node_changed)
{
	struct inode *inode = page->mapping->host;
	pgoff_t index = page->index;
	struct dnode_of_data dn;
	struct page *ipage;
	bool locked = false;
	struct extent_info ei = {0,0,0};
	int err = 0;
	int flag;

	/*
	 * we already allocated all the blocks, so we don't need to get
	 * the block addresses when there is no need to fill the page.
	 */
	if (!f2fs_has_inline_data(inode) && len == PAGE_SIZE &&
	    !is_inode_flag_set(inode, FI_NO_PREALLOC) &&
	    !f2fs_verity_in_progress(inode))
		return 0;

	/* f2fs_lock_op avoids race between write CP and convert_inline_page */
	if (f2fs_has_inline_data(inode) && pos + len > MAX_INLINE_DATA(inode))
		flag = F2FS_GET_BLOCK_DEFAULT;
	else
		flag = F2FS_GET_BLOCK_PRE_AIO;

	if (f2fs_has_inline_data(inode) ||
			(pos & PAGE_MASK) >= i_size_read(inode)) {
		f2fs_do_map_lock(sbi, flag, true);
		locked = true;
	}

restart:
	/* check inline_data */
	ipage = f2fs_get_node_page(sbi, inode->i_ino);
	if (IS_ERR(ipage)) {
		err = PTR_ERR(ipage);
		goto unlock_out;
	}

	set_new_dnode(&dn, inode, ipage, ipage, 0);

	if (f2fs_has_inline_data(inode)) {
		if (pos + len <= MAX_INLINE_DATA(inode)) {
			f2fs_do_read_inline_data(page, ipage);
			set_inode_flag(inode, FI_DATA_EXIST);
			if (inode->i_nlink)
				set_page_private_inline(ipage);
		} else {
			err = f2fs_convert_inline_page(&dn, page);
			if (err)
				goto out;
			if (dn.data_blkaddr == NULL_ADDR)
				err = f2fs_get_block(&dn, index);
		}
	} else if (locked) {
		err = f2fs_get_block(&dn, index);
	} else {
		if (f2fs_lookup_extent_cache(inode, index, &ei)) {
			dn.data_blkaddr = ei.blk + index - ei.fofs;
		} else {
			/* hole case */
			err = f2fs_get_dnode_of_data(&dn, index, LOOKUP_NODE);
			if (err || dn.data_blkaddr == NULL_ADDR) {
				f2fs_put_dnode(&dn);
				f2fs_do_map_lock(sbi, F2FS_GET_BLOCK_PRE_AIO,
								true);
				WARN_ON(flag != F2FS_GET_BLOCK_PRE_AIO);
				locked = true;
				goto restart;
			}
		}
	}

	/* convert_inline_page can make node_changed */
	*blk_addr = dn.data_blkaddr;
	*node_changed = dn.node_changed;
out:
	f2fs_put_dnode(&dn);
unlock_out:
	if (locked)
		f2fs_do_map_lock(sbi, flag, false);
	return err;
}

static int f2fs_write_begin(struct file *file, struct address_space *mapping,
		loff_t pos, unsigned len, unsigned flags,
		struct page **pagep, void **fsdata)
{
	struct inode *inode = mapping->host;
	struct f2fs_sb_info *sbi = F2FS_I_SB(inode);
	struct page *page = NULL;
	pgoff_t index = ((unsigned long long) pos) >> PAGE_SHIFT;
	bool need_balance = false, drop_atomic = false;
	block_t blkaddr = NULL_ADDR;
	int err = 0;

	if (trace_android_fs_datawrite_start_enabled()) {
		char *path, pathbuf[MAX_TRACE_PATHBUF_LEN];

		path = android_fstrace_get_pathname(pathbuf,
						    MAX_TRACE_PATHBUF_LEN,
						    inode);
		trace_android_fs_datawrite_start(inode, pos, len,
						 current->pid, path,
						 current->comm);
	}
	trace_f2fs_write_begin(inode, pos, len, flags);

	if (!f2fs_is_checkpoint_ready(sbi)) {
		err = -ENOSPC;
		goto fail;
	}

	if ((f2fs_is_atomic_file(inode) &&
			!f2fs_available_free_memory(sbi, INMEM_PAGES)) ||
			is_inode_flag_set(inode, FI_ATOMIC_REVOKE_REQUEST)) {
		err = -ENOMEM;
		drop_atomic = true;
		goto fail;
	}

	/*
	 * We should check this at this moment to avoid deadlock on inode page
	 * and #0 page. The locking rule for inline_data conversion should be:
	 * lock_page(page #0) -> lock_page(inode_page)
	 */
	if (index != 0) {
		err = f2fs_convert_inline_inode(inode);
		if (err)
			goto fail;
	}

#ifdef CONFIG_F2FS_FS_COMPRESSION
	if (f2fs_compressed_file(inode)) {
		int ret;

		*fsdata = NULL;

		ret = f2fs_prepare_compress_overwrite(inode, pagep,
							index, fsdata);
		if (ret < 0) {
			err = ret;
			goto fail;
		} else if (ret) {
			return 0;
		}
	}
#endif

repeat:
	/*
	 * Do not use grab_cache_page_write_begin() to avoid deadlock due to
	 * wait_for_stable_page. Will wait that below with our IO control.
	 */
	page = f2fs_pagecache_get_page(mapping, index,
				FGP_LOCK | FGP_WRITE | FGP_CREAT, GFP_NOFS);
	if (!page) {
		err = -ENOMEM;
		goto fail;
	}

	/* TODO: cluster can be compressed due to race with .writepage */

	*pagep = page;

	err = prepare_write_begin(sbi, page, pos, len,
					&blkaddr, &need_balance);
	if (err)
		goto fail;

	if (need_balance && !IS_NOQUOTA(inode) &&
			has_not_enough_free_secs(sbi, 0, 0)) {
		unlock_page(page);
		f2fs_balance_fs(sbi, true);
		lock_page(page);
		if (page->mapping != mapping) {
			/* The page got truncated from under us */
			f2fs_put_page(page, 1);
			goto repeat;
		}
	}

	f2fs_wait_on_page_writeback(page, DATA, false, true);

	if (len == PAGE_SIZE || PageUptodate(page))
		return 0;

	if (!(pos & (PAGE_SIZE - 1)) && (pos + len) >= i_size_read(inode) &&
	    !f2fs_verity_in_progress(inode)) {
		zero_user_segment(page, len, PAGE_SIZE);
		return 0;
	}

	if (blkaddr == NEW_ADDR) {
		zero_user_segment(page, 0, PAGE_SIZE);
		SetPageUptodate(page);
	} else {
		if (!f2fs_is_valid_blkaddr(sbi, blkaddr,
				DATA_GENERIC_ENHANCE_READ)) {
			err = -EFSCORRUPTED;
			goto fail;
		}
		err = f2fs_submit_page_read(inode, page, blkaddr, 0, true);
		if (err)
			goto fail;

		lock_page(page);
		if (unlikely(page->mapping != mapping)) {
			f2fs_put_page(page, 1);
			goto repeat;
		}
		if (unlikely(!PageUptodate(page))) {
			err = -EIO;
			goto fail;
		}
	}
	return 0;

fail:
	f2fs_put_page(page, 1);
	f2fs_write_failed(mapping, pos + len);
	if (drop_atomic)
		f2fs_drop_inmem_pages_all(sbi, false);
	return err;
}

static int f2fs_write_end(struct file *file,
			struct address_space *mapping,
			loff_t pos, unsigned len, unsigned copied,
			struct page *page, void *fsdata)
{
	struct inode *inode = page->mapping->host;

	trace_android_fs_datawrite_end(inode, pos, len);
	trace_f2fs_write_end(inode, pos, len, copied);

	/*
	 * This should be come from len == PAGE_SIZE, and we expect copied
	 * should be PAGE_SIZE. Otherwise, we treat it with zero copied and
	 * let generic_perform_write() try to copy data again through copied=0.
	 */
	if (!PageUptodate(page)) {
		if (unlikely(copied != len))
			copied = 0;
		else
			SetPageUptodate(page);
	}

#ifdef CONFIG_F2FS_FS_COMPRESSION
	/* overwrite compressed file */
	if (f2fs_compressed_file(inode) && fsdata) {
		f2fs_compress_write_end(inode, fsdata, page->index, copied);
		f2fs_update_time(F2FS_I_SB(inode), REQ_TIME);

		if (pos + copied > i_size_read(inode) &&
				!f2fs_verity_in_progress(inode))
			f2fs_i_size_write(inode, pos + copied);
		return copied;
	}
#endif

	if (!copied)
		goto unlock_out;

	set_page_dirty(page);

	if (pos + copied > i_size_read(inode) &&
	    !f2fs_verity_in_progress(inode))
		f2fs_i_size_write(inode, pos + copied);
unlock_out:
	f2fs_put_page(page, 1);
	f2fs_update_time(F2FS_I_SB(inode), REQ_TIME);
	return copied;
}

static int check_direct_IO(struct inode *inode, struct iov_iter *iter,
			   loff_t offset)
{
	unsigned i_blkbits = READ_ONCE(inode->i_blkbits);
	unsigned blkbits = i_blkbits;
	unsigned blocksize_mask = (1 << blkbits) - 1;
	unsigned long align = offset | iov_iter_alignment(iter);
	struct block_device *bdev = inode->i_sb->s_bdev;

	if (iov_iter_rw(iter) == READ && offset >= i_size_read(inode))
		return 1;

	if (align & blocksize_mask) {
		if (bdev)
			blkbits = blksize_bits(bdev_logical_block_size(bdev));
		blocksize_mask = (1 << blkbits) - 1;
		if (align & blocksize_mask)
			return -EINVAL;
		return 1;
	}
	return 0;
}

static void f2fs_dio_end_io(struct bio *bio)
{
	struct f2fs_private_dio *dio = bio->bi_private;

	dec_page_count(F2FS_I_SB(dio->inode),
			dio->write ? F2FS_DIO_WRITE : F2FS_DIO_READ);

	bio->bi_private = dio->orig_private;
	bio->bi_end_io = dio->orig_end_io;

	kfree(dio);

	bio_endio(bio);
}

static void f2fs_dio_submit_bio(struct bio *bio, struct inode *inode,
							loff_t file_offset)
{
	struct f2fs_private_dio *dio;
	bool write = (bio_op(bio) == REQ_OP_WRITE);

	dio = f2fs_kzalloc(F2FS_I_SB(inode),
			sizeof(struct f2fs_private_dio), GFP_NOFS);
	if (!dio)
		goto out;

	dio->inode = inode;
	dio->orig_end_io = bio->bi_end_io;
	dio->orig_private = bio->bi_private;
	dio->write = write;

	bio->bi_end_io = f2fs_dio_end_io;
	bio->bi_private = dio;

	inc_page_count(F2FS_I_SB(inode),
			write ? F2FS_DIO_WRITE : F2FS_DIO_READ);

	submit_bio(bio);
	return;
out:
	bio->bi_status = BLK_STS_IOERR;
	bio_endio(bio);
}

static ssize_t f2fs_direct_IO(struct kiocb *iocb, struct iov_iter *iter)
{
	struct address_space *mapping = iocb->ki_filp->f_mapping;
	struct inode *inode = mapping->host;
	struct f2fs_sb_info *sbi = F2FS_I_SB(inode);
	struct f2fs_inode_info *fi = F2FS_I(inode);
	size_t count = iov_iter_count(iter);
	loff_t offset = iocb->ki_pos;
	int rw = iov_iter_rw(iter);
	int err;
	enum rw_hint hint = iocb->ki_hint;
	int whint_mode = F2FS_OPTION(sbi).whint_mode;
	bool do_opu;

	err = check_direct_IO(inode, iter, offset);
	if (err)
		return err < 0 ? err : 0;

	if (f2fs_force_buffered_io(inode, iocb, iter))
		return 0;

	do_opu = allow_outplace_dio(inode, iocb, iter);

	trace_f2fs_direct_IO_enter(inode, offset, count, rw);

	if (trace_android_fs_dataread_start_enabled() &&
	    (rw == READ)) {
		char *path, pathbuf[MAX_TRACE_PATHBUF_LEN];

		path = android_fstrace_get_pathname(pathbuf,
						    MAX_TRACE_PATHBUF_LEN,
						    inode);
		trace_android_fs_dataread_start(inode, offset,
						count, current->pid, path,
						current->comm);
	}
	if (trace_android_fs_datawrite_start_enabled() &&
	    (rw == WRITE)) {
		char *path, pathbuf[MAX_TRACE_PATHBUF_LEN];

		path = android_fstrace_get_pathname(pathbuf,
						    MAX_TRACE_PATHBUF_LEN,
						    inode);
		trace_android_fs_datawrite_start(inode, offset, count,
						 current->pid, path,
						 current->comm);
	}
	if (rw == WRITE && whint_mode == WHINT_MODE_OFF)
		iocb->ki_hint = WRITE_LIFE_NOT_SET;

	if (iocb->ki_flags & IOCB_NOWAIT) {
		if (!down_read_trylock(&fi->i_gc_rwsem[rw])) {
			iocb->ki_hint = hint;
			err = -EAGAIN;
			goto out;
		}
		if (do_opu && !down_read_trylock(&fi->i_gc_rwsem[READ])) {
			up_read(&fi->i_gc_rwsem[rw]);
			iocb->ki_hint = hint;
			err = -EAGAIN;
			goto out;
		}
	} else {
		down_read(&fi->i_gc_rwsem[rw]);
		if (do_opu)
			down_read(&fi->i_gc_rwsem[READ]);
	}

	err = __blockdev_direct_IO(iocb, inode, inode->i_sb->s_bdev,
			iter, rw == WRITE ? get_data_block_dio_write :
			get_data_block_dio, NULL, f2fs_dio_submit_bio,
			rw == WRITE ? DIO_LOCKING | DIO_SKIP_HOLES :
			DIO_SKIP_HOLES);

	if (do_opu)
		up_read(&fi->i_gc_rwsem[READ]);

	up_read(&fi->i_gc_rwsem[rw]);

	if (rw == WRITE) {
		if (whint_mode == WHINT_MODE_OFF)
			iocb->ki_hint = hint;
		if (err > 0) {
			f2fs_update_iostat(F2FS_I_SB(inode), APP_DIRECT_IO,
									err);
			if (!do_opu)
				set_inode_flag(inode, FI_UPDATE_WRITE);
		} else if (err == -EIOCBQUEUED) {
			f2fs_update_iostat(F2FS_I_SB(inode), APP_DIRECT_IO,
						count - iov_iter_count(iter));
		} else if (err < 0) {
			f2fs_write_failed(mapping, offset + count);
		}
	} else {
		if (err > 0)
			f2fs_update_iostat(sbi, APP_DIRECT_READ_IO, err);
		else if (err == -EIOCBQUEUED)
			f2fs_update_iostat(F2FS_I_SB(inode), APP_DIRECT_READ_IO,
						count - iov_iter_count(iter));
	}
out:
	if (trace_android_fs_dataread_start_enabled() &&
	    (rw == READ))
		trace_android_fs_dataread_end(inode, offset, count);
	if (trace_android_fs_datawrite_start_enabled() &&
	    (rw == WRITE))
		trace_android_fs_datawrite_end(inode, offset, count);

	trace_f2fs_direct_IO_exit(inode, offset, count, rw, err);

	return err;
}

void f2fs_invalidate_page(struct page *page, unsigned int offset,
							unsigned int length)
{
	struct inode *inode = page->mapping->host;
	struct f2fs_sb_info *sbi = F2FS_I_SB(inode);

	if (inode->i_ino >= F2FS_ROOT_INO(sbi) &&
		(offset % PAGE_SIZE || length != PAGE_SIZE))
		return;

	if (PageDirty(page)) {
		if (inode->i_ino == F2FS_META_INO(sbi)) {
			dec_page_count(sbi, F2FS_DIRTY_META);
		} else if (inode->i_ino == F2FS_NODE_INO(sbi)) {
			dec_page_count(sbi, F2FS_DIRTY_NODES);
		} else {
			inode_dec_dirty_pages(inode);
			f2fs_remove_dirty_inode(inode);
		}
	}

	clear_page_private_gcing(page);

	if (test_opt(sbi, COMPRESS_CACHE)) {
		if (f2fs_compressed_file(inode))
			f2fs_invalidate_compress_pages(sbi, inode->i_ino);
		if (inode->i_ino == F2FS_COMPRESS_INO(sbi))
			clear_page_private_data(page);
	}

	if (page_private_atomic(page))
		return f2fs_drop_inmem_page(inode, page);

	detach_page_private(page);
	set_page_private(page, 0);
}

int f2fs_release_page(struct page *page, gfp_t wait)
{
	/* If this is dirty page, keep PagePrivate */
	if (PageDirty(page))
		return 0;

	/* This is atomic written page, keep Private */
	if (page_private_atomic(page))
		return 0;

	if (test_opt(F2FS_P_SB(page), COMPRESS_CACHE)) {
		struct f2fs_sb_info *sbi = F2FS_P_SB(page);
		struct inode *inode = page->mapping->host;

		if (f2fs_compressed_file(inode))
			f2fs_invalidate_compress_pages(sbi, inode->i_ino);
		if (inode->i_ino == F2FS_COMPRESS_INO(sbi))
			clear_page_private_data(page);
	}

	clear_page_private_gcing(page);

	detach_page_private(page);
	set_page_private(page, 0);
	return 1;
}

static int f2fs_set_data_page_dirty(struct page *page)
{
	struct inode *inode = page_file_mapping(page)->host;

	trace_f2fs_set_page_dirty(page, DATA);

	if (!PageUptodate(page))
		SetPageUptodate(page);
	if (PageSwapCache(page))
		return __set_page_dirty_nobuffers(page);

	if (f2fs_is_atomic_file(inode) && !f2fs_is_commit_atomic_write(inode)) {
		if (!page_private_atomic(page)) {
			f2fs_register_inmem_page(inode, page);
			return 1;
		}
		/*
		 * Previously, this page has been registered, we just
		 * return here.
		 */
		return 0;
	}

	if (!PageDirty(page)) {
		__set_page_dirty_nobuffers(page);
		f2fs_update_dirty_page(inode, page);
		return 1;
	}
	return 0;
}


static sector_t f2fs_bmap_compress(struct inode *inode, sector_t block)
{
#ifdef CONFIG_F2FS_FS_COMPRESSION
	struct dnode_of_data dn;
	sector_t start_idx, blknr = 0;
	int ret;

	start_idx = round_down(block, F2FS_I(inode)->i_cluster_size);

	set_new_dnode(&dn, inode, NULL, NULL, 0);
	ret = f2fs_get_dnode_of_data(&dn, start_idx, LOOKUP_NODE);
	if (ret)
		return 0;

	if (dn.data_blkaddr != COMPRESS_ADDR) {
		dn.ofs_in_node += block - start_idx;
		blknr = f2fs_data_blkaddr(&dn);
		if (!__is_valid_data_blkaddr(blknr))
			blknr = 0;
	}

	f2fs_put_dnode(&dn);
	return blknr;
#else
	return 0;
#endif
}


static sector_t f2fs_bmap(struct address_space *mapping, sector_t block)
{
	struct inode *inode = mapping->host;
	sector_t blknr = 0;

	if (f2fs_has_inline_data(inode))
		goto out;

	/* make sure allocating whole blocks */
	if (mapping_tagged(mapping, PAGECACHE_TAG_DIRTY))
		filemap_write_and_wait(mapping);

	/* Block number less than F2FS MAX BLOCKS */
	if (unlikely(block >= max_file_blocks(inode)))
		goto out;

	if (f2fs_compressed_file(inode)) {
		blknr = f2fs_bmap_compress(inode, block);
	} else {
		struct f2fs_map_blocks map;

		memset(&map, 0, sizeof(map));
		map.m_lblk = block;
		map.m_len = 1;
		map.m_next_pgofs = NULL;
		map.m_seg_type = NO_CHECK_TYPE;

		if (!f2fs_map_blocks(inode, &map, 0, F2FS_GET_BLOCK_BMAP))
			blknr = map.m_pblk;
	}
out:
	trace_f2fs_bmap(inode, block, blknr);
	return blknr;
}

#ifdef CONFIG_MIGRATION
#include <linux/migrate.h>

int f2fs_migrate_page(struct address_space *mapping,
		struct page *newpage, struct page *page, enum migrate_mode mode)
{
	int rc, extra_count;
	struct f2fs_inode_info *fi = F2FS_I(mapping->host);
	bool atomic_written = page_private_atomic(page);

	BUG_ON(PageWriteback(page));

	/* migrating an atomic written page is safe with the inmem_lock hold */
	if (atomic_written) {
		if (mode != MIGRATE_SYNC)
			return -EBUSY;
		if (!mutex_trylock(&fi->inmem_lock))
			return -EAGAIN;
	}

	/* one extra reference was held for atomic_write page */
	extra_count = atomic_written ? 1 : 0;
	rc = migrate_page_move_mapping(mapping, newpage,
				page, NULL, mode, extra_count);
	if (rc != MIGRATEPAGE_SUCCESS) {
		if (atomic_written)
			mutex_unlock(&fi->inmem_lock);
		return rc;
	}

	if (atomic_written) {
		struct inmem_pages *cur;

		list_for_each_entry(cur, &fi->inmem_pages, list)
			if (cur->page == page) {
				cur->page = newpage;
				break;
			}
		mutex_unlock(&fi->inmem_lock);
		put_page(page);
		get_page(newpage);
	}

	if (PagePrivate(page)) {
		set_page_private(newpage, page_private(page));
		SetPagePrivate(newpage);
		get_page(newpage);

		set_page_private(page, 0);
		ClearPagePrivate(page);
		put_page(page);
	}

	if (mode != MIGRATE_SYNC_NO_COPY)
		migrate_page_copy(newpage, page);
	else
		migrate_page_states(newpage, page);

	return MIGRATEPAGE_SUCCESS;
}
#endif

#ifdef CONFIG_SWAP
static int f2fs_migrate_blocks(struct inode *inode, block_t start_blk,
							unsigned int blkcnt)
{
	struct f2fs_sb_info *sbi = F2FS_I_SB(inode);
	unsigned int blkofs;
	unsigned int blk_per_sec = BLKS_PER_SEC(sbi);
	unsigned int secidx = start_blk / blk_per_sec;
	unsigned int end_sec = secidx + blkcnt / blk_per_sec;
	int ret = 0;

	down_write(&F2FS_I(inode)->i_gc_rwsem[WRITE]);
	down_write(&F2FS_I(inode)->i_mmap_sem);

	set_inode_flag(inode, FI_ALIGNED_WRITE);

	for (; secidx < end_sec; secidx++) {
		down_write(&sbi->pin_sem);

		f2fs_lock_op(sbi);
		f2fs_allocate_new_section(sbi, CURSEG_COLD_DATA_PINNED, false);
		f2fs_unlock_op(sbi);

		set_inode_flag(inode, FI_DO_DEFRAG);

		for (blkofs = 0; blkofs < blk_per_sec; blkofs++) {
			struct page *page;
			unsigned int blkidx = secidx * blk_per_sec + blkofs;

			page = f2fs_get_lock_data_page(inode, blkidx, true);
			if (IS_ERR(page)) {
				up_write(&sbi->pin_sem);
				ret = PTR_ERR(page);
				goto done;
			}

			set_page_dirty(page);
			f2fs_put_page(page, 1);
		}

		clear_inode_flag(inode, FI_DO_DEFRAG);

		ret = filemap_fdatawrite(inode->i_mapping);

		up_write(&sbi->pin_sem);

		if (ret)
			break;
	}

done:
	clear_inode_flag(inode, FI_DO_DEFRAG);
	clear_inode_flag(inode, FI_ALIGNED_WRITE);

	up_write(&F2FS_I(inode)->i_mmap_sem);
	up_write(&F2FS_I(inode)->i_gc_rwsem[WRITE]);

	return ret;
}

static int check_swap_activate(struct swap_info_struct *sis,
				struct file *swap_file, sector_t *span)
{
	struct address_space *mapping = swap_file->f_mapping;
	struct inode *inode = mapping->host;
	struct f2fs_sb_info *sbi = F2FS_I_SB(inode);
	sector_t cur_lblock;
	sector_t last_lblock;
	sector_t pblock;
	sector_t lowest_pblock = -1;
	sector_t highest_pblock = 0;
	int nr_extents = 0;
	unsigned long nr_pblocks;
	unsigned int blks_per_sec = BLKS_PER_SEC(sbi);
	unsigned int sec_blks_mask = BLKS_PER_SEC(sbi) - 1;
	unsigned int not_aligned = 0;
	int ret = 0;

	/*
	 * Map all the blocks into the extent list.  This code doesn't try
	 * to be very smart.
	 */
	cur_lblock = 0;
	last_lblock = bytes_to_blks(inode, i_size_read(inode));

	while (cur_lblock < last_lblock && cur_lblock < sis->max) {
		struct f2fs_map_blocks map;
retry:
		cond_resched();

		memset(&map, 0, sizeof(map));
		map.m_lblk = cur_lblock;
		map.m_len = last_lblock - cur_lblock;
		map.m_next_pgofs = NULL;
		map.m_next_extent = NULL;
		map.m_seg_type = NO_CHECK_TYPE;
		map.m_may_create = false;

		ret = f2fs_map_blocks(inode, &map, 0, F2FS_GET_BLOCK_FIEMAP);
		if (ret)
			goto out;

		/* hole */
		if (!(map.m_flags & F2FS_MAP_FLAGS)) {
			f2fs_err(sbi, "Swapfile has holes");
			ret = -EINVAL;
			goto out;
		}

		pblock = map.m_pblk;
		nr_pblocks = map.m_len;

		if ((pblock - SM_I(sbi)->main_blkaddr) & sec_blks_mask ||
				nr_pblocks & sec_blks_mask) {
			not_aligned++;

			nr_pblocks = roundup(nr_pblocks, blks_per_sec);
			if (cur_lblock + nr_pblocks > sis->max)
				nr_pblocks -= blks_per_sec;

			if (!nr_pblocks) {
				/* this extent is last one */
				nr_pblocks = map.m_len;
				f2fs_warn(sbi, "Swapfile: last extent is not aligned to section");
				goto next;
			}

			ret = f2fs_migrate_blocks(inode, cur_lblock,
							nr_pblocks);
			if (ret)
				goto out;
			goto retry;
		}
next:
		if (cur_lblock + nr_pblocks >= sis->max)
			nr_pblocks = sis->max - cur_lblock;

		if (cur_lblock) {	/* exclude the header page */
			if (pblock < lowest_pblock)
				lowest_pblock = pblock;
			if (pblock + nr_pblocks - 1 > highest_pblock)
				highest_pblock = pblock + nr_pblocks - 1;
		}

		/*
		 * We found a PAGE_SIZE-length, PAGE_SIZE-aligned run of blocks
		 */
		ret = add_swap_extent(sis, cur_lblock, nr_pblocks, pblock);
		if (ret < 0)
			goto out;
		nr_extents += ret;
		cur_lblock += nr_pblocks;
	}
	ret = nr_extents;
	*span = 1 + highest_pblock - lowest_pblock;
	if (cur_lblock == 0)
		cur_lblock = 1;	/* force Empty message */
	sis->max = cur_lblock;
	sis->pages = cur_lblock - 1;
	sis->highest_bit = cur_lblock - 1;
out:
	if (not_aligned)
		f2fs_warn(sbi, "Swapfile (%u) is not align to section: 1) creat(), 2) ioctl(F2FS_IOC_SET_PIN_FILE), 3) fallocate(%u * N)",
			  not_aligned, blks_per_sec * F2FS_BLKSIZE);
	return ret;
}

static int f2fs_swap_activate(struct swap_info_struct *sis, struct file *file,
				sector_t *span)
{
	struct inode *inode = file_inode(file);
	int ret;

	if (!S_ISREG(inode->i_mode))
		return -EINVAL;

	if (f2fs_readonly(F2FS_I_SB(inode)->sb))
		return -EROFS;

	if (f2fs_lfs_mode(F2FS_I_SB(inode))) {
		f2fs_err(F2FS_I_SB(inode),
			"Swapfile not supported in LFS mode");
		return -EINVAL;
	}

	ret = f2fs_convert_inline_inode(inode);
	if (ret)
		return ret;

	if (!f2fs_disable_compressed_file(inode))
		return -EINVAL;

	f2fs_precache_extents(inode);

	ret = check_swap_activate(sis, file, span);
	if (ret < 0)
		return ret;

	set_inode_flag(inode, FI_PIN_FILE);
	f2fs_update_time(F2FS_I_SB(inode), REQ_TIME);
	return ret;
}

static void f2fs_swap_deactivate(struct file *file)
{
	struct inode *inode = file_inode(file);

	clear_inode_flag(inode, FI_PIN_FILE);
}
#else
static int f2fs_swap_activate(struct swap_info_struct *sis, struct file *file,
				sector_t *span)
{
	return -EOPNOTSUPP;
}

static void f2fs_swap_deactivate(struct file *file)
{
}
#endif

const struct address_space_operations f2fs_dblock_aops = {
	.readpage	= f2fs_read_data_page,
	.readpages	= f2fs_read_data_pages,
	.writepage	= f2fs_write_data_page,
	.writepages	= f2fs_write_data_pages,
	.write_begin	= f2fs_write_begin,
	.write_end	= f2fs_write_end,
	.set_page_dirty	= f2fs_set_data_page_dirty,
	.invalidatepage	= f2fs_invalidate_page,
	.releasepage	= f2fs_release_page,
	.direct_IO	= f2fs_direct_IO,
	.bmap		= f2fs_bmap,
	.swap_activate  = f2fs_swap_activate,
	.swap_deactivate = f2fs_swap_deactivate,
#ifdef CONFIG_MIGRATION
	.migratepage    = f2fs_migrate_page,
#endif
};

void f2fs_clear_radix_tree_dirty_tag(struct page *page)
{
	struct address_space *mapping = page_mapping(page);
	unsigned long flags;

	spin_lock_irqsave(&mapping->tree_lock, flags);
	radix_tree_tag_clear(&mapping->page_tree, page_index(page),
					PAGECACHE_TAG_DIRTY);
	spin_unlock_irqrestore(&mapping->tree_lock, flags);
}

int __init f2fs_init_post_read_processing(void)
{
	bio_post_read_ctx_cache =
		kmem_cache_create("f2fs_bio_post_read_ctx",
				  sizeof(struct bio_post_read_ctx), 0, 0, NULL);
	if (!bio_post_read_ctx_cache)
		goto fail;
	bio_post_read_ctx_pool =
		mempool_create_slab_pool(NUM_PREALLOC_POST_READ_CTXS,
					 bio_post_read_ctx_cache);
	if (!bio_post_read_ctx_pool)
		goto fail_free_cache;
	return 0;

fail_free_cache:
	kmem_cache_destroy(bio_post_read_ctx_cache);
fail:
	return -ENOMEM;
}

void f2fs_destroy_post_read_processing(void)
{
	mempool_destroy(bio_post_read_ctx_pool);
	kmem_cache_destroy(bio_post_read_ctx_cache);
}

int f2fs_init_post_read_wq(struct f2fs_sb_info *sbi)
{
	if (!f2fs_sb_has_encrypt(sbi) &&
		!f2fs_sb_has_verity(sbi) &&
		!f2fs_sb_has_compression(sbi))
		return 0;

	sbi->post_read_wq = alloc_workqueue("f2fs_post_read_wq",
						 WQ_UNBOUND | WQ_HIGHPRI,
						 num_online_cpus());
	if (!sbi->post_read_wq)
		return -ENOMEM;
	return 0;
}

void f2fs_destroy_post_read_wq(struct f2fs_sb_info *sbi)
{
	if (sbi->post_read_wq)
		destroy_workqueue(sbi->post_read_wq);
}

int __init f2fs_init_bio_entry_cache(void)
{
	bio_entry_slab = f2fs_kmem_cache_create("f2fs_bio_entry_slab",
			sizeof(struct bio_entry));
	if (!bio_entry_slab)
		return -ENOMEM;
	return 0;
}

void f2fs_destroy_bio_entry_cache(void)
{
	kmem_cache_destroy(bio_entry_slab);
}<|MERGE_RESOLUTION|>--- conflicted
+++ resolved
@@ -268,13 +268,9 @@
 
 static void f2fs_read_end_io(struct bio *bio)
 {
-<<<<<<< HEAD
 	struct page *first_page = bio->bi_io_vec[0].bv_page;
 	struct f2fs_sb_info *sbi = F2FS_P_SB(first_page);
-=======
-	struct f2fs_sb_info *sbi = F2FS_P_SB(bio->bi_io_vec->bv_page);
 	struct bio_post_read_ctx *ctx = bio->bi_private;
->>>>>>> 99698cfc
 
 	if (time_to_inject(sbi, FAULT_READ_IO)) {
 		f2fs_show_injection_info(sbi, FAULT_READ_IO);
@@ -286,7 +282,6 @@
 		return;
 	}
 
-<<<<<<< HEAD
 	if (first_page != NULL &&
 		__read_io_type(first_page) == F2FS_RD_DATA) {
 		trace_android_fs_dataread_end(first_page->mapping->host,
@@ -294,15 +289,12 @@
 						bio->bi_iter.bi_size);
 	}
 
-	__f2fs_read_end_io(bio, false, false);
-=======
 	if (ctx && (ctx->enabled_steps & (STEP_DECRYPT | STEP_DECOMPRESS))) {
 		INIT_WORK(&ctx->work, f2fs_post_read_work);
 		queue_work(ctx->sbi->post_read_wq, &ctx->work);
 	} else {
 		f2fs_verify_and_finish_bio(bio);
 	}
->>>>>>> 99698cfc
 }
 
 static void f2fs_write_end_io(struct bio *bio)
@@ -1041,16 +1033,9 @@
 	bio->bi_end_io = f2fs_read_end_io;
 	bio_set_op_attrs(bio, REQ_OP_READ, op_flag);
 
-<<<<<<< HEAD
 	if (fscrypt_inode_uses_fs_layer_crypto(inode))
-		post_read_steps |= 1 << STEP_DECRYPT;
-	if (f2fs_compressed_file(inode))
-		post_read_steps |= 1 << STEP_DECOMPRESS_NOWQ;
-=======
-	if (f2fs_encrypted_file(inode))
 		post_read_steps |= STEP_DECRYPT;
 
->>>>>>> 99698cfc
 	if (f2fs_need_verity(inode, first_idx))
 		post_read_steps |= STEP_VERITY;
 
@@ -1831,12 +1816,7 @@
 			return err;
 		}
 
-<<<<<<< HEAD
-
-		phys = (__u64)blk_to_logical(inode, ni.blk_addr);
-=======
 		phys = blks_to_bytes(inode, ni.blk_addr);
->>>>>>> 99698cfc
 		offset = offsetof(struct f2fs_inode, i_addr) +
 					sizeof(__le32) * (DEF_ADDRS_PER_INODE -
 					get_inline_xattr_addrs(inode));
@@ -2258,11 +2238,6 @@
 		blkaddr = data_blkaddr(dn.inode, dn.node_page,
 						dn.ofs_in_node + i + 1);
 
-<<<<<<< HEAD
-		if (bio && (!page_is_mergeable(sbi, bio,
-					*last_block_in_bio, blkaddr) ||
-		    !f2fs_crypt_mergeable_bio(bio, inode, page->index, NULL))) {
-=======
 		f2fs_wait_on_block_writeback(inode, blkaddr);
 
 		if (f2fs_load_compressed_page(sbi, page, blkaddr)) {
@@ -2273,7 +2248,6 @@
 
 		if (bio && !page_is_mergeable(sbi, bio,
 					*last_block_in_bio, blkaddr)) {
->>>>>>> 99698cfc
 submit_and_realloc:
 			__submit_bio(sbi, bio, DATA);
 			bio = NULL;
@@ -2450,14 +2424,10 @@
 	}
 	BUG_ON(pages && !list_empty(pages));
 	if (bio)
-<<<<<<< HEAD
-		__f2fs_submit_read_bio(F2FS_I_SB(inode), bio, DATA);
-=======
 		__submit_bio(F2FS_I_SB(inode), bio, DATA);
 
 	if (pages && is_readahead && !drop_ra)
 		WRITE_ONCE(F2FS_I(inode)->ra_offset, -1);
->>>>>>> 99698cfc
 	return pages ? 0 : ret;
 }
 
