--- conflicted
+++ resolved
@@ -87,22 +87,14 @@
 								GFP_NOFS);
 		if (!fname->cf_name.name)
 			return -ENOMEM;
-<<<<<<< HEAD
-		fname->cf_name.len = utf8_casefold(sbi->sb->s_encoding,
-=======
 		fname->cf_name.len = utf8_casefold(sb->s_encoding,
->>>>>>> 99698cfc
 						   fname->usr_fname,
 						   fname->cf_name.name,
 						   F2FS_NAME_LEN);
 		if ((int)fname->cf_name.len <= 0) {
 			kmem_cache_free(f2fs_cf_name_slab, fname->cf_name.name);
 			fname->cf_name.name = NULL;
-<<<<<<< HEAD
-			if (sb_has_enc_strict_mode(dir->i_sb))
-=======
 			if (sb_has_strict_encoding(sb))
->>>>>>> 99698cfc
 				return -EINVAL;
 			/* fall back to treating name as opaque byte sequence */
 		}
@@ -237,19 +229,11 @@
 			FSTR_INIT((u8 *)de_name, de_name_len);
 
 		if (WARN_ON_ONCE(!fscrypt_has_encryption_key(dir)))
-<<<<<<< HEAD
-			return false;
-
-		decrypted_name.name = kmalloc(de_name_len, GFP_KERNEL);
-		if (!decrypted_name.name)
-			return false;
-=======
 			return -EINVAL;
 
 		decrypted_name.name = kmalloc(de_name_len, GFP_KERNEL);
 		if (!decrypted_name.name)
 			return -ENOMEM;
->>>>>>> 99698cfc
 		res = fscrypt_fname_disk_to_usr(dir, 0, 0, &encrypted_name,
 						&decrypted_name);
 		if (res < 0)
@@ -259,21 +243,6 @@
 	}
 
 	res = utf8_strncasecmp_folded(um, name, &entry);
-<<<<<<< HEAD
-	if (res < 0) {
-		/*
-		 * In strict mode, ignore invalid names.  In non-strict mode,
-		 * fall back to treating them as opaque byte sequences.
-		 */
-		if (sb_has_enc_strict_mode(sb) || name->len != entry.len)
-			res = 1;
-		else
-			res = memcmp(name->name, entry.name, name->len);
-	}
-out:
-	kfree(decrypted_name.name);
-	return res == 0;
-=======
 	/*
 	 * In strict mode, ignore invalid names.  In non-strict mode,
 	 * fall back to treating them as opaque byte sequences.
@@ -288,7 +257,6 @@
 out:
 	kfree(decrypted_name.name);
 	return res;
->>>>>>> 99698cfc
 }
 #endif /* CONFIG_UNICODE */
 
