--- conflicted
+++ resolved
@@ -1631,18 +1631,10 @@
 	int cur_cp_pack;			/* remain current cp pack */
 	spinlock_t cp_lock;			/* for flag in ckpt */
 	struct inode *meta_inode;		/* cache meta blocks */
-<<<<<<< HEAD
-	struct mutex cp_mutex;			/* checkpoint procedure lock */
-	struct rw_semaphore cp_rwsem;		/* blocking FS operations */
-	struct rw_semaphore cp_quota_rwsem;    	/* blocking quota sync operations */
-	struct rw_semaphore node_write;		/* locking node writes */
-	struct rw_semaphore node_change;	/* locking node change */
-=======
 	struct f2fs_rwsem cp_global_sem;	/* checkpoint procedure lock */
 	struct f2fs_rwsem cp_rwsem;		/* blocking FS operations */
 	struct f2fs_rwsem node_write;		/* locking node writes */
 	struct f2fs_rwsem node_change;	/* locking node change */
->>>>>>> ef0885da
 	wait_queue_head_t cp_wait;
 	unsigned long last_time[MAX_TIME];	/* to store time in jiffies */
 	long interval_time[MAX_TIME];		/* to store thresholds */
@@ -2225,22 +2217,12 @@
 
 static inline void f2fs_lock_all(struct f2fs_sb_info *sbi)
 {
-<<<<<<< HEAD
-	down_write(&sbi->cp_quota_rwsem);
-	down_write(&sbi->cp_rwsem);
-=======
 	f2fs_down_write(&sbi->cp_rwsem);
->>>>>>> ef0885da
 }
 
 static inline void f2fs_unlock_all(struct f2fs_sb_info *sbi)
 {
-<<<<<<< HEAD
-	up_write(&sbi->cp_rwsem);
-	up_write(&sbi->cp_quota_rwsem);
-=======
 	f2fs_up_write(&sbi->cp_rwsem);
->>>>>>> ef0885da
 }
 
 static inline int __get_cp_reason(struct f2fs_sb_info *sbi)
