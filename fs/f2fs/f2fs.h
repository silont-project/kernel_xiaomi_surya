// SPDX-License-Identifier: GPL-2.0
/*
 * fs/f2fs/f2fs.h
 *
 * Copyright (c) 2012 Samsung Electronics Co., Ltd.
 *             http://www.samsung.com/
 */
#ifndef _LINUX_F2FS_H
#define _LINUX_F2FS_H

#include <linux/uio.h>
#include <linux/types.h>
#include <linux/page-flags.h>
#include <linux/buffer_head.h>
#include <linux/slab.h>
#include <linux/crc32.h>
#include <linux/magic.h>
#include <linux/kobject.h>
#include <linux/sched.h>
#include <linux/cred.h>
#include <linux/vmalloc.h>
#include <linux/bio.h>
#include <linux/blkdev.h>
#include <linux/quotaops.h>
#include <crypto/hash.h>
#include <linux/overflow.h>

#define __FS_HAS_ENCRYPTION IS_ENABLED(CONFIG_F2FS_FS_ENCRYPTION)
#include <linux/fscrypt.h>

#ifdef CONFIG_F2FS_CHECK_FS
#define f2fs_bug_on(sbi, condition)	BUG_ON(condition)
#else
#define f2fs_bug_on(sbi, condition)					\
	do {								\
		if (unlikely(condition)) {				\
			WARN_ON(1);					\
			set_sbi_flag(sbi, SBI_NEED_FSCK);		\
		}							\
	} while (0)
#endif

enum {
	FAULT_KMALLOC,
	FAULT_KVMALLOC,
	FAULT_PAGE_ALLOC,
	FAULT_PAGE_GET,
	FAULT_ALLOC_BIO,
	FAULT_ALLOC_NID,
	FAULT_ORPHAN,
	FAULT_BLOCK,
	FAULT_DIR_DEPTH,
	FAULT_EVICT_INODE,
	FAULT_TRUNCATE,
	FAULT_READ_IO,
	FAULT_CHECKPOINT,
	FAULT_DISCARD,
	FAULT_WRITE_IO,
	FAULT_MAX,
};

#ifdef CONFIG_F2FS_FAULT_INJECTION
#define F2FS_ALL_FAULT_TYPE		((1 << FAULT_MAX) - 1)

struct f2fs_fault_info {
	atomic_t inject_ops;
	unsigned int inject_rate;
	unsigned int inject_type;
};

extern const char *f2fs_fault_name[FAULT_MAX];
#define IS_FAULT_SET(fi, type) ((fi)->inject_type & (1 << (type)))
#endif

/*
 * For mount options
 */
#define F2FS_MOUNT_BG_GC		0x00000001
#define F2FS_MOUNT_DISABLE_ROLL_FORWARD	0x00000002
#define F2FS_MOUNT_DISCARD		0x00000004
#define F2FS_MOUNT_NOHEAP		0x00000008
#define F2FS_MOUNT_XATTR_USER		0x00000010
#define F2FS_MOUNT_POSIX_ACL		0x00000020
#define F2FS_MOUNT_DISABLE_EXT_IDENTIFY	0x00000040
#define F2FS_MOUNT_INLINE_XATTR		0x00000080
#define F2FS_MOUNT_INLINE_DATA		0x00000100
#define F2FS_MOUNT_INLINE_DENTRY	0x00000200
#define F2FS_MOUNT_FLUSH_MERGE		0x00000400
#define F2FS_MOUNT_NOBARRIER		0x00000800
#define F2FS_MOUNT_FASTBOOT		0x00001000
#define F2FS_MOUNT_EXTENT_CACHE		0x00002000
#define F2FS_MOUNT_FORCE_FG_GC		0x00004000
#define F2FS_MOUNT_DATA_FLUSH		0x00008000
#define F2FS_MOUNT_FAULT_INJECTION	0x00010000
#define F2FS_MOUNT_ADAPTIVE		0x00020000
#define F2FS_MOUNT_LFS			0x00040000
#define F2FS_MOUNT_USRQUOTA		0x00080000
#define F2FS_MOUNT_GRPQUOTA		0x00100000
#define F2FS_MOUNT_PRJQUOTA		0x00200000
#define F2FS_MOUNT_QUOTA		0x00400000
#define F2FS_MOUNT_INLINE_XATTR_SIZE	0x00800000
#define F2FS_MOUNT_RESERVE_ROOT		0x01000000
#define F2FS_MOUNT_DISABLE_CHECKPOINT	0x02000000

#define F2FS_OPTION(sbi)	((sbi)->mount_opt)
#define clear_opt(sbi, option)	(F2FS_OPTION(sbi).opt &= ~F2FS_MOUNT_##option)
#define set_opt(sbi, option)	(F2FS_OPTION(sbi).opt |= F2FS_MOUNT_##option)
#define test_opt(sbi, option)	(F2FS_OPTION(sbi).opt & F2FS_MOUNT_##option)

#define ver_after(a, b)	(typecheck(unsigned long long, a) &&		\
		typecheck(unsigned long long, b) &&			\
		((long long)((a) - (b)) > 0))

typedef u32 block_t;	/*
			 * should not change u32, since it is the on-disk block
			 * address format, __le32.
			 */
typedef u32 nid_t;

struct f2fs_mount_info {
	unsigned int opt;
	int write_io_size_bits;		/* Write IO size bits */
	block_t root_reserved_blocks;	/* root reserved blocks */
	kuid_t s_resuid;		/* reserved blocks for uid */
	kgid_t s_resgid;		/* reserved blocks for gid */
	int active_logs;		/* # of active logs */
	int inline_xattr_size;		/* inline xattr size */
#ifdef CONFIG_F2FS_FAULT_INJECTION
	struct f2fs_fault_info fault_info;	/* For fault injection */
#endif
#ifdef CONFIG_QUOTA
	/* Names of quota files with journalled quota */
	char *s_qf_names[MAXQUOTAS];
	int s_jquota_fmt;			/* Format of quota to use */
#endif
	/* For which write hints are passed down to block layer */
	int whint_mode;
	int alloc_mode;			/* segment allocation policy */
	int fsync_mode;			/* fsync policy */
	bool test_dummy_encryption;	/* test dummy encryption */
};

#define F2FS_FEATURE_ENCRYPT		0x0001
#define F2FS_FEATURE_BLKZONED		0x0002
#define F2FS_FEATURE_ATOMIC_WRITE	0x0004
#define F2FS_FEATURE_EXTRA_ATTR		0x0008
#define F2FS_FEATURE_PRJQUOTA		0x0010
#define F2FS_FEATURE_INODE_CHKSUM	0x0020
#define F2FS_FEATURE_FLEXIBLE_INLINE_XATTR	0x0040
#define F2FS_FEATURE_QUOTA_INO		0x0080
#define F2FS_FEATURE_INODE_CRTIME	0x0100
#define F2FS_FEATURE_LOST_FOUND		0x0200
#define F2FS_FEATURE_VERITY		0x0400	/* reserved */
#define F2FS_FEATURE_SB_CHKSUM		0x0800

#define __F2FS_HAS_FEATURE(raw_super, mask)				\
	((raw_super->feature & cpu_to_le32(mask)) != 0)
#define F2FS_HAS_FEATURE(sbi, mask)	__F2FS_HAS_FEATURE(sbi->raw_super, mask)
#define F2FS_SET_FEATURE(sbi, mask)					\
	(sbi->raw_super->feature |= cpu_to_le32(mask))
#define F2FS_CLEAR_FEATURE(sbi, mask)					\
	(sbi->raw_super->feature &= ~cpu_to_le32(mask))

/*
 * Default values for user and/or group using reserved blocks
 */
#define	F2FS_DEF_RESUID		0
#define	F2FS_DEF_RESGID		0

/*
 * For checkpoint manager
 */
enum {
	NAT_BITMAP,
	SIT_BITMAP
};

#define	CP_UMOUNT	0x00000001
#define	CP_FASTBOOT	0x00000002
#define	CP_SYNC		0x00000004
#define	CP_RECOVERY	0x00000008
#define	CP_DISCARD	0x00000010
#define CP_TRIMMED	0x00000020
#define CP_PAUSE	0x00000040

#define MAX_DISCARD_BLOCKS(sbi)		BLKS_PER_SEC(sbi)
#define DEF_MAX_DISCARD_REQUEST		8	/* issue 8 discards per round */
#define DEF_MIN_DISCARD_ISSUE_TIME	50	/* 50 ms, if exists */
#define DEF_MID_DISCARD_ISSUE_TIME	500	/* 500 ms, if device busy */
#define DEF_MAX_DISCARD_ISSUE_TIME	60000	/* 60 s, if no candidates */
#define DEF_DISCARD_URGENT_UTIL		80	/* do more discard over 80% */
#define DEF_CP_INTERVAL			60	/* 60 secs */
#define DEF_IDLE_INTERVAL		5	/* 5 secs */
#define DEF_DISABLE_INTERVAL		5	/* 5 secs */
#define DEF_DISABLE_QUICK_INTERVAL	1	/* 1 secs */
#define DEF_UMOUNT_DISCARD_TIMEOUT	5	/* 5 secs */

struct cp_control {
	int reason;
	__u64 trim_start;
	__u64 trim_end;
	__u64 trim_minlen;
};

/*
 * indicate meta/data type
 */
enum {
	META_CP,
	META_NAT,
	META_SIT,
	META_SSA,
	META_MAX,
	META_POR,
	DATA_GENERIC,
	META_GENERIC,
};

/* for the list of ino */
enum {
	ORPHAN_INO,		/* for orphan ino list */
	APPEND_INO,		/* for append ino list */
	UPDATE_INO,		/* for update ino list */
	TRANS_DIR_INO,		/* for trasactions dir ino list */
	FLUSH_INO,		/* for multiple device flushing */
	MAX_INO_ENTRY,		/* max. list */
};

struct ino_entry {
	struct list_head list;		/* list head */
	nid_t ino;			/* inode number */
	unsigned int dirty_device;	/* dirty device bitmap */
};

/* for the list of inodes to be GCed */
struct inode_entry {
	struct list_head list;	/* list head */
	struct inode *inode;	/* vfs inode pointer */
};

struct fsync_node_entry {
	struct list_head list;	/* list head */
	struct page *page;	/* warm node page pointer */
	unsigned int seq_id;	/* sequence id */
};

/* for the bitmap indicate blocks to be discarded */
struct discard_entry {
	struct list_head list;	/* list head */
	block_t start_blkaddr;	/* start blockaddr of current segment */
	unsigned char discard_map[SIT_VBLOCK_MAP_SIZE];	/* segment discard bitmap */
};

/* default discard granularity of inner discard thread, unit: block count */
#define DEFAULT_DISCARD_GRANULARITY		16

/* max discard pend list number */
#define MAX_PLIST_NUM		512
#define plist_idx(blk_num)	((blk_num) >= MAX_PLIST_NUM ?		\
					(MAX_PLIST_NUM - 1) : ((blk_num) - 1))

enum {
	D_PREP,			/* initial */
	D_PARTIAL,		/* partially submitted */
	D_SUBMIT,		/* all submitted */
	D_DONE,			/* finished */
};

struct discard_info {
	block_t lstart;			/* logical start address */
	block_t len;			/* length */
	block_t start;			/* actual start address in dev */
};

struct discard_cmd {
	struct rb_node rb_node;		/* rb node located in rb-tree */
	union {
		struct {
			block_t lstart;	/* logical start address */
			block_t len;	/* length */
			block_t start;	/* actual start address in dev */
		};
		struct discard_info di;	/* discard info */

	};
	struct list_head list;		/* command list */
	struct completion wait;		/* compleation */
	struct block_device *bdev;	/* bdev */
	unsigned short ref;		/* reference count */
	unsigned char state;		/* state */
	unsigned char queued;		/* queued discard */
	int error;			/* bio error */
	spinlock_t lock;		/* for state/bio_ref updating */
	unsigned short bio_ref;		/* bio reference count */
};

enum {
	DPOLICY_BG,
	DPOLICY_FORCE,
	DPOLICY_FSTRIM,
	DPOLICY_UMOUNT,
	MAX_DPOLICY,
};

struct discard_policy {
	int type;			/* type of discard */
	unsigned int min_interval;	/* used for candidates exist */
	unsigned int mid_interval;	/* used for device busy */
	unsigned int max_interval;	/* used for candidates not exist */
	unsigned int max_requests;	/* # of discards issued per round */
	unsigned int io_aware_gran;	/* minimum granularity discard not be aware of I/O */
	bool io_aware;			/* issue discard in idle time */
	bool sync;			/* submit discard with REQ_SYNC flag */
	bool ordered;			/* issue discard by lba order */
	unsigned int granularity;	/* discard granularity */
	int timeout;			/* discard timeout for put_super */
};

struct discard_cmd_control {
	struct task_struct *f2fs_issue_discard;	/* discard thread */
	struct list_head entry_list;		/* 4KB discard entry list */
	struct list_head pend_list[MAX_PLIST_NUM];/* store pending entries */
	struct list_head wait_list;		/* store on-flushing entries */
	struct list_head fstrim_list;		/* in-flight discard from fstrim */
	wait_queue_head_t discard_wait_queue;	/* waiting queue for wake-up */
	unsigned int discard_wake;		/* to wake up discard thread */
	struct mutex cmd_lock;
	unsigned int nr_discards;		/* # of discards in the list */
	unsigned int max_discards;		/* max. discards to be issued */
	unsigned int discard_granularity;	/* discard granularity */
	unsigned int undiscard_blks;		/* # of undiscard blocks */
	unsigned int next_pos;			/* next discard position */
	atomic_t issued_discard;		/* # of issued discard */
	atomic_t queued_discard;		/* # of queued discard */
	atomic_t discard_cmd_cnt;		/* # of cached cmd count */
	struct rb_root_cached root;		/* root of discard rb-tree */
	bool rbtree_check;			/* config for consistence check */
};

/* for the list of fsync inodes, used only during recovery */
struct fsync_inode_entry {
	struct list_head list;	/* list head */
	struct inode *inode;	/* vfs inode pointer */
	block_t blkaddr;	/* block address locating the last fsync */
	block_t last_dentry;	/* block address locating the last dentry */
};

#define nats_in_cursum(jnl)		(le16_to_cpu((jnl)->n_nats))
#define sits_in_cursum(jnl)		(le16_to_cpu((jnl)->n_sits))

#define nat_in_journal(jnl, i)		((jnl)->nat_j.entries[i].ne)
#define nid_in_journal(jnl, i)		((jnl)->nat_j.entries[i].nid)
#define sit_in_journal(jnl, i)		((jnl)->sit_j.entries[i].se)
#define segno_in_journal(jnl, i)	((jnl)->sit_j.entries[i].segno)

#define MAX_NAT_JENTRIES(jnl)	(NAT_JOURNAL_ENTRIES - nats_in_cursum(jnl))
#define MAX_SIT_JENTRIES(jnl)	(SIT_JOURNAL_ENTRIES - sits_in_cursum(jnl))

static inline int update_nats_in_cursum(struct f2fs_journal *journal, int i)
{
	int before = nats_in_cursum(journal);

	journal->n_nats = cpu_to_le16(before + i);
	return before;
}

static inline int update_sits_in_cursum(struct f2fs_journal *journal, int i)
{
	int before = sits_in_cursum(journal);

	journal->n_sits = cpu_to_le16(before + i);
	return before;
}

static inline bool __has_cursum_space(struct f2fs_journal *journal,
							int size, int type)
{
	if (type == NAT_JOURNAL)
		return size <= MAX_NAT_JENTRIES(journal);
	return size <= MAX_SIT_JENTRIES(journal);
}

/*
 * ioctl commands
 */
#define F2FS_IOC_GETFLAGS		FS_IOC_GETFLAGS
#define F2FS_IOC_SETFLAGS		FS_IOC_SETFLAGS
#define F2FS_IOC_GETVERSION		FS_IOC_GETVERSION

#define F2FS_IOCTL_MAGIC		0xf5
#define F2FS_IOC_START_ATOMIC_WRITE	_IO(F2FS_IOCTL_MAGIC, 1)
#define F2FS_IOC_COMMIT_ATOMIC_WRITE	_IO(F2FS_IOCTL_MAGIC, 2)
#define F2FS_IOC_START_VOLATILE_WRITE	_IO(F2FS_IOCTL_MAGIC, 3)
#define F2FS_IOC_RELEASE_VOLATILE_WRITE	_IO(F2FS_IOCTL_MAGIC, 4)
#define F2FS_IOC_ABORT_VOLATILE_WRITE	_IO(F2FS_IOCTL_MAGIC, 5)
#define F2FS_IOC_GARBAGE_COLLECT	_IOW(F2FS_IOCTL_MAGIC, 6, __u32)
#define F2FS_IOC_WRITE_CHECKPOINT	_IO(F2FS_IOCTL_MAGIC, 7)
#define F2FS_IOC_DEFRAGMENT		_IOWR(F2FS_IOCTL_MAGIC, 8,	\
						struct f2fs_defragment)
#define F2FS_IOC_MOVE_RANGE		_IOWR(F2FS_IOCTL_MAGIC, 9,	\
						struct f2fs_move_range)
#define F2FS_IOC_FLUSH_DEVICE		_IOW(F2FS_IOCTL_MAGIC, 10,	\
						struct f2fs_flush_device)
#define F2FS_IOC_GARBAGE_COLLECT_RANGE	_IOW(F2FS_IOCTL_MAGIC, 11,	\
						struct f2fs_gc_range)
#define F2FS_IOC_GET_FEATURES		_IOR(F2FS_IOCTL_MAGIC, 12, __u32)
#define F2FS_IOC_SET_PIN_FILE		_IOW(F2FS_IOCTL_MAGIC, 13, __u32)
#define F2FS_IOC_GET_PIN_FILE		_IOR(F2FS_IOCTL_MAGIC, 14, __u32)
#define F2FS_IOC_PRECACHE_EXTENTS	_IO(F2FS_IOCTL_MAGIC, 15)

#define F2FS_IOC_SET_ENCRYPTION_POLICY	FS_IOC_SET_ENCRYPTION_POLICY
#define F2FS_IOC_GET_ENCRYPTION_POLICY	FS_IOC_GET_ENCRYPTION_POLICY
#define F2FS_IOC_GET_ENCRYPTION_PWSALT	FS_IOC_GET_ENCRYPTION_PWSALT

/*
 * should be same as XFS_IOC_GOINGDOWN.
 * Flags for going down operation used by FS_IOC_GOINGDOWN
 */
#define F2FS_IOC_SHUTDOWN	_IOR('X', 125, __u32)	/* Shutdown */
#define F2FS_GOING_DOWN_FULLSYNC	0x0	/* going down with full sync */
#define F2FS_GOING_DOWN_METASYNC	0x1	/* going down with metadata */
#define F2FS_GOING_DOWN_NOSYNC		0x2	/* going down */
#define F2FS_GOING_DOWN_METAFLUSH	0x3	/* going down with meta flush */
#define F2FS_GOING_DOWN_NEED_FSCK	0x4	/* going down to trigger fsck */

#if defined(__KERNEL__) && defined(CONFIG_COMPAT)
/*
 * ioctl commands in 32 bit emulation
 */
#define F2FS_IOC32_GETFLAGS		FS_IOC32_GETFLAGS
#define F2FS_IOC32_SETFLAGS		FS_IOC32_SETFLAGS
#define F2FS_IOC32_GETVERSION		FS_IOC32_GETVERSION
#endif

#define F2FS_IOC_FSGETXATTR		FS_IOC_FSGETXATTR
#define F2FS_IOC_FSSETXATTR		FS_IOC_FSSETXATTR

struct f2fs_gc_range {
	u32 sync;
	u64 start;
	u64 len;
};

struct f2fs_defragment {
	u64 start;
	u64 len;
};

struct f2fs_move_range {
	u32 dst_fd;		/* destination fd */
	u64 pos_in;		/* start position in src_fd */
	u64 pos_out;		/* start position in dst_fd */
	u64 len;		/* size to move */
};

struct f2fs_flush_device {
	u32 dev_num;		/* device number to flush */
	u32 segments;		/* # of segments to flush */
};

/* for inline stuff */
#define DEF_INLINE_RESERVED_SIZE	1
static inline int get_extra_isize(struct inode *inode);
static inline int get_inline_xattr_addrs(struct inode *inode);
#define MAX_INLINE_DATA(inode)	(sizeof(__le32) *			\
				(CUR_ADDRS_PER_INODE(inode) -		\
				get_inline_xattr_addrs(inode) -	\
				DEF_INLINE_RESERVED_SIZE))

/* for inline dir */
#define NR_INLINE_DENTRY(inode)	(MAX_INLINE_DATA(inode) * BITS_PER_BYTE / \
				((SIZE_OF_DIR_ENTRY + F2FS_SLOT_LEN) * \
				BITS_PER_BYTE + 1))
#define INLINE_DENTRY_BITMAP_SIZE(inode)	((NR_INLINE_DENTRY(inode) + \
					BITS_PER_BYTE - 1) / BITS_PER_BYTE)
#define INLINE_RESERVED_SIZE(inode)	(MAX_INLINE_DATA(inode) - \
				((SIZE_OF_DIR_ENTRY + F2FS_SLOT_LEN) * \
				NR_INLINE_DENTRY(inode) + \
				INLINE_DENTRY_BITMAP_SIZE(inode)))

/*
 * For INODE and NODE manager
 */
/* for directory operations */
struct f2fs_dentry_ptr {
	struct inode *inode;
	void *bitmap;
	struct f2fs_dir_entry *dentry;
	__u8 (*filename)[F2FS_SLOT_LEN];
	int max;
	int nr_bitmap;
};

static inline void make_dentry_ptr_block(struct inode *inode,
		struct f2fs_dentry_ptr *d, struct f2fs_dentry_block *t)
{
	d->inode = inode;
	d->max = NR_DENTRY_IN_BLOCK;
	d->nr_bitmap = SIZE_OF_DENTRY_BITMAP;
	d->bitmap = t->dentry_bitmap;
	d->dentry = t->dentry;
	d->filename = t->filename;
}

static inline void make_dentry_ptr_inline(struct inode *inode,
					struct f2fs_dentry_ptr *d, void *t)
{
	int entry_cnt = NR_INLINE_DENTRY(inode);
	int bitmap_size = INLINE_DENTRY_BITMAP_SIZE(inode);
	int reserved_size = INLINE_RESERVED_SIZE(inode);

	d->inode = inode;
	d->max = entry_cnt;
	d->nr_bitmap = bitmap_size;
	d->bitmap = t;
	d->dentry = t + bitmap_size + reserved_size;
	d->filename = t + bitmap_size + reserved_size +
					SIZE_OF_DIR_ENTRY * entry_cnt;
}

/*
 * XATTR_NODE_OFFSET stores xattrs to one node block per file keeping -1
 * as its node offset to distinguish from index node blocks.
 * But some bits are used to mark the node block.
 */
#define XATTR_NODE_OFFSET	((((unsigned int)-1) << OFFSET_BIT_SHIFT) \
				>> OFFSET_BIT_SHIFT)
enum {
	ALLOC_NODE,			/* allocate a new node page if needed */
	LOOKUP_NODE,			/* look up a node without readahead */
	LOOKUP_NODE_RA,			/*
					 * look up a node with readahead called
					 * by get_data_block.
					 */
};

#define DEFAULT_RETRY_IO_COUNT	8	/* maximum retry read IO count */

/* maximum retry quota flush count */
#define DEFAULT_RETRY_QUOTA_FLUSH_COUNT		8

#define F2FS_LINK_MAX	0xffffffff	/* maximum link count per file */

#define MAX_DIR_RA_PAGES	4	/* maximum ra pages of dir */

/* for in-memory extent cache entry */
#define F2FS_MIN_EXTENT_LEN	64	/* minimum extent length */

/* number of extent info in extent cache we try to shrink */
#define EXTENT_CACHE_SHRINK_NUMBER	128

struct rb_entry {
	struct rb_node rb_node;		/* rb node located in rb-tree */
	unsigned int ofs;		/* start offset of the entry */
	unsigned int len;		/* length of the entry */
};

struct extent_info {
	unsigned int fofs;		/* start offset in a file */
	unsigned int len;		/* length of the extent */
	u32 blk;			/* start block address of the extent */
};

struct extent_node {
	struct rb_node rb_node;		/* rb node located in rb-tree */
	struct extent_info ei;		/* extent info */
	struct list_head list;		/* node in global extent list of sbi */
	struct extent_tree *et;		/* extent tree pointer */
};

struct extent_tree {
	nid_t ino;			/* inode number */
	struct rb_root_cached root;	/* root of extent info rb-tree */
	struct extent_node *cached_en;	/* recently accessed extent node */
	struct extent_info largest;	/* largested extent info */
	struct list_head list;		/* to be used by sbi->zombie_list */
	rwlock_t lock;			/* protect extent info rb-tree */
	atomic_t node_cnt;		/* # of extent node in rb-tree*/
	bool largest_updated;		/* largest extent updated */
};

/*
 * This structure is taken from ext4_map_blocks.
 *
 * Note that, however, f2fs uses NEW and MAPPED flags for f2fs_map_blocks().
 */
#define F2FS_MAP_NEW		(1 << BH_New)
#define F2FS_MAP_MAPPED		(1 << BH_Mapped)
#define F2FS_MAP_UNWRITTEN	(1 << BH_Unwritten)
#define F2FS_MAP_FLAGS		(F2FS_MAP_NEW | F2FS_MAP_MAPPED |\
				F2FS_MAP_UNWRITTEN)

struct f2fs_map_blocks {
	block_t m_pblk;
	block_t m_lblk;
	unsigned int m_len;
	unsigned int m_flags;
	pgoff_t *m_next_pgofs;		/* point next possible non-hole pgofs */
	pgoff_t *m_next_extent;		/* point to next possible extent */
	int m_seg_type;
	bool m_may_create;		/* indicate it is from write path */
};

/* for flag in get_data_block */
enum {
	F2FS_GET_BLOCK_DEFAULT,
	F2FS_GET_BLOCK_FIEMAP,
	F2FS_GET_BLOCK_BMAP,
	F2FS_GET_BLOCK_DIO,
	F2FS_GET_BLOCK_PRE_DIO,
	F2FS_GET_BLOCK_PRE_AIO,
	F2FS_GET_BLOCK_PRECACHE,
};

/*
 * i_advise uses FADVISE_XXX_BIT. We can add additional hints later.
 */
#define FADVISE_COLD_BIT	0x01
#define FADVISE_LOST_PINO_BIT	0x02
#define FADVISE_ENCRYPT_BIT	0x04
#define FADVISE_ENC_NAME_BIT	0x08
#define FADVISE_KEEP_SIZE_BIT	0x10
#define FADVISE_HOT_BIT		0x20
#define FADVISE_VERITY_BIT	0x40	/* reserved */

#define FADVISE_MODIFIABLE_BITS	(FADVISE_COLD_BIT | FADVISE_HOT_BIT)

#define file_is_cold(inode)	is_file(inode, FADVISE_COLD_BIT)
#define file_wrong_pino(inode)	is_file(inode, FADVISE_LOST_PINO_BIT)
#define file_set_cold(inode)	set_file(inode, FADVISE_COLD_BIT)
#define file_lost_pino(inode)	set_file(inode, FADVISE_LOST_PINO_BIT)
#define file_clear_cold(inode)	clear_file(inode, FADVISE_COLD_BIT)
#define file_got_pino(inode)	clear_file(inode, FADVISE_LOST_PINO_BIT)
#define file_is_encrypt(inode)	is_file(inode, FADVISE_ENCRYPT_BIT)
#define file_set_encrypt(inode)	set_file(inode, FADVISE_ENCRYPT_BIT)
#define file_clear_encrypt(inode) clear_file(inode, FADVISE_ENCRYPT_BIT)
#define file_enc_name(inode)	is_file(inode, FADVISE_ENC_NAME_BIT)
#define file_set_enc_name(inode) set_file(inode, FADVISE_ENC_NAME_BIT)
#define file_keep_isize(inode)	is_file(inode, FADVISE_KEEP_SIZE_BIT)
#define file_set_keep_isize(inode) set_file(inode, FADVISE_KEEP_SIZE_BIT)
#define file_is_hot(inode)	is_file(inode, FADVISE_HOT_BIT)
#define file_set_hot(inode)	set_file(inode, FADVISE_HOT_BIT)
#define file_clear_hot(inode)	clear_file(inode, FADVISE_HOT_BIT)

#define DEF_DIR_LEVEL		0

enum {
	GC_FAILURE_PIN,
	GC_FAILURE_ATOMIC,
	MAX_GC_FAILURE
};

struct f2fs_inode_info {
	struct inode vfs_inode;		/* serve a vfs inode */
	unsigned long i_flags;		/* keep an inode flags for ioctl */
	unsigned char i_advise;		/* use to give file attribute hints */
	unsigned char i_dir_level;	/* use for dentry level for large dir */
	unsigned int i_current_depth;	/* only for directory depth */
	/* for gc failure statistic */
	unsigned int i_gc_failures[MAX_GC_FAILURE];
	unsigned int i_pino;		/* parent inode number */
	umode_t i_acl_mode;		/* keep file acl mode temporarily */

	/* Use below internally in f2fs*/
	unsigned long flags;		/* use to pass per-file flags */
	struct rw_semaphore i_sem;	/* protect fi info */
	atomic_t dirty_pages;		/* # of dirty pages */
	f2fs_hash_t chash;		/* hash value of given file name */
	unsigned int clevel;		/* maximum level of given file name */
	struct task_struct *task;	/* lookup and create consistency */
	struct task_struct *cp_task;	/* separate cp/wb IO stats*/
	nid_t i_xattr_nid;		/* node id that contains xattrs */
	loff_t	last_disk_size;		/* lastly written file size */

#ifdef CONFIG_QUOTA
	struct dquot *i_dquot[MAXQUOTAS];

	/* quota space reservation, managed internally by quota code */
	qsize_t i_reserved_quota;
#endif
	struct list_head dirty_list;	/* dirty list for dirs and files */
	struct list_head gdirty_list;	/* linked in global dirty list */
	struct list_head inmem_ilist;	/* list for inmem inodes */
	struct list_head inmem_pages;	/* inmemory pages managed by f2fs */
	struct task_struct *inmem_task;	/* store inmemory task */
	struct mutex inmem_lock;	/* lock for inmemory pages */
	struct extent_tree *extent_tree;	/* cached extent_tree entry */

	/* avoid racing between foreground op and gc */
	struct rw_semaphore i_gc_rwsem[2];
	struct rw_semaphore i_mmap_sem;
	struct rw_semaphore i_xattr_sem; /* avoid racing between reading and changing EAs */

	int i_extra_isize;		/* size of extra space located in i_addr */
	kprojid_t i_projid;		/* id for project quota */
	int i_inline_xattr_size;	/* inline xattr size */
	struct timespec i_crtime;	/* inode creation time */
	struct timespec i_disk_time[4];	/* inode disk times */
};

static inline void get_extent_info(struct extent_info *ext,
					struct f2fs_extent *i_ext)
{
	ext->fofs = le32_to_cpu(i_ext->fofs);
	ext->blk = le32_to_cpu(i_ext->blk);
	ext->len = le32_to_cpu(i_ext->len);
}

static inline void set_raw_extent(struct extent_info *ext,
					struct f2fs_extent *i_ext)
{
	i_ext->fofs = cpu_to_le32(ext->fofs);
	i_ext->blk = cpu_to_le32(ext->blk);
	i_ext->len = cpu_to_le32(ext->len);
}

static inline void set_extent_info(struct extent_info *ei, unsigned int fofs,
						u32 blk, unsigned int len)
{
	ei->fofs = fofs;
	ei->blk = blk;
	ei->len = len;
}

static inline bool __is_discard_mergeable(struct discard_info *back,
			struct discard_info *front, unsigned int max_len)
{
	return (back->lstart + back->len == front->lstart) &&
		(back->len + front->len <= max_len);
}

static inline bool __is_discard_back_mergeable(struct discard_info *cur,
			struct discard_info *back, unsigned int max_len)
{
	return __is_discard_mergeable(back, cur, max_len);
}

static inline bool __is_discard_front_mergeable(struct discard_info *cur,
			struct discard_info *front, unsigned int max_len)
{
	return __is_discard_mergeable(cur, front, max_len);
}

static inline bool __is_extent_mergeable(struct extent_info *back,
						struct extent_info *front)
{
	return (back->fofs + back->len == front->fofs &&
			back->blk + back->len == front->blk);
}

static inline bool __is_back_mergeable(struct extent_info *cur,
						struct extent_info *back)
{
	return __is_extent_mergeable(back, cur);
}

static inline bool __is_front_mergeable(struct extent_info *cur,
						struct extent_info *front)
{
	return __is_extent_mergeable(cur, front);
}

extern void f2fs_mark_inode_dirty_sync(struct inode *inode, bool sync);
static inline void __try_update_largest_extent(struct extent_tree *et,
						struct extent_node *en)
{
	if (en->ei.len > et->largest.len) {
		et->largest = en->ei;
		et->largest_updated = true;
	}
}

/*
 * For free nid management
 */
enum nid_state {
	FREE_NID,		/* newly added to free nid list */
	PREALLOC_NID,		/* it is preallocated */
	MAX_NID_STATE,
};

struct f2fs_nm_info {
	block_t nat_blkaddr;		/* base disk address of NAT */
	nid_t max_nid;			/* maximum possible node ids */
	nid_t available_nids;		/* # of available node ids */
	nid_t next_scan_nid;		/* the next nid to be scanned */
	unsigned int ram_thresh;	/* control the memory footprint */
	unsigned int ra_nid_pages;	/* # of nid pages to be readaheaded */
	unsigned int dirty_nats_ratio;	/* control dirty nats ratio threshold */

	/* NAT cache management */
	struct radix_tree_root nat_root;/* root of the nat entry cache */
	struct radix_tree_root nat_set_root;/* root of the nat set cache */
	struct rw_semaphore nat_tree_lock;	/* protect nat_tree_lock */
	struct list_head nat_entries;	/* cached nat entry list (clean) */
	spinlock_t nat_list_lock;	/* protect clean nat entry list */
	unsigned int nat_cnt;		/* the # of cached nat entries */
	unsigned int dirty_nat_cnt;	/* total num of nat entries in set */
	unsigned int nat_blocks;	/* # of nat blocks */

	/* free node ids management */
	struct radix_tree_root free_nid_root;/* root of the free_nid cache */
	struct list_head free_nid_list;		/* list for free nids excluding preallocated nids */
	unsigned int nid_cnt[MAX_NID_STATE];	/* the number of free node id */
	spinlock_t nid_list_lock;	/* protect nid lists ops */
	struct mutex build_lock;	/* lock for build free nids */
	unsigned char **free_nid_bitmap;
	unsigned char *nat_block_bitmap;
	unsigned short *free_nid_count;	/* free nid count of NAT block */

	/* for checkpoint */
	char *nat_bitmap;		/* NAT bitmap pointer */

	unsigned int nat_bits_blocks;	/* # of nat bits blocks */
	unsigned char *nat_bits;	/* NAT bits blocks */
	unsigned char *full_nat_bits;	/* full NAT pages */
	unsigned char *empty_nat_bits;	/* empty NAT pages */
#ifdef CONFIG_F2FS_CHECK_FS
	char *nat_bitmap_mir;		/* NAT bitmap mirror */
#endif
	int bitmap_size;		/* bitmap size */
};

/*
 * this structure is used as one of function parameters.
 * all the information are dedicated to a given direct node block determined
 * by the data offset in a file.
 */
struct dnode_of_data {
	struct inode *inode;		/* vfs inode pointer */
	struct page *inode_page;	/* its inode page, NULL is possible */
	struct page *node_page;		/* cached direct node page */
	nid_t nid;			/* node id of the direct node block */
	unsigned int ofs_in_node;	/* data offset in the node page */
	bool inode_page_locked;		/* inode page is locked or not */
	bool node_changed;		/* is node block changed */
	char cur_level;			/* level of hole node page */
	char max_level;			/* level of current page located */
	block_t	data_blkaddr;		/* block address of the node block */
};

static inline void set_new_dnode(struct dnode_of_data *dn, struct inode *inode,
		struct page *ipage, struct page *npage, nid_t nid)
{
	memset(dn, 0, sizeof(*dn));
	dn->inode = inode;
	dn->inode_page = ipage;
	dn->node_page = npage;
	dn->nid = nid;
}

/*
 * For SIT manager
 *
 * By default, there are 6 active log areas across the whole main area.
 * When considering hot and cold data separation to reduce cleaning overhead,
 * we split 3 for data logs and 3 for node logs as hot, warm, and cold types,
 * respectively.
 * In the current design, you should not change the numbers intentionally.
 * Instead, as a mount option such as active_logs=x, you can use 2, 4, and 6
 * logs individually according to the underlying devices. (default: 6)
 * Just in case, on-disk layout covers maximum 16 logs that consist of 8 for
 * data and 8 for node logs.
 */
#define	NR_CURSEG_DATA_TYPE	(3)
#define NR_CURSEG_NODE_TYPE	(3)
#define NR_CURSEG_TYPE	(NR_CURSEG_DATA_TYPE + NR_CURSEG_NODE_TYPE)

enum {
	CURSEG_HOT_DATA	= 0,	/* directory entry blocks */
	CURSEG_WARM_DATA,	/* data blocks */
	CURSEG_COLD_DATA,	/* multimedia or GCed data blocks */
	CURSEG_HOT_NODE,	/* direct node blocks of directory files */
	CURSEG_WARM_NODE,	/* direct node blocks of normal files */
	CURSEG_COLD_NODE,	/* indirect node blocks */
	NO_CHECK_TYPE,
};

struct flush_cmd {
	struct completion wait;
	struct llist_node llnode;
	nid_t ino;
	int ret;
};

struct flush_cmd_control {
	struct task_struct *f2fs_issue_flush;	/* flush thread */
	wait_queue_head_t flush_wait_queue;	/* waiting queue for wake-up */
	atomic_t issued_flush;			/* # of issued flushes */
	atomic_t queued_flush;			/* # of queued flushes */
	struct llist_head issue_list;		/* list for command issue */
	struct llist_node *dispatch_list;	/* list for command dispatch */
};

struct f2fs_sm_info {
	struct sit_info *sit_info;		/* whole segment information */
	struct free_segmap_info *free_info;	/* free segment information */
	struct dirty_seglist_info *dirty_info;	/* dirty segment information */
	struct curseg_info *curseg_array;	/* active segment information */

	struct rw_semaphore curseg_lock;	/* for preventing curseg change */

	block_t seg0_blkaddr;		/* block address of 0'th segment */
	block_t main_blkaddr;		/* start block address of main area */
	block_t ssa_blkaddr;		/* start block address of SSA area */

	unsigned int segment_count;	/* total # of segments */
	unsigned int main_segments;	/* # of segments in main area */
	unsigned int reserved_segments;	/* # of reserved segments */
	unsigned int ovp_segments;	/* # of overprovision segments */

	/* a threshold to reclaim prefree segments */
	unsigned int rec_prefree_segments;

	/* for batched trimming */
	unsigned int trim_sections;		/* # of sections to trim */

	struct list_head sit_entry_set;	/* sit entry set list */

	unsigned int ipu_policy;	/* in-place-update policy */
	unsigned int min_ipu_util;	/* in-place-update threshold */
	unsigned int min_fsync_blocks;	/* threshold for fsync */
	unsigned int min_seq_blocks;	/* threshold for sequential blocks */
	unsigned int min_hot_blocks;	/* threshold for hot block allocation */
	unsigned int min_ssr_sections;	/* threshold to trigger SSR allocation */

	/* for flush command control */
	struct flush_cmd_control *fcc_info;

	/* for discard command control */
	struct discard_cmd_control *dcc_info;
};

/*
 * For superblock
 */
/*
 * COUNT_TYPE for monitoring
 *
 * f2fs monitors the number of several block types such as on-writeback,
 * dirty dentry blocks, dirty node blocks, and dirty meta blocks.
 */
#define WB_DATA_TYPE(p)	(__is_cp_guaranteed(p) ? F2FS_WB_CP_DATA : F2FS_WB_DATA)
enum count_type {
	F2FS_DIRTY_DENTS,
	F2FS_DIRTY_DATA,
	F2FS_DIRTY_QDATA,
	F2FS_DIRTY_NODES,
	F2FS_DIRTY_META,
	F2FS_INMEM_PAGES,
	F2FS_DIRTY_IMETA,
	F2FS_WB_CP_DATA,
	F2FS_WB_DATA,
	F2FS_RD_DATA,
	F2FS_RD_NODE,
	F2FS_RD_META,
	F2FS_DIO_WRITE,
	F2FS_DIO_READ,
	NR_COUNT_TYPE,
};

/*
 * The below are the page types of bios used in submit_bio().
 * The available types are:
 * DATA			User data pages. It operates as async mode.
 * NODE			Node pages. It operates as async mode.
 * META			FS metadata pages such as SIT, NAT, CP.
 * NR_PAGE_TYPE		The number of page types.
 * META_FLUSH		Make sure the previous pages are written
 *			with waiting the bio's completion
 * ...			Only can be used with META.
 */
#define PAGE_TYPE_OF_BIO(type)	((type) > META ? META : (type))
enum page_type {
	DATA,
	NODE,
	META,
	NR_PAGE_TYPE,
	META_FLUSH,
	INMEM,		/* the below types are used by tracepoints only. */
	INMEM_DROP,
	INMEM_INVALIDATE,
	INMEM_REVOKE,
	IPU,
	OPU,
};

enum temp_type {
	HOT = 0,	/* must be zero for meta bio */
	WARM,
	COLD,
	NR_TEMP_TYPE,
};

enum need_lock_type {
	LOCK_REQ = 0,
	LOCK_DONE,
	LOCK_RETRY,
};

enum cp_reason_type {
	CP_NO_NEEDED,
	CP_NON_REGULAR,
	CP_HARDLINK,
	CP_SB_NEED_CP,
	CP_WRONG_PINO,
	CP_NO_SPC_ROLL,
	CP_NODE_NEED_CP,
	CP_FASTBOOT_MODE,
	CP_SPEC_LOG_NUM,
	CP_RECOVER_DIR,
};

enum iostat_type {
	APP_DIRECT_IO,			/* app direct IOs */
	APP_BUFFERED_IO,		/* app buffered IOs */
	APP_WRITE_IO,			/* app write IOs */
	APP_MAPPED_IO,			/* app mapped IOs */
	FS_DATA_IO,			/* data IOs from kworker/fsync/reclaimer */
	FS_NODE_IO,			/* node IOs from kworker/fsync/reclaimer */
	FS_META_IO,			/* meta IOs from kworker/reclaimer */
	FS_GC_DATA_IO,			/* data IOs from forground gc */
	FS_GC_NODE_IO,			/* node IOs from forground gc */
	FS_CP_DATA_IO,			/* data IOs from checkpoint */
	FS_CP_NODE_IO,			/* node IOs from checkpoint */
	FS_CP_META_IO,			/* meta IOs from checkpoint */
	FS_DISCARD,			/* discard */
	NR_IO_TYPE,
};

struct f2fs_io_info {
	struct f2fs_sb_info *sbi;	/* f2fs_sb_info pointer */
	nid_t ino;		/* inode number */
	enum page_type type;	/* contains DATA/NODE/META/META_FLUSH */
	enum temp_type temp;	/* contains HOT/WARM/COLD */
	int op;			/* contains REQ_OP_ */
	int op_flags;		/* req_flag_bits */
	block_t new_blkaddr;	/* new block address to be written */
	block_t old_blkaddr;	/* old block address before Cow */
	struct page *page;	/* page to be written */
	struct page *encrypted_page;	/* encrypted page */
	struct list_head list;		/* serialize IOs */
	bool submitted;		/* indicate IO submission */
	int need_lock;		/* indicate we need to lock cp_rwsem */
	bool in_list;		/* indicate fio is in io_list */
	bool is_meta;		/* indicate borrow meta inode mapping or not */
	bool retry;		/* need to reallocate block address */
	enum iostat_type io_type;	/* io type */
	struct writeback_control *io_wbc; /* writeback control */
	unsigned char version;		/* version of the node */
};

#define is_read_io(rw) ((rw) == READ)
struct f2fs_bio_info {
	struct f2fs_sb_info *sbi;	/* f2fs superblock */
	struct bio *bio;		/* bios to merge */
	sector_t last_block_in_bio;	/* last block number */
	struct f2fs_io_info fio;	/* store buffered io info. */
	struct rw_semaphore io_rwsem;	/* blocking op for bio */
	spinlock_t io_lock;		/* serialize DATA/NODE IOs */
	struct list_head io_list;	/* track fios */
};

#define FDEV(i)				(sbi->devs[i])
#define RDEV(i)				(raw_super->devs[i])
struct f2fs_dev_info {
	struct block_device *bdev;
	char path[MAX_PATH_LEN];
	unsigned int total_segments;
	block_t start_blk;
	block_t end_blk;
#ifdef CONFIG_BLK_DEV_ZONED
	unsigned int nr_blkz;			/* Total number of zones */
	u8 *blkz_type;				/* Array of zones type */
#endif
};

enum inode_type {
	DIR_INODE,			/* for dirty dir inode */
	FILE_INODE,			/* for dirty regular/symlink inode */
	DIRTY_META,			/* for all dirtied inode metadata */
	ATOMIC_FILE,			/* for all atomic files */
	NR_INODE_TYPE,
};

/* for inner inode cache management */
struct inode_management {
	struct radix_tree_root ino_root;	/* ino entry array */
	spinlock_t ino_lock;			/* for ino entry lock */
	struct list_head ino_list;		/* inode list head */
	unsigned long ino_num;			/* number of entries */
};

/* For s_flag in struct f2fs_sb_info */
enum {
	SBI_IS_DIRTY,				/* dirty flag for checkpoint */
	SBI_IS_CLOSE,				/* specify unmounting */
	SBI_NEED_FSCK,				/* need fsck.f2fs to fix */
	SBI_POR_DOING,				/* recovery is doing or not */
	SBI_NEED_SB_WRITE,			/* need to recover superblock */
	SBI_NEED_CP,				/* need to checkpoint */
	SBI_IS_SHUTDOWN,			/* shutdown by ioctl */
	SBI_IS_RECOVERED,			/* recovered orphan/data */
	SBI_CP_DISABLED,			/* CP was disabled last mount */
	SBI_CP_DISABLED_QUICK,			/* CP was disabled quickly */
	SBI_QUOTA_NEED_FLUSH,			/* need to flush quota info in CP */
	SBI_QUOTA_SKIP_FLUSH,			/* skip flushing quota in current CP */
	SBI_QUOTA_NEED_REPAIR,			/* quota file may be corrupted */
};

enum {
	CP_TIME,
	REQ_TIME,
	DISCARD_TIME,
	GC_TIME,
	DISABLE_TIME,
	UMOUNT_DISCARD_TIMEOUT,
	MAX_TIME,
};

enum {
	GC_NORMAL,
	GC_IDLE_CB,
	GC_IDLE_GREEDY,
	GC_URGENT,
};

enum {
	WHINT_MODE_OFF,		/* not pass down write hints */
	WHINT_MODE_USER,	/* try to pass down hints given by users */
	WHINT_MODE_FS,		/* pass down hints with F2FS policy */
};

enum {
	ALLOC_MODE_DEFAULT,	/* stay default */
	ALLOC_MODE_REUSE,	/* reuse segments as much as possible */
};

enum fsync_mode {
	FSYNC_MODE_POSIX,	/* fsync follows posix semantics */
	FSYNC_MODE_STRICT,	/* fsync behaves in line with ext4 */
	FSYNC_MODE_NOBARRIER,	/* fsync behaves nobarrier based on posix */
};

#ifdef CONFIG_F2FS_FS_ENCRYPTION
#define DUMMY_ENCRYPTION_ENABLED(sbi) \
			(unlikely(F2FS_OPTION(sbi).test_dummy_encryption))
#else
#define DUMMY_ENCRYPTION_ENABLED(sbi) (0)
#endif

struct f2fs_sb_info {
	struct super_block *sb;			/* pointer to VFS super block */
	struct proc_dir_entry *s_proc;		/* proc entry */
	struct f2fs_super_block *raw_super;	/* raw super block pointer */
	struct rw_semaphore sb_lock;		/* lock for raw super block */
	int valid_super_block;			/* valid super block no */
	unsigned long s_flag;				/* flags for sbi */
	struct mutex writepages;		/* mutex for writepages() */

#ifdef CONFIG_BLK_DEV_ZONED
	unsigned int blocks_per_blkz;		/* F2FS blocks per zone */
	unsigned int log_blocks_per_blkz;	/* log2 F2FS blocks per zone */
#endif

	/* for node-related operations */
	struct f2fs_nm_info *nm_info;		/* node manager */
	struct inode *node_inode;		/* cache node blocks */

	/* for segment-related operations */
	struct f2fs_sm_info *sm_info;		/* segment manager */

	/* for bio operations */
	struct f2fs_bio_info *write_io[NR_PAGE_TYPE];	/* for write bios */
	/* keep migration IO order for LFS mode */
	struct rw_semaphore io_order_lock;
	mempool_t *write_io_dummy;		/* Dummy pages */

	/* for checkpoint */
	struct f2fs_checkpoint *ckpt;		/* raw checkpoint pointer */
	int cur_cp_pack;			/* remain current cp pack */
	spinlock_t cp_lock;			/* for flag in ckpt */
	struct inode *meta_inode;		/* cache meta blocks */
	struct mutex cp_mutex;			/* checkpoint procedure lock */
	struct rw_semaphore cp_rwsem;		/* blocking FS operations */
	struct rw_semaphore node_write;		/* locking node writes */
	struct rw_semaphore node_change;	/* locking node change */
	wait_queue_head_t cp_wait;
	unsigned long last_time[MAX_TIME];	/* to store time in jiffies */
	long interval_time[MAX_TIME];		/* to store thresholds */

	struct inode_management im[MAX_INO_ENTRY];      /* manage inode cache */

	spinlock_t fsync_node_lock;		/* for node entry lock */
	struct list_head fsync_node_list;	/* node list head */
	unsigned int fsync_seg_id;		/* sequence id */
	unsigned int fsync_node_num;		/* number of node entries */

	/* for orphan inode, use 0'th array */
	unsigned int max_orphans;		/* max orphan inodes */

	/* for inode management */
	struct list_head inode_list[NR_INODE_TYPE];	/* dirty inode list */
	spinlock_t inode_lock[NR_INODE_TYPE];	/* for dirty inode list lock */

	/* for extent tree cache */
	struct radix_tree_root extent_tree_root;/* cache extent cache entries */
	struct mutex extent_tree_lock;	/* locking extent radix tree */
	struct list_head extent_list;		/* lru list for shrinker */
	spinlock_t extent_lock;			/* locking extent lru list */
	atomic_t total_ext_tree;		/* extent tree count */
	struct list_head zombie_list;		/* extent zombie tree list */
	atomic_t total_zombie_tree;		/* extent zombie tree count */
	atomic_t total_ext_node;		/* extent info count */

	/* basic filesystem units */
	unsigned int log_sectors_per_block;	/* log2 sectors per block */
	unsigned int log_blocksize;		/* log2 block size */
	unsigned int blocksize;			/* block size */
	unsigned int root_ino_num;		/* root inode number*/
	unsigned int node_ino_num;		/* node inode number*/
	unsigned int meta_ino_num;		/* meta inode number*/
	unsigned int log_blocks_per_seg;	/* log2 blocks per segment */
	unsigned int blocks_per_seg;		/* blocks per segment */
	unsigned int segs_per_sec;		/* segments per section */
	unsigned int secs_per_zone;		/* sections per zone */
	unsigned int total_sections;		/* total section count */
	unsigned int total_node_count;		/* total node block count */
	unsigned int total_valid_node_count;	/* valid node block count */
	loff_t max_file_blocks;			/* max block index of file */
	int dir_level;				/* directory level */
	int readdir_ra;				/* readahead inode in readdir */

	block_t user_block_count;		/* # of user blocks */
	block_t total_valid_block_count;	/* # of valid blocks */
	block_t discard_blks;			/* discard command candidats */
	block_t last_valid_block_count;		/* for recovery */
	block_t reserved_blocks;		/* configurable reserved blocks */
	block_t current_reserved_blocks;	/* current reserved blocks */

	/* Additional tracking for no checkpoint mode */
	block_t unusable_block_count;		/* # of blocks saved by last cp */

	unsigned int nquota_files;		/* # of quota sysfile */

	/* # of pages, see count_type */
	atomic_t nr_pages[NR_COUNT_TYPE];
	/* # of allocated blocks */
	struct percpu_counter alloc_valid_block_count;

	/* writeback control */
	atomic_t wb_sync_req[META];	/* count # of WB_SYNC threads */

	/* valid inode count */
	struct percpu_counter total_valid_inode_count;

	struct f2fs_mount_info mount_opt;	/* mount options */

	/* for cleaning operations */
	struct mutex gc_mutex;			/* mutex for GC */
	struct f2fs_gc_kthread	*gc_thread;	/* GC thread */
	unsigned int cur_victim_sec;		/* current victim section num */
	unsigned int gc_mode;			/* current GC state */
	unsigned int next_victim_seg[2];	/* next segment in victim section */
	/* for skip statistic */
	unsigned long long skipped_atomic_files[2];	/* FG_GC and BG_GC */
	unsigned long long skipped_gc_rwsem;		/* FG_GC only */

	/* threshold for gc trials on pinned files */
	u64 gc_pin_file_threshold;

	/* maximum # of trials to find a victim segment for SSR and GC */
	unsigned int max_victim_search;
	/* migration granularity of garbage collection, unit: segment */
	unsigned int migration_granularity;

	/*
	 * for stat information.
	 * one is for the LFS mode, and the other is for the SSR mode.
	 */
#ifdef CONFIG_F2FS_STAT_FS
	struct f2fs_stat_info *stat_info;	/* FS status information */
	atomic_t meta_count[META_MAX];		/* # of meta blocks */
	unsigned int segment_count[2];		/* # of allocated segments */
	unsigned int block_count[2];		/* # of allocated blocks */
	atomic_t inplace_count;		/* # of inplace update */
	atomic64_t total_hit_ext;		/* # of lookup extent cache */
	atomic64_t read_hit_rbtree;		/* # of hit rbtree extent node */
	atomic64_t read_hit_largest;		/* # of hit largest extent node */
	atomic64_t read_hit_cached;		/* # of hit cached extent node */
	atomic_t inline_xattr;			/* # of inline_xattr inodes */
	atomic_t inline_inode;			/* # of inline_data inodes */
	atomic_t inline_dir;			/* # of inline_dentry inodes */
	atomic_t aw_cnt;			/* # of atomic writes */
	atomic_t vw_cnt;			/* # of volatile writes */
	atomic_t max_aw_cnt;			/* max # of atomic writes */
	atomic_t max_vw_cnt;			/* max # of volatile writes */
	int bg_gc;				/* background gc calls */
	unsigned int io_skip_bggc;		/* skip background gc for in-flight IO */
	unsigned int other_skip_bggc;		/* skip background gc for other reasons */
	unsigned int ndirty_inode[NR_INODE_TYPE];	/* # of dirty inodes */
#endif
	spinlock_t stat_lock;			/* lock for stat operations */

	/* For app/fs IO statistics */
	spinlock_t iostat_lock;
	unsigned long long write_iostat[NR_IO_TYPE];
	bool iostat_enable;

	/* For sysfs suppport */
	struct kobject s_kobj;
	struct completion s_kobj_unregister;

	/* For shrinker support */
	struct list_head s_list;
	int s_ndevs;				/* number of devices */
	struct f2fs_dev_info *devs;		/* for device list */
	unsigned int dirty_device;		/* for checkpoint data flush */
	spinlock_t dev_lock;			/* protect dirty_device */
	struct mutex umount_mutex;
	unsigned int shrinker_run_no;

	/* For write statistics */
	u64 sectors_written_start;
	u64 kbytes_written;

	/* Reference to checksum algorithm driver via cryptoapi */
	struct crypto_shash *s_chksum_driver;

	/* Precomputed FS UUID checksum for seeding other checksums */
	__u32 s_chksum_seed;
};

struct f2fs_private_dio {
	struct inode *inode;
	void *orig_private;
	bio_end_io_t *orig_end_io;
	bool write;
};

#ifdef CONFIG_F2FS_FAULT_INJECTION
#define f2fs_show_injection_info(type)					\
	printk_ratelimited("%sF2FS-fs : inject %s in %s of %pF\n",	\
		KERN_INFO, f2fs_fault_name[type],			\
		__func__, __builtin_return_address(0))
static inline bool time_to_inject(struct f2fs_sb_info *sbi, int type)
{
	struct f2fs_fault_info *ffi = &F2FS_OPTION(sbi).fault_info;

	if (!ffi->inject_rate)
		return false;

	if (!IS_FAULT_SET(ffi, type))
		return false;

	atomic_inc(&ffi->inject_ops);
	if (atomic_read(&ffi->inject_ops) >= ffi->inject_rate) {
		atomic_set(&ffi->inject_ops, 0);
		return true;
	}
	return false;
}
#else
#define f2fs_show_injection_info(type) do { } while (0)
static inline bool time_to_inject(struct f2fs_sb_info *sbi, int type)
{
	return false;
}
#endif

/*
 * Test if the mounted volume is a multi-device volume.
 *   - For a single regular disk volume, sbi->s_ndevs is 0.
 *   - For a single zoned disk volume, sbi->s_ndevs is 1.
 *   - For a multi-device volume, sbi->s_ndevs is always 2 or more.
 */
static inline bool f2fs_is_multi_device(struct f2fs_sb_info *sbi)
{
	return sbi->s_ndevs > 1;
}

/* For write statistics. Suppose sector size is 512 bytes,
 * and the return value is in kbytes. s is of struct f2fs_sb_info.
 */
#define BD_PART_WRITTEN(s)						 \
(((u64)part_stat_read((s)->sb->s_bdev->bd_part, sectors[1]) -		 \
		(s)->sectors_written_start) >> 1)

static inline void f2fs_update_time(struct f2fs_sb_info *sbi, int type)
{
	unsigned long now = jiffies;

	sbi->last_time[type] = now;

	/* DISCARD_TIME and GC_TIME are based on REQ_TIME */
	if (type == REQ_TIME) {
		sbi->last_time[DISCARD_TIME] = now;
		sbi->last_time[GC_TIME] = now;
	}
}

static inline bool f2fs_time_over(struct f2fs_sb_info *sbi, int type)
{
	unsigned long interval = sbi->interval_time[type] * HZ;

	return time_after(jiffies, sbi->last_time[type] + interval);
}

static inline unsigned int f2fs_time_to_wait(struct f2fs_sb_info *sbi,
						int type)
{
	unsigned long interval = sbi->interval_time[type] * HZ;
	unsigned int wait_ms = 0;
	long delta;

	delta = (sbi->last_time[type] + interval) - jiffies;
	if (delta > 0)
		wait_ms = jiffies_to_msecs(delta);

	return wait_ms;
}

/*
 * Inline functions
 */
static inline u32 __f2fs_crc32(struct f2fs_sb_info *sbi, u32 crc,
			      const void *address, unsigned int length)
{
	struct {
		struct shash_desc shash;
		char ctx[4];
	} desc;
	int err;

	BUG_ON(crypto_shash_descsize(sbi->s_chksum_driver) != sizeof(desc.ctx));

	desc.shash.tfm = sbi->s_chksum_driver;
	desc.shash.flags = 0;
	*(u32 *)desc.ctx = crc;

	err = crypto_shash_update(&desc.shash, address, length);
	BUG_ON(err);

	return *(u32 *)desc.ctx;
}

static inline u32 f2fs_crc32(struct f2fs_sb_info *sbi, const void *address,
			   unsigned int length)
{
	return __f2fs_crc32(sbi, F2FS_SUPER_MAGIC, address, length);
}

static inline bool f2fs_crc_valid(struct f2fs_sb_info *sbi, __u32 blk_crc,
				  void *buf, size_t buf_size)
{
	return f2fs_crc32(sbi, buf, buf_size) == blk_crc;
}

static inline u32 f2fs_chksum(struct f2fs_sb_info *sbi, u32 crc,
			      const void *address, unsigned int length)
{
	return __f2fs_crc32(sbi, crc, address, length);
}

static inline struct f2fs_inode_info *F2FS_I(struct inode *inode)
{
	return container_of(inode, struct f2fs_inode_info, vfs_inode);
}

static inline struct f2fs_sb_info *F2FS_SB(struct super_block *sb)
{
	return sb->s_fs_info;
}

static inline struct f2fs_sb_info *F2FS_I_SB(struct inode *inode)
{
	return F2FS_SB(inode->i_sb);
}

static inline struct f2fs_sb_info *F2FS_M_SB(struct address_space *mapping)
{
	return F2FS_I_SB(mapping->host);
}

static inline struct f2fs_sb_info *F2FS_P_SB(struct page *page)
{
	return F2FS_M_SB(page->mapping);
}

static inline struct f2fs_super_block *F2FS_RAW_SUPER(struct f2fs_sb_info *sbi)
{
	return (struct f2fs_super_block *)(sbi->raw_super);
}

static inline struct f2fs_checkpoint *F2FS_CKPT(struct f2fs_sb_info *sbi)
{
	return (struct f2fs_checkpoint *)(sbi->ckpt);
}

static inline struct f2fs_node *F2FS_NODE(struct page *page)
{
	return (struct f2fs_node *)page_address(page);
}

static inline struct f2fs_inode *F2FS_INODE(struct page *page)
{
	return &((struct f2fs_node *)page_address(page))->i;
}

static inline struct f2fs_nm_info *NM_I(struct f2fs_sb_info *sbi)
{
	return (struct f2fs_nm_info *)(sbi->nm_info);
}

static inline struct f2fs_sm_info *SM_I(struct f2fs_sb_info *sbi)
{
	return (struct f2fs_sm_info *)(sbi->sm_info);
}

static inline struct sit_info *SIT_I(struct f2fs_sb_info *sbi)
{
	return (struct sit_info *)(SM_I(sbi)->sit_info);
}

static inline struct free_segmap_info *FREE_I(struct f2fs_sb_info *sbi)
{
	return (struct free_segmap_info *)(SM_I(sbi)->free_info);
}

static inline struct dirty_seglist_info *DIRTY_I(struct f2fs_sb_info *sbi)
{
	return (struct dirty_seglist_info *)(SM_I(sbi)->dirty_info);
}

static inline struct address_space *META_MAPPING(struct f2fs_sb_info *sbi)
{
	return sbi->meta_inode->i_mapping;
}

static inline struct address_space *NODE_MAPPING(struct f2fs_sb_info *sbi)
{
	return sbi->node_inode->i_mapping;
}

static inline bool is_sbi_flag_set(struct f2fs_sb_info *sbi, unsigned int type)
{
	return test_bit(type, &sbi->s_flag);
}

static inline void set_sbi_flag(struct f2fs_sb_info *sbi, unsigned int type)
{
	set_bit(type, &sbi->s_flag);
}

static inline void clear_sbi_flag(struct f2fs_sb_info *sbi, unsigned int type)
{
	clear_bit(type, &sbi->s_flag);
}

static inline unsigned long long cur_cp_version(struct f2fs_checkpoint *cp)
{
	return le64_to_cpu(cp->checkpoint_ver);
}

static inline unsigned long f2fs_qf_ino(struct super_block *sb, int type)
{
	if (type < F2FS_MAX_QUOTAS)
		return le32_to_cpu(F2FS_SB(sb)->raw_super->qf_ino[type]);
	return 0;
}

static inline __u64 cur_cp_crc(struct f2fs_checkpoint *cp)
{
	size_t crc_offset = le32_to_cpu(cp->checksum_offset);
	return le32_to_cpu(*((__le32 *)((unsigned char *)cp + crc_offset)));
}

static inline bool __is_set_ckpt_flags(struct f2fs_checkpoint *cp, unsigned int f)
{
	unsigned int ckpt_flags = le32_to_cpu(cp->ckpt_flags);

	return ckpt_flags & f;
}

static inline bool is_set_ckpt_flags(struct f2fs_sb_info *sbi, unsigned int f)
{
	return __is_set_ckpt_flags(F2FS_CKPT(sbi), f);
}

static inline void __set_ckpt_flags(struct f2fs_checkpoint *cp, unsigned int f)
{
	unsigned int ckpt_flags;

	ckpt_flags = le32_to_cpu(cp->ckpt_flags);
	ckpt_flags |= f;
	cp->ckpt_flags = cpu_to_le32(ckpt_flags);
}

static inline void set_ckpt_flags(struct f2fs_sb_info *sbi, unsigned int f)
{
	unsigned long flags;

	spin_lock_irqsave(&sbi->cp_lock, flags);
	__set_ckpt_flags(F2FS_CKPT(sbi), f);
	spin_unlock_irqrestore(&sbi->cp_lock, flags);
}

static inline void __clear_ckpt_flags(struct f2fs_checkpoint *cp, unsigned int f)
{
	unsigned int ckpt_flags;

	ckpt_flags = le32_to_cpu(cp->ckpt_flags);
	ckpt_flags &= (~f);
	cp->ckpt_flags = cpu_to_le32(ckpt_flags);
}

static inline void clear_ckpt_flags(struct f2fs_sb_info *sbi, unsigned int f)
{
	unsigned long flags;

	spin_lock_irqsave(&sbi->cp_lock, flags);
	__clear_ckpt_flags(F2FS_CKPT(sbi), f);
	spin_unlock_irqrestore(&sbi->cp_lock, flags);
}

static inline void disable_nat_bits(struct f2fs_sb_info *sbi, bool lock)
{
	unsigned long flags;

	/*
	 * In order to re-enable nat_bits we need to call fsck.f2fs by
	 * set_sbi_flag(sbi, SBI_NEED_FSCK). But it may give huge cost,
	 * so let's rely on regular fsck or unclean shutdown.
	 */

	if (lock)
		spin_lock_irqsave(&sbi->cp_lock, flags);
	__clear_ckpt_flags(F2FS_CKPT(sbi), CP_NAT_BITS_FLAG);
	kvfree(NM_I(sbi)->nat_bits);
	NM_I(sbi)->nat_bits = NULL;
	if (lock)
		spin_unlock_irqrestore(&sbi->cp_lock, flags);
}

static inline bool enabled_nat_bits(struct f2fs_sb_info *sbi,
					struct cp_control *cpc)
{
	bool set = is_set_ckpt_flags(sbi, CP_NAT_BITS_FLAG);

	return (cpc) ? (cpc->reason & CP_UMOUNT) && set : set;
}

static inline void f2fs_lock_op(struct f2fs_sb_info *sbi)
{
	down_read(&sbi->cp_rwsem);
}

static inline int f2fs_trylock_op(struct f2fs_sb_info *sbi)
{
	return down_read_trylock(&sbi->cp_rwsem);
}

static inline void f2fs_unlock_op(struct f2fs_sb_info *sbi)
{
	up_read(&sbi->cp_rwsem);
}

static inline void f2fs_lock_all(struct f2fs_sb_info *sbi)
{
	down_write(&sbi->cp_rwsem);
}

static inline void f2fs_unlock_all(struct f2fs_sb_info *sbi)
{
	up_write(&sbi->cp_rwsem);
}

static inline int __get_cp_reason(struct f2fs_sb_info *sbi)
{
	int reason = CP_SYNC;

	if (test_opt(sbi, FASTBOOT))
		reason = CP_FASTBOOT;
	if (is_sbi_flag_set(sbi, SBI_IS_CLOSE))
		reason = CP_UMOUNT;
	return reason;
}

static inline bool __remain_node_summaries(int reason)
{
	return (reason & (CP_UMOUNT | CP_FASTBOOT));
}

static inline bool __exist_node_summaries(struct f2fs_sb_info *sbi)
{
	return (is_set_ckpt_flags(sbi, CP_UMOUNT_FLAG) ||
			is_set_ckpt_flags(sbi, CP_FASTBOOT_FLAG));
}

/*
 * Check whether the inode has blocks or not
 */
static inline int F2FS_HAS_BLOCKS(struct inode *inode)
{
	block_t xattr_block = F2FS_I(inode)->i_xattr_nid ? 1 : 0;

	return (inode->i_blocks >> F2FS_LOG_SECTORS_PER_BLOCK) > xattr_block;
}

static inline bool f2fs_has_xattr_block(unsigned int ofs)
{
	return ofs == XATTR_NODE_OFFSET;
}

static inline bool __allow_reserved_blocks(struct f2fs_sb_info *sbi,
					struct inode *inode, bool cap)
{
	if (!inode)
		return true;
	if (!test_opt(sbi, RESERVE_ROOT))
		return false;
	if (IS_NOQUOTA(inode))
		return true;
	if (uid_eq(F2FS_OPTION(sbi).s_resuid, current_fsuid()))
		return true;
	if (!gid_eq(F2FS_OPTION(sbi).s_resgid, GLOBAL_ROOT_GID) &&
					in_group_p(F2FS_OPTION(sbi).s_resgid))
		return true;
	if (cap && capable(CAP_SYS_RESOURCE))
		return true;
	return false;
}

static inline void f2fs_i_blocks_write(struct inode *, block_t, bool, bool);
static inline int inc_valid_block_count(struct f2fs_sb_info *sbi,
				 struct inode *inode, blkcnt_t *count)
{
	blkcnt_t diff = 0, release = 0;
	block_t avail_user_block_count;
	int ret;

	ret = dquot_reserve_block(inode, *count);
	if (ret)
		return ret;

	if (time_to_inject(sbi, FAULT_BLOCK)) {
		f2fs_show_injection_info(FAULT_BLOCK);
		release = *count;
		goto enospc;
	}

	/*
	 * let's increase this in prior to actual block count change in order
	 * for f2fs_sync_file to avoid data races when deciding checkpoint.
	 */
	percpu_counter_add(&sbi->alloc_valid_block_count, (*count));

	spin_lock(&sbi->stat_lock);
	sbi->total_valid_block_count += (block_t)(*count);
	avail_user_block_count = sbi->user_block_count -
					sbi->current_reserved_blocks;

	if (!__allow_reserved_blocks(sbi, inode, true))
		avail_user_block_count -= F2FS_OPTION(sbi).root_reserved_blocks;
	if (unlikely(is_sbi_flag_set(sbi, SBI_CP_DISABLED)))
		avail_user_block_count -= sbi->unusable_block_count;
	if (unlikely(sbi->total_valid_block_count > avail_user_block_count)) {
		diff = sbi->total_valid_block_count - avail_user_block_count;
		if (diff > *count)
			diff = *count;
		*count -= diff;
		release = diff;
		sbi->total_valid_block_count -= diff;
		if (!*count) {
			spin_unlock(&sbi->stat_lock);
			goto enospc;
		}
	}
	spin_unlock(&sbi->stat_lock);

	if (unlikely(release)) {
		percpu_counter_sub(&sbi->alloc_valid_block_count, release);
		dquot_release_reservation_block(inode, release);
	}
	f2fs_i_blocks_write(inode, *count, true, true);
	return 0;

enospc:
	percpu_counter_sub(&sbi->alloc_valid_block_count, release);
	dquot_release_reservation_block(inode, release);
	return -ENOSPC;
}

void f2fs_msg(struct super_block *sb, const char *level, const char *fmt, ...);
static inline void dec_valid_block_count(struct f2fs_sb_info *sbi,
						struct inode *inode,
						block_t count)
{
	blkcnt_t sectors = count << F2FS_LOG_SECTORS_PER_BLOCK;

	spin_lock(&sbi->stat_lock);
	f2fs_bug_on(sbi, sbi->total_valid_block_count < (block_t) count);
	sbi->total_valid_block_count -= (block_t)count;
	if (sbi->reserved_blocks &&
		sbi->current_reserved_blocks < sbi->reserved_blocks)
		sbi->current_reserved_blocks = min(sbi->reserved_blocks,
					sbi->current_reserved_blocks + count);
	spin_unlock(&sbi->stat_lock);
	if (unlikely(inode->i_blocks < sectors)) {
		f2fs_msg(sbi->sb, KERN_WARNING,
			"Inconsistent i_blocks, ino:%lu, iblocks:%llu, sectors:%llu",
			inode->i_ino,
			(unsigned long long)inode->i_blocks,
			(unsigned long long)sectors);
		set_sbi_flag(sbi, SBI_NEED_FSCK);
		return;
	}
	f2fs_i_blocks_write(inode, count, false, true);
}

static inline void inc_page_count(struct f2fs_sb_info *sbi, int count_type)
{
	atomic_inc(&sbi->nr_pages[count_type]);

	if (count_type == F2FS_DIRTY_DENTS ||
			count_type == F2FS_DIRTY_NODES ||
			count_type == F2FS_DIRTY_META ||
			count_type == F2FS_DIRTY_QDATA ||
			count_type == F2FS_DIRTY_IMETA)
		set_sbi_flag(sbi, SBI_IS_DIRTY);
}

static inline void inode_inc_dirty_pages(struct inode *inode)
{
	atomic_inc(&F2FS_I(inode)->dirty_pages);
	inc_page_count(F2FS_I_SB(inode), S_ISDIR(inode->i_mode) ?
				F2FS_DIRTY_DENTS : F2FS_DIRTY_DATA);
	if (IS_NOQUOTA(inode))
		inc_page_count(F2FS_I_SB(inode), F2FS_DIRTY_QDATA);
}

static inline void dec_page_count(struct f2fs_sb_info *sbi, int count_type)
{
	atomic_dec(&sbi->nr_pages[count_type]);
}

static inline void inode_dec_dirty_pages(struct inode *inode)
{
	if (!S_ISDIR(inode->i_mode) && !S_ISREG(inode->i_mode) &&
			!S_ISLNK(inode->i_mode))
		return;

	atomic_dec(&F2FS_I(inode)->dirty_pages);
	dec_page_count(F2FS_I_SB(inode), S_ISDIR(inode->i_mode) ?
				F2FS_DIRTY_DENTS : F2FS_DIRTY_DATA);
	if (IS_NOQUOTA(inode))
		dec_page_count(F2FS_I_SB(inode), F2FS_DIRTY_QDATA);
}

static inline s64 get_pages(struct f2fs_sb_info *sbi, int count_type)
{
	return atomic_read(&sbi->nr_pages[count_type]);
}

static inline int get_dirty_pages(struct inode *inode)
{
	return atomic_read(&F2FS_I(inode)->dirty_pages);
}

static inline int get_blocktype_secs(struct f2fs_sb_info *sbi, int block_type)
{
	unsigned int pages_per_sec = sbi->segs_per_sec * sbi->blocks_per_seg;
	unsigned int segs = (get_pages(sbi, block_type) + pages_per_sec - 1) >>
						sbi->log_blocks_per_seg;

	return segs / sbi->segs_per_sec;
}

static inline block_t valid_user_blocks(struct f2fs_sb_info *sbi)
{
	return sbi->total_valid_block_count;
}

static inline block_t discard_blocks(struct f2fs_sb_info *sbi)
{
	return sbi->discard_blks;
}

static inline unsigned long __bitmap_size(struct f2fs_sb_info *sbi, int flag)
{
	struct f2fs_checkpoint *ckpt = F2FS_CKPT(sbi);

	/* return NAT or SIT bitmap */
	if (flag == NAT_BITMAP)
		return le32_to_cpu(ckpt->nat_ver_bitmap_bytesize);
	else if (flag == SIT_BITMAP)
		return le32_to_cpu(ckpt->sit_ver_bitmap_bytesize);

	return 0;
}

static inline block_t __cp_payload(struct f2fs_sb_info *sbi)
{
	return le32_to_cpu(F2FS_RAW_SUPER(sbi)->cp_payload);
}

static inline void *__bitmap_ptr(struct f2fs_sb_info *sbi, int flag)
{
	struct f2fs_checkpoint *ckpt = F2FS_CKPT(sbi);
	int offset;

	if (is_set_ckpt_flags(sbi, CP_LARGE_NAT_BITMAP_FLAG)) {
		offset = (flag == SIT_BITMAP) ?
			le32_to_cpu(ckpt->nat_ver_bitmap_bytesize) : 0;
		return &ckpt->sit_nat_version_bitmap + offset;
	}

	if (__cp_payload(sbi) > 0) {
		if (flag == NAT_BITMAP)
			return &ckpt->sit_nat_version_bitmap;
		else
			return (unsigned char *)ckpt + F2FS_BLKSIZE;
	} else {
		offset = (flag == NAT_BITMAP) ?
			le32_to_cpu(ckpt->sit_ver_bitmap_bytesize) : 0;
		return &ckpt->sit_nat_version_bitmap + offset;
	}
}

static inline block_t __start_cp_addr(struct f2fs_sb_info *sbi)
{
	block_t start_addr = le32_to_cpu(F2FS_RAW_SUPER(sbi)->cp_blkaddr);

	if (sbi->cur_cp_pack == 2)
		start_addr += sbi->blocks_per_seg;
	return start_addr;
}

static inline block_t __start_cp_next_addr(struct f2fs_sb_info *sbi)
{
	block_t start_addr = le32_to_cpu(F2FS_RAW_SUPER(sbi)->cp_blkaddr);

	if (sbi->cur_cp_pack == 1)
		start_addr += sbi->blocks_per_seg;
	return start_addr;
}

static inline void __set_cp_next_pack(struct f2fs_sb_info *sbi)
{
	sbi->cur_cp_pack = (sbi->cur_cp_pack == 1) ? 2 : 1;
}

static inline block_t __start_sum_addr(struct f2fs_sb_info *sbi)
{
	return le32_to_cpu(F2FS_CKPT(sbi)->cp_pack_start_sum);
}

static inline int inc_valid_node_count(struct f2fs_sb_info *sbi,
					struct inode *inode, bool is_inode)
{
	block_t	valid_block_count;
	unsigned int valid_node_count;
	int err;

	if (is_inode) {
		if (inode) {
			err = dquot_alloc_inode(inode);
			if (err)
				return err;
		}
	} else {
		err = dquot_reserve_block(inode, 1);
		if (err)
			return err;
	}

	if (time_to_inject(sbi, FAULT_BLOCK)) {
		f2fs_show_injection_info(FAULT_BLOCK);
		goto enospc;
	}

	spin_lock(&sbi->stat_lock);

	valid_block_count = sbi->total_valid_block_count +
					sbi->current_reserved_blocks + 1;

	if (!__allow_reserved_blocks(sbi, inode, false))
		valid_block_count += F2FS_OPTION(sbi).root_reserved_blocks;
	if (unlikely(is_sbi_flag_set(sbi, SBI_CP_DISABLED)))
		valid_block_count += sbi->unusable_block_count;

	if (unlikely(valid_block_count > sbi->user_block_count)) {
		spin_unlock(&sbi->stat_lock);
		goto enospc;
	}

	valid_node_count = sbi->total_valid_node_count + 1;
	if (unlikely(valid_node_count > sbi->total_node_count)) {
		spin_unlock(&sbi->stat_lock);
		goto enospc;
	}

	sbi->total_valid_node_count++;
	sbi->total_valid_block_count++;
	spin_unlock(&sbi->stat_lock);

	if (inode) {
		if (is_inode)
			f2fs_mark_inode_dirty_sync(inode, true);
		else
			f2fs_i_blocks_write(inode, 1, true, true);
	}

	percpu_counter_inc(&sbi->alloc_valid_block_count);
	return 0;

enospc:
	if (is_inode) {
		if (inode)
			dquot_free_inode(inode);
	} else {
		dquot_release_reservation_block(inode, 1);
	}
	return -ENOSPC;
}

static inline void dec_valid_node_count(struct f2fs_sb_info *sbi,
					struct inode *inode, bool is_inode)
{
	spin_lock(&sbi->stat_lock);

	f2fs_bug_on(sbi, !sbi->total_valid_block_count);
	f2fs_bug_on(sbi, !sbi->total_valid_node_count);
	f2fs_bug_on(sbi, !is_inode && !inode->i_blocks);

	sbi->total_valid_node_count--;
	sbi->total_valid_block_count--;
	if (sbi->reserved_blocks &&
		sbi->current_reserved_blocks < sbi->reserved_blocks)
		sbi->current_reserved_blocks++;

	spin_unlock(&sbi->stat_lock);

	if (is_inode)
		dquot_free_inode(inode);
	else
		f2fs_i_blocks_write(inode, 1, false, true);
}

static inline unsigned int valid_node_count(struct f2fs_sb_info *sbi)
{
	return sbi->total_valid_node_count;
}

static inline void inc_valid_inode_count(struct f2fs_sb_info *sbi)
{
	percpu_counter_inc(&sbi->total_valid_inode_count);
}

static inline void dec_valid_inode_count(struct f2fs_sb_info *sbi)
{
	percpu_counter_dec(&sbi->total_valid_inode_count);
}

static inline s64 valid_inode_count(struct f2fs_sb_info *sbi)
{
	return percpu_counter_sum_positive(&sbi->total_valid_inode_count);
}

static inline struct page *f2fs_grab_cache_page(struct address_space *mapping,
						pgoff_t index, bool for_write)
{
	struct page *page;

	if (IS_ENABLED(CONFIG_F2FS_FAULT_INJECTION)) {
		if (!for_write)
			page = find_get_page_flags(mapping, index,
							FGP_LOCK | FGP_ACCESSED);
		else
			page = find_lock_page(mapping, index);
		if (page)
			return page;

		if (time_to_inject(F2FS_M_SB(mapping), FAULT_PAGE_ALLOC)) {
			f2fs_show_injection_info(FAULT_PAGE_ALLOC);
			return NULL;
		}
	}

	if (!for_write)
		return grab_cache_page(mapping, index);
	return grab_cache_page_write_begin(mapping, index, AOP_FLAG_NOFS);
}

static inline struct page *f2fs_pagecache_get_page(
				struct address_space *mapping, pgoff_t index,
				int fgp_flags, gfp_t gfp_mask)
{
	if (time_to_inject(F2FS_M_SB(mapping), FAULT_PAGE_GET)) {
		f2fs_show_injection_info(FAULT_PAGE_GET);
		return NULL;
	}

	return pagecache_get_page(mapping, index, fgp_flags, gfp_mask);
}

static inline void f2fs_copy_page(struct page *src, struct page *dst)
{
	char *src_kaddr = kmap(src);
	char *dst_kaddr = kmap(dst);

	memcpy(dst_kaddr, src_kaddr, PAGE_SIZE);
	kunmap(dst);
	kunmap(src);
}

static inline void f2fs_put_page(struct page *page, int unlock)
{
	if (!page)
		return;

	if (unlock) {
		f2fs_bug_on(F2FS_P_SB(page), !PageLocked(page));
		unlock_page(page);
	}
	put_page(page);
}

static inline void f2fs_put_dnode(struct dnode_of_data *dn)
{
	if (dn->node_page)
		f2fs_put_page(dn->node_page, 1);
	if (dn->inode_page && dn->node_page != dn->inode_page)
		f2fs_put_page(dn->inode_page, 0);
	dn->node_page = NULL;
	dn->inode_page = NULL;
}

static inline struct kmem_cache *f2fs_kmem_cache_create(const char *name,
					size_t size)
{
	return kmem_cache_create(name, size, 0, SLAB_RECLAIM_ACCOUNT, NULL);
}

static inline void *f2fs_kmem_cache_alloc(struct kmem_cache *cachep,
						gfp_t flags)
{
	void *entry;

	entry = kmem_cache_alloc(cachep, flags);
	if (!entry)
		entry = kmem_cache_alloc(cachep, flags | __GFP_NOFAIL);
	return entry;
}

static inline struct bio *f2fs_bio_alloc(struct f2fs_sb_info *sbi,
						int npages, bool no_fail)
{
	struct bio *bio;

	if (no_fail) {
		/* No failure on bio allocation */
		bio = bio_alloc(GFP_NOIO, npages);
		if (!bio)
			bio = bio_alloc(GFP_NOIO | __GFP_NOFAIL, npages);
		return bio;
	}
	if (time_to_inject(sbi, FAULT_ALLOC_BIO)) {
		f2fs_show_injection_info(FAULT_ALLOC_BIO);
		return NULL;
	}

	return bio_alloc(GFP_KERNEL, npages);
}

static inline bool is_idle(struct f2fs_sb_info *sbi, int type)
{
	if (get_pages(sbi, F2FS_RD_DATA) || get_pages(sbi, F2FS_RD_NODE) ||
		get_pages(sbi, F2FS_RD_META) || get_pages(sbi, F2FS_WB_DATA) ||
		get_pages(sbi, F2FS_WB_CP_DATA) ||
		get_pages(sbi, F2FS_DIO_READ) ||
		get_pages(sbi, F2FS_DIO_WRITE))
		return false;

	if (SM_I(sbi) && SM_I(sbi)->dcc_info &&
			atomic_read(&SM_I(sbi)->dcc_info->queued_discard))
		return false;

	if (SM_I(sbi) && SM_I(sbi)->fcc_info &&
			atomic_read(&SM_I(sbi)->fcc_info->queued_flush))
		return false;

	return f2fs_time_over(sbi, type);
}

static inline void f2fs_radix_tree_insert(struct radix_tree_root *root,
				unsigned long index, void *item)
{
	while (radix_tree_insert(root, index, item))
		cond_resched();
}

#define RAW_IS_INODE(p)	((p)->footer.nid == (p)->footer.ino)

static inline bool IS_INODE(struct page *page)
{
	struct f2fs_node *p = F2FS_NODE(page);

	return RAW_IS_INODE(p);
}

static inline int offset_in_addr(struct f2fs_inode *i)
{
	return (i->i_inline & F2FS_EXTRA_ATTR) ?
			(le16_to_cpu(i->i_extra_isize) / sizeof(__le32)) : 0;
}

static inline __le32 *blkaddr_in_node(struct f2fs_node *node)
{
	return RAW_IS_INODE(node) ? node->i.i_addr : node->dn.addr;
}

static inline int f2fs_has_extra_attr(struct inode *inode);
static inline block_t datablock_addr(struct inode *inode,
			struct page *node_page, unsigned int offset)
{
	struct f2fs_node *raw_node;
	__le32 *addr_array;
	int base = 0;
	bool is_inode = IS_INODE(node_page);

	raw_node = F2FS_NODE(node_page);

	/* from GC path only */
	if (is_inode) {
		if (!inode)
			base = offset_in_addr(&raw_node->i);
		else if (f2fs_has_extra_attr(inode))
			base = get_extra_isize(inode);
	}

	addr_array = blkaddr_in_node(raw_node);
	return le32_to_cpu(addr_array[base + offset]);
}

static inline int f2fs_test_bit(unsigned int nr, char *addr)
{
	int mask;

	addr += (nr >> 3);
	mask = 1 << (7 - (nr & 0x07));
	return mask & *addr;
}

static inline void f2fs_set_bit(unsigned int nr, char *addr)
{
	int mask;

	addr += (nr >> 3);
	mask = 1 << (7 - (nr & 0x07));
	*addr |= mask;
}

static inline void f2fs_clear_bit(unsigned int nr, char *addr)
{
	int mask;

	addr += (nr >> 3);
	mask = 1 << (7 - (nr & 0x07));
	*addr &= ~mask;
}

static inline int f2fs_test_and_set_bit(unsigned int nr, char *addr)
{
	int mask;
	int ret;

	addr += (nr >> 3);
	mask = 1 << (7 - (nr & 0x07));
	ret = mask & *addr;
	*addr |= mask;
	return ret;
}

static inline int f2fs_test_and_clear_bit(unsigned int nr, char *addr)
{
	int mask;
	int ret;

	addr += (nr >> 3);
	mask = 1 << (7 - (nr & 0x07));
	ret = mask & *addr;
	*addr &= ~mask;
	return ret;
}

static inline void f2fs_change_bit(unsigned int nr, char *addr)
{
	int mask;

	addr += (nr >> 3);
	mask = 1 << (7 - (nr & 0x07));
	*addr ^= mask;
}

/*
 * Inode flags
 */
#define F2FS_SECRM_FL			0x00000001 /* Secure deletion */
#define F2FS_UNRM_FL			0x00000002 /* Undelete */
#define F2FS_COMPR_FL			0x00000004 /* Compress file */
#define F2FS_SYNC_FL			0x00000008 /* Synchronous updates */
#define F2FS_IMMUTABLE_FL		0x00000010 /* Immutable file */
#define F2FS_APPEND_FL			0x00000020 /* writes to file may only append */
#define F2FS_NODUMP_FL			0x00000040 /* do not dump file */
#define F2FS_NOATIME_FL			0x00000080 /* do not update atime */
/* Reserved for compression usage... */
#define F2FS_DIRTY_FL			0x00000100
#define F2FS_COMPRBLK_FL		0x00000200 /* One or more compressed clusters */
#define F2FS_NOCOMPR_FL			0x00000400 /* Don't compress */
#define F2FS_ENCRYPT_FL			0x00000800 /* encrypted file */
/* End compression flags --- maybe not all used */
#define F2FS_INDEX_FL			0x00001000 /* hash-indexed directory */
#define F2FS_IMAGIC_FL			0x00002000 /* AFS directory */
#define F2FS_JOURNAL_DATA_FL		0x00004000 /* file data should be journaled */
#define F2FS_NOTAIL_FL			0x00008000 /* file tail should not be merged */
#define F2FS_DIRSYNC_FL			0x00010000 /* dirsync behaviour (directories only) */
#define F2FS_TOPDIR_FL			0x00020000 /* Top of directory hierarchies*/
#define F2FS_HUGE_FILE_FL               0x00040000 /* Set to each huge file */
#define F2FS_EXTENTS_FL			0x00080000 /* Inode uses extents */
#define F2FS_EA_INODE_FL	        0x00200000 /* Inode used for large EA */
#define F2FS_EOFBLOCKS_FL		0x00400000 /* Blocks allocated beyond EOF */
#define F2FS_NOCOW_FL			0x00800000 /* Do not cow file */
#define F2FS_INLINE_DATA_FL		0x10000000 /* Inode has inline data. */
#define F2FS_PROJINHERIT_FL		0x20000000 /* Create with parents projid */
#define F2FS_RESERVED_FL		0x80000000 /* reserved for ext4 lib */

#define F2FS_FL_USER_VISIBLE		0x30CBDFFF /* User visible flags */
#define F2FS_FL_USER_MODIFIABLE		0x204BC0FF /* User modifiable flags */

/* Flags we can manipulate with through F2FS_IOC_FSSETXATTR */
#define F2FS_FL_XFLAG_VISIBLE		(F2FS_SYNC_FL | \
					 F2FS_IMMUTABLE_FL | \
					 F2FS_APPEND_FL | \
					 F2FS_NODUMP_FL | \
					 F2FS_NOATIME_FL | \
					 F2FS_PROJINHERIT_FL)

/* Flags that should be inherited by new inodes from their parent. */
#define F2FS_FL_INHERITED (F2FS_SECRM_FL | F2FS_UNRM_FL | F2FS_COMPR_FL |\
			   F2FS_SYNC_FL | F2FS_NODUMP_FL | F2FS_NOATIME_FL |\
			   F2FS_NOCOMPR_FL | F2FS_JOURNAL_DATA_FL |\
			   F2FS_NOTAIL_FL | F2FS_DIRSYNC_FL |\
			   F2FS_PROJINHERIT_FL)

/* Flags that are appropriate for regular files (all but dir-specific ones). */
#define F2FS_REG_FLMASK		(~(F2FS_DIRSYNC_FL | F2FS_TOPDIR_FL))

/* Flags that are appropriate for non-directories/regular files. */
#define F2FS_OTHER_FLMASK	(F2FS_NODUMP_FL | F2FS_NOATIME_FL)

static inline __u32 f2fs_mask_flags(umode_t mode, __u32 flags)
{
	if (S_ISDIR(mode))
		return flags;
	else if (S_ISREG(mode))
		return flags & F2FS_REG_FLMASK;
	else
		return flags & F2FS_OTHER_FLMASK;
}

/* used for f2fs_inode_info->flags */
enum {
	FI_NEW_INODE,		/* indicate newly allocated inode */
	FI_DIRTY_INODE,		/* indicate inode is dirty or not */
	FI_AUTO_RECOVER,	/* indicate inode is recoverable */
	FI_DIRTY_DIR,		/* indicate directory has dirty pages */
	FI_INC_LINK,		/* need to increment i_nlink */
	FI_ACL_MODE,		/* indicate acl mode */
	FI_NO_ALLOC,		/* should not allocate any blocks */
	FI_FREE_NID,		/* free allocated nide */
	FI_NO_EXTENT,		/* not to use the extent cache */
	FI_INLINE_XATTR,	/* used for inline xattr */
	FI_INLINE_DATA,		/* used for inline data*/
	FI_INLINE_DENTRY,	/* used for inline dentry */
	FI_APPEND_WRITE,	/* inode has appended data */
	FI_UPDATE_WRITE,	/* inode has in-place-update data */
	FI_NEED_IPU,		/* used for ipu per file */
	FI_ATOMIC_FILE,		/* indicate atomic file */
	FI_ATOMIC_COMMIT,	/* indicate the state of atomical committing */
	FI_VOLATILE_FILE,	/* indicate volatile file */
	FI_FIRST_BLOCK_WRITTEN,	/* indicate #0 data block was written */
	FI_DROP_CACHE,		/* drop dirty page cache */
	FI_DATA_EXIST,		/* indicate data exists */
	FI_INLINE_DOTS,		/* indicate inline dot dentries */
	FI_DO_DEFRAG,		/* indicate defragment is running */
	FI_DIRTY_FILE,		/* indicate regular/symlink has dirty pages */
	FI_NO_PREALLOC,		/* indicate skipped preallocated blocks */
	FI_HOT_DATA,		/* indicate file is hot */
	FI_EXTRA_ATTR,		/* indicate file has extra attribute */
	FI_PROJ_INHERIT,	/* indicate file inherits projectid */
	FI_PIN_FILE,		/* indicate file should not be gced */
	FI_ATOMIC_REVOKE_REQUEST, /* request to drop atomic data */
};

static inline void __mark_inode_dirty_flag(struct inode *inode,
						int flag, bool set)
{
	switch (flag) {
	case FI_INLINE_XATTR:
	case FI_INLINE_DATA:
	case FI_INLINE_DENTRY:
	case FI_NEW_INODE:
		if (set)
			return;
		/* fall through */
	case FI_DATA_EXIST:
	case FI_INLINE_DOTS:
	case FI_PIN_FILE:
		f2fs_mark_inode_dirty_sync(inode, true);
	}
}

static inline void set_inode_flag(struct inode *inode, int flag)
{
	if (!test_bit(flag, &F2FS_I(inode)->flags))
		set_bit(flag, &F2FS_I(inode)->flags);
	__mark_inode_dirty_flag(inode, flag, true);
}

static inline int is_inode_flag_set(struct inode *inode, int flag)
{
	return test_bit(flag, &F2FS_I(inode)->flags);
}

static inline void clear_inode_flag(struct inode *inode, int flag)
{
	if (test_bit(flag, &F2FS_I(inode)->flags))
		clear_bit(flag, &F2FS_I(inode)->flags);
	__mark_inode_dirty_flag(inode, flag, false);
}

static inline void set_acl_inode(struct inode *inode, umode_t mode)
{
	F2FS_I(inode)->i_acl_mode = mode;
	set_inode_flag(inode, FI_ACL_MODE);
	f2fs_mark_inode_dirty_sync(inode, false);
}

static inline void f2fs_i_links_write(struct inode *inode, bool inc)
{
	if (inc)
		inc_nlink(inode);
	else
		drop_nlink(inode);
	f2fs_mark_inode_dirty_sync(inode, true);
}

static inline void f2fs_i_blocks_write(struct inode *inode,
					block_t diff, bool add, bool claim)
{
	bool clean = !is_inode_flag_set(inode, FI_DIRTY_INODE);
	bool recover = is_inode_flag_set(inode, FI_AUTO_RECOVER);

	/* add = 1, claim = 1 should be dquot_reserve_block in pair */
	if (add) {
		if (claim)
			dquot_claim_block(inode, diff);
		else
			dquot_alloc_block_nofail(inode, diff);
	} else {
		dquot_free_block(inode, diff);
	}

	f2fs_mark_inode_dirty_sync(inode, true);
	if (clean || recover)
		set_inode_flag(inode, FI_AUTO_RECOVER);
}

static inline void f2fs_i_size_write(struct inode *inode, loff_t i_size)
{
	bool clean = !is_inode_flag_set(inode, FI_DIRTY_INODE);
	bool recover = is_inode_flag_set(inode, FI_AUTO_RECOVER);

	if (i_size_read(inode) == i_size)
		return;

	i_size_write(inode, i_size);
	f2fs_mark_inode_dirty_sync(inode, true);
	if (clean || recover)
		set_inode_flag(inode, FI_AUTO_RECOVER);
}

static inline void f2fs_i_depth_write(struct inode *inode, unsigned int depth)
{
	F2FS_I(inode)->i_current_depth = depth;
	f2fs_mark_inode_dirty_sync(inode, true);
}

static inline void f2fs_i_gc_failures_write(struct inode *inode,
					unsigned int count)
{
	F2FS_I(inode)->i_gc_failures[GC_FAILURE_PIN] = count;
	f2fs_mark_inode_dirty_sync(inode, true);
}

static inline void f2fs_i_xnid_write(struct inode *inode, nid_t xnid)
{
	F2FS_I(inode)->i_xattr_nid = xnid;
	f2fs_mark_inode_dirty_sync(inode, true);
}

static inline void f2fs_i_pino_write(struct inode *inode, nid_t pino)
{
	F2FS_I(inode)->i_pino = pino;
	f2fs_mark_inode_dirty_sync(inode, true);
}

static inline void get_inline_info(struct inode *inode, struct f2fs_inode *ri)
{
	struct f2fs_inode_info *fi = F2FS_I(inode);

	if (ri->i_inline & F2FS_INLINE_XATTR)
		set_bit(FI_INLINE_XATTR, &fi->flags);
	if (ri->i_inline & F2FS_INLINE_DATA)
		set_bit(FI_INLINE_DATA, &fi->flags);
	if (ri->i_inline & F2FS_INLINE_DENTRY)
		set_bit(FI_INLINE_DENTRY, &fi->flags);
	if (ri->i_inline & F2FS_DATA_EXIST)
		set_bit(FI_DATA_EXIST, &fi->flags);
	if (ri->i_inline & F2FS_INLINE_DOTS)
		set_bit(FI_INLINE_DOTS, &fi->flags);
	if (ri->i_inline & F2FS_EXTRA_ATTR)
		set_bit(FI_EXTRA_ATTR, &fi->flags);
	if (ri->i_inline & F2FS_PIN_FILE)
		set_bit(FI_PIN_FILE, &fi->flags);
}

static inline void set_raw_inline(struct inode *inode, struct f2fs_inode *ri)
{
	ri->i_inline = 0;

	if (is_inode_flag_set(inode, FI_INLINE_XATTR))
		ri->i_inline |= F2FS_INLINE_XATTR;
	if (is_inode_flag_set(inode, FI_INLINE_DATA))
		ri->i_inline |= F2FS_INLINE_DATA;
	if (is_inode_flag_set(inode, FI_INLINE_DENTRY))
		ri->i_inline |= F2FS_INLINE_DENTRY;
	if (is_inode_flag_set(inode, FI_DATA_EXIST))
		ri->i_inline |= F2FS_DATA_EXIST;
	if (is_inode_flag_set(inode, FI_INLINE_DOTS))
		ri->i_inline |= F2FS_INLINE_DOTS;
	if (is_inode_flag_set(inode, FI_EXTRA_ATTR))
		ri->i_inline |= F2FS_EXTRA_ATTR;
	if (is_inode_flag_set(inode, FI_PIN_FILE))
		ri->i_inline |= F2FS_PIN_FILE;
}

static inline int f2fs_has_extra_attr(struct inode *inode)
{
	return is_inode_flag_set(inode, FI_EXTRA_ATTR);
}

static inline int f2fs_has_inline_xattr(struct inode *inode)
{
	return is_inode_flag_set(inode, FI_INLINE_XATTR);
}

static inline unsigned int addrs_per_inode(struct inode *inode)
{
	return CUR_ADDRS_PER_INODE(inode) - get_inline_xattr_addrs(inode);
}

static inline void *inline_xattr_addr(struct inode *inode, struct page *page)
{
	struct f2fs_inode *ri = F2FS_INODE(page);

	return (void *)&(ri->i_addr[DEF_ADDRS_PER_INODE -
					get_inline_xattr_addrs(inode)]);
}

static inline int inline_xattr_size(struct inode *inode)
{
	return get_inline_xattr_addrs(inode) * sizeof(__le32);
}

static inline int f2fs_has_inline_data(struct inode *inode)
{
	return is_inode_flag_set(inode, FI_INLINE_DATA);
}

static inline int f2fs_exist_data(struct inode *inode)
{
	return is_inode_flag_set(inode, FI_DATA_EXIST);
}

static inline int f2fs_has_inline_dots(struct inode *inode)
{
	return is_inode_flag_set(inode, FI_INLINE_DOTS);
}

static inline bool f2fs_is_pinned_file(struct inode *inode)
{
	return is_inode_flag_set(inode, FI_PIN_FILE);
}

static inline bool f2fs_is_atomic_file(struct inode *inode)
{
	return is_inode_flag_set(inode, FI_ATOMIC_FILE);
}

static inline bool f2fs_is_commit_atomic_write(struct inode *inode)
{
	return is_inode_flag_set(inode, FI_ATOMIC_COMMIT);
}

static inline bool f2fs_is_volatile_file(struct inode *inode)
{
	return is_inode_flag_set(inode, FI_VOLATILE_FILE);
}

static inline bool f2fs_is_first_block_written(struct inode *inode)
{
	return is_inode_flag_set(inode, FI_FIRST_BLOCK_WRITTEN);
}

static inline bool f2fs_is_drop_cache(struct inode *inode)
{
	return is_inode_flag_set(inode, FI_DROP_CACHE);
}

static inline void *inline_data_addr(struct inode *inode, struct page *page)
{
	struct f2fs_inode *ri = F2FS_INODE(page);
	int extra_size = get_extra_isize(inode);

	return (void *)&(ri->i_addr[extra_size + DEF_INLINE_RESERVED_SIZE]);
}

static inline int f2fs_has_inline_dentry(struct inode *inode)
{
	return is_inode_flag_set(inode, FI_INLINE_DENTRY);
}

static inline int is_file(struct inode *inode, int type)
{
	return F2FS_I(inode)->i_advise & type;
}

static inline void set_file(struct inode *inode, int type)
{
	F2FS_I(inode)->i_advise |= type;
	f2fs_mark_inode_dirty_sync(inode, true);
}

static inline void clear_file(struct inode *inode, int type)
{
	F2FS_I(inode)->i_advise &= ~type;
	f2fs_mark_inode_dirty_sync(inode, true);
}

static inline bool f2fs_skip_inode_update(struct inode *inode, int dsync)
{
	bool ret;

	if (dsync) {
		struct f2fs_sb_info *sbi = F2FS_I_SB(inode);

		spin_lock(&sbi->inode_lock[DIRTY_META]);
		ret = list_empty(&F2FS_I(inode)->gdirty_list);
		spin_unlock(&sbi->inode_lock[DIRTY_META]);
		return ret;
	}
	if (!is_inode_flag_set(inode, FI_AUTO_RECOVER) ||
			file_keep_isize(inode) ||
			i_size_read(inode) & ~PAGE_MASK)
		return false;

	if (!timespec_equal(F2FS_I(inode)->i_disk_time, &inode->i_atime))
		return false;
	if (!timespec_equal(F2FS_I(inode)->i_disk_time + 1, &inode->i_ctime))
		return false;
	if (!timespec_equal(F2FS_I(inode)->i_disk_time + 2, &inode->i_mtime))
		return false;
	if (!timespec_equal(F2FS_I(inode)->i_disk_time + 3,
						&F2FS_I(inode)->i_crtime))
		return false;

	down_read(&F2FS_I(inode)->i_sem);
	ret = F2FS_I(inode)->last_disk_size == i_size_read(inode);
	up_read(&F2FS_I(inode)->i_sem);

	return ret;
}

static inline bool f2fs_readonly(struct super_block *sb)
{
	return sb_rdonly(sb);
}

static inline bool f2fs_cp_error(struct f2fs_sb_info *sbi)
{
	return is_set_ckpt_flags(sbi, CP_ERROR_FLAG);
}

static inline bool is_dot_dotdot(const struct qstr *str)
{
	if (str->len == 1 && str->name[0] == '.')
		return true;

	if (str->len == 2 && str->name[0] == '.' && str->name[1] == '.')
		return true;

	return false;
}

static inline bool f2fs_may_extent_tree(struct inode *inode)
{
	struct f2fs_sb_info *sbi = F2FS_I_SB(inode);

	if (!test_opt(sbi, EXTENT_CACHE) ||
			is_inode_flag_set(inode, FI_NO_EXTENT))
		return false;

	/*
	 * for recovered files during mount do not create extents
	 * if shrinker is not registered.
	 */
	if (list_empty(&sbi->s_list))
		return false;

	return S_ISREG(inode->i_mode);
}

static inline void *f2fs_kmalloc(struct f2fs_sb_info *sbi,
					size_t size, gfp_t flags)
{
	void *ret;

	if (time_to_inject(sbi, FAULT_KMALLOC)) {
		f2fs_show_injection_info(FAULT_KMALLOC);
		return NULL;
	}

	ret = kmalloc(size, flags);
	if (ret)
		return ret;

	return kvmalloc(size, flags);
}

static inline void *f2fs_kzalloc(struct f2fs_sb_info *sbi,
					size_t size, gfp_t flags)
{
	return f2fs_kmalloc(sbi, size, flags | __GFP_ZERO);
}

static inline void *f2fs_kvmalloc(struct f2fs_sb_info *sbi,
					size_t size, gfp_t flags)
{
	if (time_to_inject(sbi, FAULT_KVMALLOC)) {
		f2fs_show_injection_info(FAULT_KVMALLOC);
		return NULL;
	}

	return kvmalloc(size, flags);
}

static inline void *f2fs_kvzalloc(struct f2fs_sb_info *sbi,
					size_t size, gfp_t flags)
{
	return f2fs_kvmalloc(sbi, size, flags | __GFP_ZERO);
}

static inline int get_extra_isize(struct inode *inode)
{
	return F2FS_I(inode)->i_extra_isize / sizeof(__le32);
}

static inline int get_inline_xattr_addrs(struct inode *inode)
{
	return F2FS_I(inode)->i_inline_xattr_size;
}

#define f2fs_get_inode_mode(i) \
	((is_inode_flag_set(i, FI_ACL_MODE)) ? \
	 (F2FS_I(i)->i_acl_mode) : ((i)->i_mode))

#define F2FS_TOTAL_EXTRA_ATTR_SIZE			\
	(offsetof(struct f2fs_inode, i_extra_end) -	\
	offsetof(struct f2fs_inode, i_extra_isize))	\

#define F2FS_OLD_ATTRIBUTE_SIZE	(offsetof(struct f2fs_inode, i_addr))
#define F2FS_FITS_IN_INODE(f2fs_inode, extra_isize, field)		\
		((offsetof(typeof(*(f2fs_inode)), field) +	\
		sizeof((f2fs_inode)->field))			\
		<= (F2FS_OLD_ATTRIBUTE_SIZE + (extra_isize)))	\

static inline void f2fs_reset_iostat(struct f2fs_sb_info *sbi)
{
	int i;

	spin_lock(&sbi->iostat_lock);
	for (i = 0; i < NR_IO_TYPE; i++)
		sbi->write_iostat[i] = 0;
	spin_unlock(&sbi->iostat_lock);
}

static inline void f2fs_update_iostat(struct f2fs_sb_info *sbi,
			enum iostat_type type, unsigned long long io_bytes)
{
	if (!sbi->iostat_enable)
		return;
	spin_lock(&sbi->iostat_lock);
	sbi->write_iostat[type] += io_bytes;

	if (type == APP_WRITE_IO || type == APP_DIRECT_IO)
		sbi->write_iostat[APP_BUFFERED_IO] =
			sbi->write_iostat[APP_WRITE_IO] -
			sbi->write_iostat[APP_DIRECT_IO];
	spin_unlock(&sbi->iostat_lock);
}

#define __is_large_section(sbi)		((sbi)->segs_per_sec > 1)

#define __is_meta_io(fio) (PAGE_TYPE_OF_BIO((fio)->type) == META &&	\
				(!is_read_io((fio)->op) || (fio)->is_meta))

bool f2fs_is_valid_blkaddr(struct f2fs_sb_info *sbi,
					block_t blkaddr, int type);
static inline void verify_blkaddr(struct f2fs_sb_info *sbi,
					block_t blkaddr, int type)
{
	if (!f2fs_is_valid_blkaddr(sbi, blkaddr, type)) {
		f2fs_msg(sbi->sb, KERN_ERR,
			"invalid blkaddr: %u, type: %d, run fsck to fix.",
			blkaddr, type);
		f2fs_bug_on(sbi, 1);
	}
}

static inline bool __is_valid_data_blkaddr(block_t blkaddr)
{
	if (blkaddr == NEW_ADDR || blkaddr == NULL_ADDR)
		return false;
	return true;
}

static inline bool is_valid_data_blkaddr(struct f2fs_sb_info *sbi,
						block_t blkaddr)
{
	if (!__is_valid_data_blkaddr(blkaddr))
		return false;
	verify_blkaddr(sbi, blkaddr, DATA_GENERIC);
	return true;
}

static inline void f2fs_set_page_private(struct page *page,
						unsigned long data)
{
	if (PagePrivate(page))
		return;

	get_page(page);
	SetPagePrivate(page);
	set_page_private(page, data);
}

static inline void f2fs_clear_page_private(struct page *page)
{
	if (!PagePrivate(page))
		return;

	set_page_private(page, 0);
	ClearPagePrivate(page);
	f2fs_put_page(page, 0);
}

/*
 * file.c
 */
int f2fs_sync_file(struct file *file, loff_t start, loff_t end, int datasync);
void f2fs_truncate_data_blocks(struct dnode_of_data *dn);
int f2fs_truncate_blocks(struct inode *inode, u64 from, bool lock);
int f2fs_truncate(struct inode *inode);
int f2fs_getattr(const struct path *path, struct kstat *stat,
			u32 request_mask, unsigned int flags);
int f2fs_setattr(struct dentry *dentry, struct iattr *attr);
int f2fs_truncate_hole(struct inode *inode, pgoff_t pg_start, pgoff_t pg_end);
void f2fs_truncate_data_blocks_range(struct dnode_of_data *dn, int count);
int f2fs_precache_extents(struct inode *inode);
long f2fs_ioctl(struct file *filp, unsigned int cmd, unsigned long arg);
long f2fs_compat_ioctl(struct file *file, unsigned int cmd, unsigned long arg);
int f2fs_transfer_project_quota(struct inode *inode, kprojid_t kprojid);
int f2fs_pin_file_control(struct inode *inode, bool inc);

/*
 * inode.c
 */
void f2fs_set_inode_flags(struct inode *inode);
bool f2fs_inode_chksum_verify(struct f2fs_sb_info *sbi, struct page *page);
void f2fs_inode_chksum_set(struct f2fs_sb_info *sbi, struct page *page);
struct inode *f2fs_iget(struct super_block *sb, unsigned long ino);
struct inode *f2fs_iget_retry(struct super_block *sb, unsigned long ino);
int f2fs_try_to_free_nats(struct f2fs_sb_info *sbi, int nr_shrink);
void f2fs_update_inode(struct inode *inode, struct page *node_page);
void f2fs_update_inode_page(struct inode *inode);
int f2fs_write_inode(struct inode *inode, struct writeback_control *wbc);
void f2fs_evict_inode(struct inode *inode);
void f2fs_handle_failed_inode(struct inode *inode);

/*
 * namei.c
 */
int f2fs_update_extension_list(struct f2fs_sb_info *sbi, const char *name,
							bool hot, bool set);
struct dentry *f2fs_get_parent(struct dentry *child);

/*
 * dir.c
 */
unsigned char f2fs_get_de_type(struct f2fs_dir_entry *de);
struct f2fs_dir_entry *f2fs_find_target_dentry(struct fscrypt_name *fname,
			f2fs_hash_t namehash, int *max_slots,
			struct f2fs_dentry_ptr *d);
int f2fs_fill_dentries(struct dir_context *ctx, struct f2fs_dentry_ptr *d,
			unsigned int start_pos, struct fscrypt_str *fstr);
void f2fs_do_make_empty_dir(struct inode *inode, struct inode *parent,
			struct f2fs_dentry_ptr *d);
struct page *f2fs_init_inode_metadata(struct inode *inode, struct inode *dir,
			const struct qstr *new_name,
			const struct qstr *orig_name, struct page *dpage);
void f2fs_update_parent_metadata(struct inode *dir, struct inode *inode,
			unsigned int current_depth);
int f2fs_room_for_filename(const void *bitmap, int slots, int max_slots);
void f2fs_drop_nlink(struct inode *dir, struct inode *inode);
struct f2fs_dir_entry *__f2fs_find_entry(struct inode *dir,
			struct fscrypt_name *fname, struct page **res_page);
struct f2fs_dir_entry *f2fs_find_entry(struct inode *dir,
			const struct qstr *child, struct page **res_page);
struct f2fs_dir_entry *f2fs_parent_dir(struct inode *dir, struct page **p);
ino_t f2fs_inode_by_name(struct inode *dir, const struct qstr *qstr,
			struct page **page);
void f2fs_set_link(struct inode *dir, struct f2fs_dir_entry *de,
			struct page *page, struct inode *inode);
void f2fs_update_dentry(nid_t ino, umode_t mode, struct f2fs_dentry_ptr *d,
			const struct qstr *name, f2fs_hash_t name_hash,
			unsigned int bit_pos);
int f2fs_add_regular_entry(struct inode *dir, const struct qstr *new_name,
			const struct qstr *orig_name,
			struct inode *inode, nid_t ino, umode_t mode);
int f2fs_add_dentry(struct inode *dir, struct fscrypt_name *fname,
			struct inode *inode, nid_t ino, umode_t mode);
int f2fs_do_add_link(struct inode *dir, const struct qstr *name,
			struct inode *inode, nid_t ino, umode_t mode);
void f2fs_delete_entry(struct f2fs_dir_entry *dentry, struct page *page,
			struct inode *dir, struct inode *inode);
int f2fs_do_tmpfile(struct inode *inode, struct inode *dir);
bool f2fs_empty_dir(struct inode *dir);

static inline int f2fs_add_link(struct dentry *dentry, struct inode *inode)
{
	return f2fs_do_add_link(d_inode(dentry->d_parent), &dentry->d_name,
				inode, inode->i_ino, inode->i_mode);
}

/*
 * super.c
 */
int f2fs_inode_dirtied(struct inode *inode, bool sync);
void f2fs_inode_synced(struct inode *inode);
int f2fs_enable_quota_files(struct f2fs_sb_info *sbi, bool rdonly);
int f2fs_quota_sync(struct super_block *sb, int type);
void f2fs_quota_off_umount(struct super_block *sb);
int f2fs_commit_super(struct f2fs_sb_info *sbi, bool recover);
int f2fs_sync_fs(struct super_block *sb, int sync);
extern __printf(3, 4)
void f2fs_msg(struct super_block *sb, const char *level, const char *fmt, ...);
int f2fs_sanity_check_ckpt(struct f2fs_sb_info *sbi);

/*
 * hash.c
 */
f2fs_hash_t f2fs_dentry_hash(const struct qstr *name_info,
				struct fscrypt_name *fname);

/*
 * node.c
 */
struct dnode_of_data;
struct node_info;

int f2fs_check_nid_range(struct f2fs_sb_info *sbi, nid_t nid);
bool f2fs_available_free_memory(struct f2fs_sb_info *sbi, int type);
bool f2fs_in_warm_node_list(struct f2fs_sb_info *sbi, struct page *page);
void f2fs_init_fsync_node_info(struct f2fs_sb_info *sbi);
void f2fs_del_fsync_node_entry(struct f2fs_sb_info *sbi, struct page *page);
void f2fs_reset_fsync_node_info(struct f2fs_sb_info *sbi);
int f2fs_need_dentry_mark(struct f2fs_sb_info *sbi, nid_t nid);
bool f2fs_is_checkpointed_node(struct f2fs_sb_info *sbi, nid_t nid);
bool f2fs_need_inode_block_update(struct f2fs_sb_info *sbi, nid_t ino);
int f2fs_get_node_info(struct f2fs_sb_info *sbi, nid_t nid,
						struct node_info *ni);
pgoff_t f2fs_get_next_page_offset(struct dnode_of_data *dn, pgoff_t pgofs);
int f2fs_get_dnode_of_data(struct dnode_of_data *dn, pgoff_t index, int mode);
int f2fs_truncate_inode_blocks(struct inode *inode, pgoff_t from);
int f2fs_truncate_xattr_node(struct inode *inode);
int f2fs_wait_on_node_pages_writeback(struct f2fs_sb_info *sbi,
					unsigned int seq_id);
int f2fs_remove_inode_page(struct inode *inode);
struct page *f2fs_new_inode_page(struct inode *inode);
struct page *f2fs_new_node_page(struct dnode_of_data *dn, unsigned int ofs);
void f2fs_ra_node_page(struct f2fs_sb_info *sbi, nid_t nid);
struct page *f2fs_get_node_page(struct f2fs_sb_info *sbi, pgoff_t nid);
struct page *f2fs_get_node_page_ra(struct page *parent, int start);
int f2fs_move_node_page(struct page *node_page, int gc_type);
int f2fs_fsync_node_pages(struct f2fs_sb_info *sbi, struct inode *inode,
			struct writeback_control *wbc, bool atomic,
			unsigned int *seq_id);
int f2fs_sync_node_pages(struct f2fs_sb_info *sbi,
			struct writeback_control *wbc,
			bool do_balance, enum iostat_type io_type);
int f2fs_build_free_nids(struct f2fs_sb_info *sbi, bool sync, bool mount);
bool f2fs_alloc_nid(struct f2fs_sb_info *sbi, nid_t *nid);
void f2fs_alloc_nid_done(struct f2fs_sb_info *sbi, nid_t nid);
void f2fs_alloc_nid_failed(struct f2fs_sb_info *sbi, nid_t nid);
int f2fs_try_to_free_nids(struct f2fs_sb_info *sbi, int nr_shrink);
void f2fs_recover_inline_xattr(struct inode *inode, struct page *page);
int f2fs_recover_xattr_data(struct inode *inode, struct page *page);
int f2fs_recover_inode_page(struct f2fs_sb_info *sbi, struct page *page);
int f2fs_restore_node_summary(struct f2fs_sb_info *sbi,
			unsigned int segno, struct f2fs_summary_block *sum);
int f2fs_flush_nat_entries(struct f2fs_sb_info *sbi, struct cp_control *cpc);
int f2fs_build_node_manager(struct f2fs_sb_info *sbi);
void f2fs_destroy_node_manager(struct f2fs_sb_info *sbi);
int __init f2fs_create_node_manager_caches(void);
void f2fs_destroy_node_manager_caches(void);

/*
 * segment.c
 */
bool f2fs_need_SSR(struct f2fs_sb_info *sbi);
void f2fs_register_inmem_page(struct inode *inode, struct page *page);
void f2fs_drop_inmem_pages_all(struct f2fs_sb_info *sbi, bool gc_failure);
void f2fs_drop_inmem_pages(struct inode *inode);
void f2fs_drop_inmem_page(struct inode *inode, struct page *page);
int f2fs_commit_inmem_pages(struct inode *inode);
void f2fs_balance_fs(struct f2fs_sb_info *sbi, bool need);
void f2fs_balance_fs_bg(struct f2fs_sb_info *sbi);
int f2fs_issue_flush(struct f2fs_sb_info *sbi, nid_t ino);
int f2fs_create_flush_cmd_control(struct f2fs_sb_info *sbi);
int f2fs_flush_device_cache(struct f2fs_sb_info *sbi);
void f2fs_destroy_flush_cmd_control(struct f2fs_sb_info *sbi, bool free);
void f2fs_invalidate_blocks(struct f2fs_sb_info *sbi, block_t addr);
bool f2fs_is_checkpointed_data(struct f2fs_sb_info *sbi, block_t blkaddr);
void f2fs_drop_discard_cmd(struct f2fs_sb_info *sbi);
void f2fs_stop_discard_thread(struct f2fs_sb_info *sbi);
bool f2fs_issue_discard_timeout(struct f2fs_sb_info *sbi);
void f2fs_clear_prefree_segments(struct f2fs_sb_info *sbi,
					struct cp_control *cpc);
void f2fs_dirty_to_prefree(struct f2fs_sb_info *sbi);
int f2fs_disable_cp_again(struct f2fs_sb_info *sbi);
void f2fs_release_discard_addrs(struct f2fs_sb_info *sbi);
int f2fs_npages_for_summary_flush(struct f2fs_sb_info *sbi, bool for_ra);
void f2fs_allocate_new_segments(struct f2fs_sb_info *sbi);
int f2fs_trim_fs(struct f2fs_sb_info *sbi, struct fstrim_range *range);
bool f2fs_exist_trim_candidates(struct f2fs_sb_info *sbi,
					struct cp_control *cpc);
struct page *f2fs_get_sum_page(struct f2fs_sb_info *sbi, unsigned int segno);
void f2fs_update_meta_page(struct f2fs_sb_info *sbi, void *src,
					block_t blk_addr);
void f2fs_do_write_meta_page(struct f2fs_sb_info *sbi, struct page *page,
						enum iostat_type io_type);
void f2fs_do_write_node_page(unsigned int nid, struct f2fs_io_info *fio);
void f2fs_outplace_write_data(struct dnode_of_data *dn,
			struct f2fs_io_info *fio);
int f2fs_inplace_write_data(struct f2fs_io_info *fio);
void f2fs_do_replace_block(struct f2fs_sb_info *sbi, struct f2fs_summary *sum,
			block_t old_blkaddr, block_t new_blkaddr,
			bool recover_curseg, bool recover_newaddr);
void f2fs_replace_block(struct f2fs_sb_info *sbi, struct dnode_of_data *dn,
			block_t old_addr, block_t new_addr,
			unsigned char version, bool recover_curseg,
			bool recover_newaddr);
void f2fs_allocate_data_block(struct f2fs_sb_info *sbi, struct page *page,
			block_t old_blkaddr, block_t *new_blkaddr,
			struct f2fs_summary *sum, int type,
			struct f2fs_io_info *fio, bool add_list);
void f2fs_wait_on_page_writeback(struct page *page,
			enum page_type type, bool ordered, bool locked);
void f2fs_wait_on_block_writeback(struct inode *inode, block_t blkaddr);
void f2fs_wait_on_block_writeback_range(struct inode *inode, block_t blkaddr,
								block_t len);
void f2fs_write_data_summaries(struct f2fs_sb_info *sbi, block_t start_blk);
void f2fs_write_node_summaries(struct f2fs_sb_info *sbi, block_t start_blk);
int f2fs_lookup_journal_in_cursum(struct f2fs_journal *journal, int type,
			unsigned int val, int alloc);
void f2fs_flush_sit_entries(struct f2fs_sb_info *sbi, struct cp_control *cpc);
int f2fs_build_segment_manager(struct f2fs_sb_info *sbi);
void f2fs_destroy_segment_manager(struct f2fs_sb_info *sbi);
int __init f2fs_create_segment_manager_caches(void);
void f2fs_destroy_segment_manager_caches(void);
int f2fs_rw_hint_to_seg_type(enum rw_hint hint);
enum rw_hint f2fs_io_type_to_rw_hint(struct f2fs_sb_info *sbi,
			enum page_type type, enum temp_type temp);

/*
 * checkpoint.c
 */
void f2fs_stop_checkpoint(struct f2fs_sb_info *sbi, bool end_io);
struct page *f2fs_grab_meta_page(struct f2fs_sb_info *sbi, pgoff_t index);
struct page *f2fs_get_meta_page(struct f2fs_sb_info *sbi, pgoff_t index);
struct page *f2fs_get_meta_page_nofail(struct f2fs_sb_info *sbi, pgoff_t index);
struct page *f2fs_get_tmp_page(struct f2fs_sb_info *sbi, pgoff_t index);
bool f2fs_is_valid_blkaddr(struct f2fs_sb_info *sbi,
					block_t blkaddr, int type);
int f2fs_ra_meta_pages(struct f2fs_sb_info *sbi, block_t start, int nrpages,
			int type, bool sync);
void f2fs_ra_meta_pages_cond(struct f2fs_sb_info *sbi, pgoff_t index);
long f2fs_sync_meta_pages(struct f2fs_sb_info *sbi, enum page_type type,
			long nr_to_write, enum iostat_type io_type);
void f2fs_add_ino_entry(struct f2fs_sb_info *sbi, nid_t ino, int type);
void f2fs_remove_ino_entry(struct f2fs_sb_info *sbi, nid_t ino, int type);
void f2fs_release_ino_entry(struct f2fs_sb_info *sbi, bool all);
bool f2fs_exist_written_data(struct f2fs_sb_info *sbi, nid_t ino, int mode);
void f2fs_set_dirty_device(struct f2fs_sb_info *sbi, nid_t ino,
					unsigned int devidx, int type);
bool f2fs_is_dirty_device(struct f2fs_sb_info *sbi, nid_t ino,
					unsigned int devidx, int type);
int f2fs_sync_inode_meta(struct f2fs_sb_info *sbi);
int f2fs_acquire_orphan_inode(struct f2fs_sb_info *sbi);
void f2fs_release_orphan_inode(struct f2fs_sb_info *sbi);
void f2fs_add_orphan_inode(struct inode *inode);
void f2fs_remove_orphan_inode(struct f2fs_sb_info *sbi, nid_t ino);
int f2fs_recover_orphan_inodes(struct f2fs_sb_info *sbi);
int f2fs_get_valid_checkpoint(struct f2fs_sb_info *sbi);
void f2fs_update_dirty_page(struct inode *inode, struct page *page);
void f2fs_remove_dirty_inode(struct inode *inode);
int f2fs_sync_dirty_inodes(struct f2fs_sb_info *sbi, enum inode_type type);
void f2fs_wait_on_all_pages_writeback(struct f2fs_sb_info *sbi);
int f2fs_write_checkpoint(struct f2fs_sb_info *sbi, struct cp_control *cpc);
void f2fs_init_ino_entry_info(struct f2fs_sb_info *sbi);
int __init f2fs_create_checkpoint_caches(void);
void f2fs_destroy_checkpoint_caches(void);

/*
 * data.c
 */
int f2fs_init_post_read_processing(void);
void f2fs_destroy_post_read_processing(void);
void f2fs_submit_merged_write(struct f2fs_sb_info *sbi, enum page_type type);
void f2fs_submit_merged_write_cond(struct f2fs_sb_info *sbi,
				struct inode *inode, struct page *page,
				nid_t ino, enum page_type type);
void f2fs_flush_merged_writes(struct f2fs_sb_info *sbi);
int f2fs_submit_page_bio(struct f2fs_io_info *fio);
void f2fs_submit_page_write(struct f2fs_io_info *fio);
struct block_device *f2fs_target_device(struct f2fs_sb_info *sbi,
			block_t blk_addr, struct bio *bio);
int f2fs_target_device_index(struct f2fs_sb_info *sbi, block_t blkaddr);
void f2fs_set_data_blkaddr(struct dnode_of_data *dn);
void f2fs_update_data_blkaddr(struct dnode_of_data *dn, block_t blkaddr);
int f2fs_reserve_new_blocks(struct dnode_of_data *dn, blkcnt_t count);
int f2fs_reserve_new_block(struct dnode_of_data *dn);
int f2fs_get_block(struct dnode_of_data *dn, pgoff_t index);
int f2fs_preallocate_blocks(struct kiocb *iocb, struct iov_iter *from);
int f2fs_reserve_block(struct dnode_of_data *dn, pgoff_t index);
struct page *f2fs_get_read_data_page(struct inode *inode, pgoff_t index,
			int op_flags, bool for_write);
struct page *f2fs_find_data_page(struct inode *inode, pgoff_t index);
struct page *f2fs_get_lock_data_page(struct inode *inode, pgoff_t index,
			bool for_write);
struct page *f2fs_get_new_data_page(struct inode *inode,
			struct page *ipage, pgoff_t index, bool new_i_size);
int f2fs_do_write_data_page(struct f2fs_io_info *fio);
void __do_map_lock(struct f2fs_sb_info *sbi, int flag, bool lock);
int f2fs_map_blocks(struct inode *inode, struct f2fs_map_blocks *map,
			int create, int flag);
int f2fs_fiemap(struct inode *inode, struct fiemap_extent_info *fieinfo,
			u64 start, u64 len);
bool f2fs_should_update_inplace(struct inode *inode, struct f2fs_io_info *fio);
bool f2fs_should_update_outplace(struct inode *inode, struct f2fs_io_info *fio);
void f2fs_invalidate_page(struct page *page, unsigned int offset,
			unsigned int length);
int f2fs_release_page(struct page *page, gfp_t wait);
#ifdef CONFIG_MIGRATION
int f2fs_migrate_page(struct address_space *mapping, struct page *newpage,
			struct page *page, enum migrate_mode mode);
#endif
bool f2fs_overwrite_io(struct inode *inode, loff_t pos, size_t len);
void f2fs_clear_radix_tree_dirty_tag(struct page *page);

/*
 * gc.c
 */
int f2fs_start_gc_thread(struct f2fs_sb_info *sbi);
void f2fs_stop_gc_thread(struct f2fs_sb_info *sbi);
block_t f2fs_start_bidx_of_node(unsigned int node_ofs, struct inode *inode);
int f2fs_gc(struct f2fs_sb_info *sbi, bool sync, bool background,
			unsigned int segno);
void f2fs_build_gc_manager(struct f2fs_sb_info *sbi);

/*
 * recovery.c
 */
int f2fs_recover_fsync_data(struct f2fs_sb_info *sbi, bool check_only);
bool f2fs_space_for_roll_forward(struct f2fs_sb_info *sbi);

/*
 * debug.c
 */
#ifdef CONFIG_F2FS_STAT_FS
struct f2fs_stat_info {
	struct list_head stat_list;
	struct f2fs_sb_info *sbi;
	int all_area_segs, sit_area_segs, nat_area_segs, ssa_area_segs;
	int main_area_segs, main_area_sections, main_area_zones;
	unsigned long long hit_largest, hit_cached, hit_rbtree;
	unsigned long long hit_total, total_ext;
	int ext_tree, zombie_tree, ext_node;
	int ndirty_node, ndirty_dent, ndirty_meta, ndirty_imeta;
	int ndirty_data, ndirty_qdata;
	int inmem_pages;
	unsigned int ndirty_dirs, ndirty_files, nquota_files, ndirty_all;
	int nats, dirty_nats, sits, dirty_sits;
	int free_nids, avail_nids, alloc_nids;
	int total_count, utilization;
	int bg_gc, nr_wb_cp_data, nr_wb_data;
	int nr_rd_data, nr_rd_node, nr_rd_meta;
	int nr_dio_read, nr_dio_write;
	unsigned int io_skip_bggc, other_skip_bggc;
	int nr_flushing, nr_flushed, flush_list_empty;
	int nr_discarding, nr_discarded;
	int nr_discard_cmd;
	unsigned int undiscard_blks;
	int inline_xattr, inline_inode, inline_dir, append, update, orphans;
	int aw_cnt, max_aw_cnt, vw_cnt, max_vw_cnt;
	unsigned int valid_count, valid_node_count, valid_inode_count, discard_blks;
	unsigned int bimodal, avg_vblocks;
	int util_free, util_valid, util_invalid;
	int rsvd_segs, overp_segs;
	int dirty_count, node_pages, meta_pages;
	int prefree_count, call_count, cp_count, bg_cp_count;
	int tot_segs, node_segs, data_segs, free_segs, free_secs;
	int bg_node_segs, bg_data_segs;
	int tot_blks, data_blks, node_blks;
	int bg_data_blks, bg_node_blks;
	unsigned long long skipped_atomic_files[2];
	int curseg[NR_CURSEG_TYPE];
	int cursec[NR_CURSEG_TYPE];
	int curzone[NR_CURSEG_TYPE];

	unsigned int meta_count[META_MAX];
	unsigned int segment_count[2];
	unsigned int block_count[2];
	unsigned int inplace_count;
	unsigned long long base_mem, cache_mem, page_mem;
};

static inline struct f2fs_stat_info *F2FS_STAT(struct f2fs_sb_info *sbi)
{
	return (struct f2fs_stat_info *)sbi->stat_info;
}

#define stat_inc_cp_count(si)		((si)->cp_count++)
#define stat_inc_bg_cp_count(si)	((si)->bg_cp_count++)
#define stat_inc_call_count(si)		((si)->call_count++)
#define stat_inc_bggc_count(sbi)	((sbi)->bg_gc++)
#define stat_io_skip_bggc_count(sbi)	((sbi)->io_skip_bggc++)
#define stat_other_skip_bggc_count(sbi)	((sbi)->other_skip_bggc++)
#define stat_inc_dirty_inode(sbi, type)	((sbi)->ndirty_inode[type]++)
#define stat_dec_dirty_inode(sbi, type)	((sbi)->ndirty_inode[type]--)
#define stat_inc_total_hit(sbi)		(atomic64_inc(&(sbi)->total_hit_ext))
#define stat_inc_rbtree_node_hit(sbi)	(atomic64_inc(&(sbi)->read_hit_rbtree))
#define stat_inc_largest_node_hit(sbi)	(atomic64_inc(&(sbi)->read_hit_largest))
#define stat_inc_cached_node_hit(sbi)	(atomic64_inc(&(sbi)->read_hit_cached))
#define stat_inc_inline_xattr(inode)					\
	do {								\
		if (f2fs_has_inline_xattr(inode))			\
			(atomic_inc(&F2FS_I_SB(inode)->inline_xattr));	\
	} while (0)
#define stat_dec_inline_xattr(inode)					\
	do {								\
		if (f2fs_has_inline_xattr(inode))			\
			(atomic_dec(&F2FS_I_SB(inode)->inline_xattr));	\
	} while (0)
#define stat_inc_inline_inode(inode)					\
	do {								\
		if (f2fs_has_inline_data(inode))			\
			(atomic_inc(&F2FS_I_SB(inode)->inline_inode));	\
	} while (0)
#define stat_dec_inline_inode(inode)					\
	do {								\
		if (f2fs_has_inline_data(inode))			\
			(atomic_dec(&F2FS_I_SB(inode)->inline_inode));	\
	} while (0)
#define stat_inc_inline_dir(inode)					\
	do {								\
		if (f2fs_has_inline_dentry(inode))			\
			(atomic_inc(&F2FS_I_SB(inode)->inline_dir));	\
	} while (0)
#define stat_dec_inline_dir(inode)					\
	do {								\
		if (f2fs_has_inline_dentry(inode))			\
			(atomic_dec(&F2FS_I_SB(inode)->inline_dir));	\
	} while (0)
#define stat_inc_meta_count(sbi, blkaddr)				\
	do {								\
		if (blkaddr < SIT_I(sbi)->sit_base_addr)		\
			atomic_inc(&(sbi)->meta_count[META_CP]);	\
		else if (blkaddr < NM_I(sbi)->nat_blkaddr)		\
			atomic_inc(&(sbi)->meta_count[META_SIT]);	\
		else if (blkaddr < SM_I(sbi)->ssa_blkaddr)		\
			atomic_inc(&(sbi)->meta_count[META_NAT]);	\
		else if (blkaddr < SM_I(sbi)->main_blkaddr)		\
			atomic_inc(&(sbi)->meta_count[META_SSA]);	\
	} while (0)
#define stat_inc_seg_type(sbi, curseg)					\
		((sbi)->segment_count[(curseg)->alloc_type]++)
#define stat_inc_block_count(sbi, curseg)				\
		((sbi)->block_count[(curseg)->alloc_type]++)
#define stat_inc_inplace_blocks(sbi)					\
		(atomic_inc(&(sbi)->inplace_count))
#define stat_inc_atomic_write(inode)					\
		(atomic_inc(&F2FS_I_SB(inode)->aw_cnt))
#define stat_dec_atomic_write(inode)					\
		(atomic_dec(&F2FS_I_SB(inode)->aw_cnt))
#define stat_update_max_atomic_write(inode)				\
	do {								\
		int cur = atomic_read(&F2FS_I_SB(inode)->aw_cnt);	\
		int max = atomic_read(&F2FS_I_SB(inode)->max_aw_cnt);	\
		if (cur > max)						\
			atomic_set(&F2FS_I_SB(inode)->max_aw_cnt, cur);	\
	} while (0)
#define stat_inc_volatile_write(inode)					\
		(atomic_inc(&F2FS_I_SB(inode)->vw_cnt))
#define stat_dec_volatile_write(inode)					\
		(atomic_dec(&F2FS_I_SB(inode)->vw_cnt))
#define stat_update_max_volatile_write(inode)				\
	do {								\
		int cur = atomic_read(&F2FS_I_SB(inode)->vw_cnt);	\
		int max = atomic_read(&F2FS_I_SB(inode)->max_vw_cnt);	\
		if (cur > max)						\
			atomic_set(&F2FS_I_SB(inode)->max_vw_cnt, cur);	\
	} while (0)
#define stat_inc_seg_count(sbi, type, gc_type)				\
	do {								\
		struct f2fs_stat_info *si = F2FS_STAT(sbi);		\
		si->tot_segs++;						\
		if ((type) == SUM_TYPE_DATA) {				\
			si->data_segs++;				\
			si->bg_data_segs += (gc_type == BG_GC) ? 1 : 0;	\
		} else {						\
			si->node_segs++;				\
			si->bg_node_segs += (gc_type == BG_GC) ? 1 : 0;	\
		}							\
	} while (0)

#define stat_inc_tot_blk_count(si, blks)				\
	((si)->tot_blks += (blks))

#define stat_inc_data_blk_count(sbi, blks, gc_type)			\
	do {								\
		struct f2fs_stat_info *si = F2FS_STAT(sbi);		\
		stat_inc_tot_blk_count(si, blks);			\
		si->data_blks += (blks);				\
		si->bg_data_blks += ((gc_type) == BG_GC) ? (blks) : 0;	\
	} while (0)

#define stat_inc_node_blk_count(sbi, blks, gc_type)			\
	do {								\
		struct f2fs_stat_info *si = F2FS_STAT(sbi);		\
		stat_inc_tot_blk_count(si, blks);			\
		si->node_blks += (blks);				\
		si->bg_node_blks += ((gc_type) == BG_GC) ? (blks) : 0;	\
	} while (0)

int f2fs_build_stats(struct f2fs_sb_info *sbi);
void f2fs_destroy_stats(struct f2fs_sb_info *sbi);
void __init f2fs_create_root_stats(void);
void f2fs_destroy_root_stats(void);
#else
#define stat_inc_cp_count(si)				do { } while (0)
#define stat_inc_bg_cp_count(si)			do { } while (0)
#define stat_inc_call_count(si)				do { } while (0)
#define stat_inc_bggc_count(si)				do { } while (0)
#define stat_io_skip_bggc_count(sbi)			do { } while (0)
#define stat_other_skip_bggc_count(sbi)			do { } while (0)
#define stat_inc_dirty_inode(sbi, type)			do { } while (0)
#define stat_dec_dirty_inode(sbi, type)			do { } while (0)
#define stat_inc_total_hit(sb)				do { } while (0)
#define stat_inc_rbtree_node_hit(sb)			do { } while (0)
#define stat_inc_largest_node_hit(sbi)			do { } while (0)
#define stat_inc_cached_node_hit(sbi)			do { } while (0)
#define stat_inc_inline_xattr(inode)			do { } while (0)
#define stat_dec_inline_xattr(inode)			do { } while (0)
#define stat_inc_inline_inode(inode)			do { } while (0)
#define stat_dec_inline_inode(inode)			do { } while (0)
#define stat_inc_inline_dir(inode)			do { } while (0)
#define stat_dec_inline_dir(inode)			do { } while (0)
#define stat_inc_atomic_write(inode)			do { } while (0)
#define stat_dec_atomic_write(inode)			do { } while (0)
#define stat_update_max_atomic_write(inode)		do { } while (0)
#define stat_inc_volatile_write(inode)			do { } while (0)
#define stat_dec_volatile_write(inode)			do { } while (0)
#define stat_update_max_volatile_write(inode)		do { } while (0)
#define stat_inc_meta_count(sbi, blkaddr)		do { } while (0)
#define stat_inc_seg_type(sbi, curseg)			do { } while (0)
#define stat_inc_block_count(sbi, curseg)		do { } while (0)
#define stat_inc_inplace_blocks(sbi)			do { } while (0)
#define stat_inc_seg_count(sbi, type, gc_type)		do { } while (0)
#define stat_inc_tot_blk_count(si, blks)		do { } while (0)
#define stat_inc_data_blk_count(sbi, blks, gc_type)	do { } while (0)
#define stat_inc_node_blk_count(sbi, blks, gc_type)	do { } while (0)

static inline int f2fs_build_stats(struct f2fs_sb_info *sbi) { return 0; }
static inline void f2fs_destroy_stats(struct f2fs_sb_info *sbi) { }
static inline void __init f2fs_create_root_stats(void) { }
static inline void f2fs_destroy_root_stats(void) { }
#endif

extern const struct file_operations f2fs_dir_operations;
extern const struct file_operations f2fs_file_operations;
extern const struct inode_operations f2fs_file_inode_operations;
extern const struct address_space_operations f2fs_dblock_aops;
extern const struct address_space_operations f2fs_node_aops;
extern const struct address_space_operations f2fs_meta_aops;
extern const struct inode_operations f2fs_dir_inode_operations;
extern const struct inode_operations f2fs_symlink_inode_operations;
extern const struct inode_operations f2fs_encrypted_symlink_inode_operations;
extern const struct inode_operations f2fs_special_inode_operations;
extern struct kmem_cache *f2fs_inode_entry_slab;

/*
 * inline.c
 */
bool f2fs_may_inline_data(struct inode *inode);
bool f2fs_may_inline_dentry(struct inode *inode);
void f2fs_do_read_inline_data(struct page *page, struct page *ipage);
void f2fs_truncate_inline_inode(struct inode *inode,
						struct page *ipage, u64 from);
int f2fs_read_inline_data(struct inode *inode, struct page *page);
int f2fs_convert_inline_page(struct dnode_of_data *dn, struct page *page);
int f2fs_convert_inline_inode(struct inode *inode);
int f2fs_write_inline_data(struct inode *inode, struct page *page);
bool f2fs_recover_inline_data(struct inode *inode, struct page *npage);
struct f2fs_dir_entry *f2fs_find_in_inline_dir(struct inode *dir,
			struct fscrypt_name *fname, struct page **res_page);
int f2fs_make_empty_inline_dir(struct inode *inode, struct inode *parent,
			struct page *ipage);
int f2fs_add_inline_entry(struct inode *dir, const struct qstr *new_name,
			const struct qstr *orig_name,
			struct inode *inode, nid_t ino, umode_t mode);
void f2fs_delete_inline_entry(struct f2fs_dir_entry *dentry,
				struct page *page, struct inode *dir,
				struct inode *inode);
bool f2fs_empty_inline_dir(struct inode *dir);
int f2fs_read_inline_dir(struct file *file, struct dir_context *ctx,
			struct fscrypt_str *fstr);
int f2fs_inline_data_fiemap(struct inode *inode,
			struct fiemap_extent_info *fieinfo,
			__u64 start, __u64 len);

/*
 * shrinker.c
 */
unsigned long f2fs_shrink_count(struct shrinker *shrink,
			struct shrink_control *sc);
unsigned long f2fs_shrink_scan(struct shrinker *shrink,
			struct shrink_control *sc);
void f2fs_join_shrinker(struct f2fs_sb_info *sbi);
void f2fs_leave_shrinker(struct f2fs_sb_info *sbi);

/*
 * extent_cache.c
 */
struct rb_entry *f2fs_lookup_rb_tree(struct rb_root_cached *root,
				struct rb_entry *cached_re, unsigned int ofs);
struct rb_node **f2fs_lookup_rb_tree_for_insert(struct f2fs_sb_info *sbi,
				struct rb_root_cached *root,
				struct rb_node **parent,
				unsigned int ofs, bool *leftmost);
struct rb_entry *f2fs_lookup_rb_tree_ret(struct rb_root_cached *root,
		struct rb_entry *cached_re, unsigned int ofs,
		struct rb_entry **prev_entry, struct rb_entry **next_entry,
		struct rb_node ***insert_p, struct rb_node **insert_parent,
		bool force, bool *leftmost);
bool f2fs_check_rb_tree_consistence(struct f2fs_sb_info *sbi,
						struct rb_root_cached *root);
unsigned int f2fs_shrink_extent_tree(struct f2fs_sb_info *sbi, int nr_shrink);
bool f2fs_init_extent_tree(struct inode *inode, struct f2fs_extent *i_ext);
void f2fs_drop_extent_tree(struct inode *inode);
unsigned int f2fs_destroy_extent_node(struct inode *inode);
void f2fs_destroy_extent_tree(struct inode *inode);
bool f2fs_lookup_extent_cache(struct inode *inode, pgoff_t pgofs,
			struct extent_info *ei);
void f2fs_update_extent_cache(struct dnode_of_data *dn);
void f2fs_update_extent_cache_range(struct dnode_of_data *dn,
			pgoff_t fofs, block_t blkaddr, unsigned int len);
void f2fs_init_extent_cache_info(struct f2fs_sb_info *sbi);
int __init f2fs_create_extent_cache(void);
void f2fs_destroy_extent_cache(void);

/*
 * sysfs.c
 */
int __init f2fs_init_sysfs(void);
void f2fs_exit_sysfs(void);
int f2fs_register_sysfs(struct f2fs_sb_info *sbi);
void f2fs_unregister_sysfs(struct f2fs_sb_info *sbi);

/*
 * crypto support
 */
static inline bool f2fs_encrypted_inode(struct inode *inode)
{
	return file_is_encrypt(inode);
}

static inline bool f2fs_encrypted_file(struct inode *inode)
{
	return f2fs_encrypted_inode(inode) && S_ISREG(inode->i_mode);
}

static inline void f2fs_set_encrypted_inode(struct inode *inode)
{
#ifdef CONFIG_F2FS_FS_ENCRYPTION
	file_set_encrypt(inode);
	f2fs_set_inode_flags(inode);
#endif
}

/*
 * Returns true if the reads of the inode's data need to undergo some
 * postprocessing step, like decryption or authenticity verification.
 */
static inline bool f2fs_post_read_required(struct inode *inode)
{
	return f2fs_encrypted_file(inode);
}

#define F2FS_FEATURE_FUNCS(name, flagname) \
static inline int f2fs_sb_has_##name(struct f2fs_sb_info *sbi) \
{ \
	return F2FS_HAS_FEATURE(sbi, F2FS_FEATURE_##flagname); \
}

F2FS_FEATURE_FUNCS(encrypt, ENCRYPT);
F2FS_FEATURE_FUNCS(blkzoned, BLKZONED);
F2FS_FEATURE_FUNCS(extra_attr, EXTRA_ATTR);
F2FS_FEATURE_FUNCS(project_quota, PRJQUOTA);
F2FS_FEATURE_FUNCS(inode_chksum, INODE_CHKSUM);
F2FS_FEATURE_FUNCS(flexible_inline_xattr, FLEXIBLE_INLINE_XATTR);
F2FS_FEATURE_FUNCS(quota_ino, QUOTA_INO);
F2FS_FEATURE_FUNCS(inode_crtime, INODE_CRTIME);
F2FS_FEATURE_FUNCS(lost_found, LOST_FOUND);
F2FS_FEATURE_FUNCS(sb_chksum, SB_CHKSUM);

#ifdef CONFIG_BLK_DEV_ZONED
static inline int get_blkz_type(struct f2fs_sb_info *sbi,
			struct block_device *bdev, block_t blkaddr)
{
	unsigned int zno = blkaddr >> sbi->log_blocks_per_blkz;
	int i;

	for (i = 0; i < sbi->s_ndevs; i++)
		if (FDEV(i).bdev == bdev)
			return FDEV(i).blkz_type[zno];
	return -EINVAL;
}
#endif

static inline bool f2fs_hw_should_discard(struct f2fs_sb_info *sbi)
{
	return f2fs_sb_has_blkzoned(sbi);
}

static inline bool f2fs_hw_support_discard(struct f2fs_sb_info *sbi)
{
	return blk_queue_discard(bdev_get_queue(sbi->sb->s_bdev));
}

static inline bool f2fs_realtime_discard_enable(struct f2fs_sb_info *sbi)
{
	return (test_opt(sbi, DISCARD) && f2fs_hw_support_discard(sbi)) ||
					f2fs_hw_should_discard(sbi);
}

static inline void set_opt_mode(struct f2fs_sb_info *sbi, unsigned int mt)
{
	clear_opt(sbi, ADAPTIVE);
	clear_opt(sbi, LFS);

	switch (mt) {
	case F2FS_MOUNT_ADAPTIVE:
		set_opt(sbi, ADAPTIVE);
		break;
	case F2FS_MOUNT_LFS:
		set_opt(sbi, LFS);
		break;
	}
}

static inline bool f2fs_may_encrypt(struct inode *inode)
{
#ifdef CONFIG_F2FS_FS_ENCRYPTION
	umode_t mode = inode->i_mode;

	return (S_ISREG(mode) || S_ISDIR(mode) || S_ISLNK(mode));
#else
	return false;
#endif
}

<<<<<<< HEAD
static inline int block_unaligned_IO(struct inode *inode,
				struct kiocb *iocb, struct iov_iter *iter)
{
	unsigned int i_blkbits = READ_ONCE(inode->i_blkbits);
	unsigned int blocksize_mask = (1 << i_blkbits) - 1;
	loff_t offset = iocb->ki_pos;
	unsigned long align = offset | iov_iter_alignment(iter);

	return align & blocksize_mask;
}

static inline int allow_outplace_dio(struct inode *inode,
				struct kiocb *iocb, struct iov_iter *iter)
{
	struct f2fs_sb_info *sbi = F2FS_I_SB(inode);
	int rw = iov_iter_rw(iter);

	return (test_opt(sbi, LFS) && (rw == WRITE) &&
				!block_unaligned_IO(inode, iocb, iter));
}

static inline bool f2fs_force_buffered_io(struct inode *inode,
				struct kiocb *iocb, struct iov_iter *iter)
{
	struct f2fs_sb_info *sbi = F2FS_I_SB(inode);
	int rw = iov_iter_rw(iter);

	if (f2fs_post_read_required(inode))
		return true;
	if (sbi->s_ndevs)
		return true;
	/*
	 * for blkzoned device, fallback direct IO to buffered IO, so
	 * all IOs can be serialized by log-structured write.
	 */
	if (f2fs_sb_has_blkzoned(sbi))
		return true;
	if (test_opt(sbi, LFS) && (rw == WRITE) &&
				block_unaligned_IO(inode, iocb, iter))
		return true;
	if (is_sbi_flag_set(F2FS_I_SB(inode), SBI_CP_DISABLED))
		return true;

	return false;
}

#ifdef CONFIG_F2FS_FAULT_INJECTION
extern void f2fs_build_fault_attr(struct f2fs_sb_info *sbi, unsigned int rate,
							unsigned int type);
#else
#define f2fs_build_fault_attr(sbi, rate, type)		do { } while (0)
#endif

static inline bool is_journalled_quota(struct f2fs_sb_info *sbi)
{
#ifdef CONFIG_QUOTA
	if (f2fs_sb_has_quota_ino(sbi))
		return true;
	if (F2FS_OPTION(sbi).s_qf_names[USRQUOTA] ||
		F2FS_OPTION(sbi).s_qf_names[GRPQUOTA] ||
		F2FS_OPTION(sbi).s_qf_names[PRJQUOTA])
		return true;
#endif
	return false;
}

#endif
=======
#endif

#define EFSBADCRC	EBADMSG		/* Bad CRC detected */
#define EFSCORRUPTED	EUCLEAN		/* Filesystem is corrupted */
>>>>>>> db189223
<|MERGE_RESOLUTION|>--- conflicted
+++ resolved
@@ -3612,7 +3612,6 @@
 #endif
 }
 
-<<<<<<< HEAD
 static inline int block_unaligned_IO(struct inode *inode,
 				struct kiocb *iocb, struct iov_iter *iter)
 {
@@ -3680,9 +3679,6 @@
 }
 
 #endif
-=======
-#endif
 
 #define EFSBADCRC	EBADMSG		/* Bad CRC detected */
 #define EFSCORRUPTED	EUCLEAN		/* Filesystem is corrupted */
->>>>>>> db189223
