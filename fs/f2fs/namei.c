// SPDX-License-Identifier: GPL-2.0
/*
 * fs/f2fs/namei.c
 *
 * Copyright (c) 2012 Samsung Electronics Co., Ltd.
 *             http://www.samsung.com/
 */
#include <linux/fs.h>
#include <linux/f2fs_fs.h>
#include <linux/pagemap.h>
#include <linux/sched.h>
#include <linux/ctype.h>
#include <linux/random.h>
#include <linux/dcache.h>
#include <linux/namei.h>
#include <linux/quotaops.h>

#include "f2fs.h"
#include "node.h"
#include "segment.h"
#include "xattr.h"
#include "acl.h"
#include <trace/events/f2fs.h>

static struct inode *f2fs_new_inode(struct inode *dir, umode_t mode)
{
	struct f2fs_sb_info *sbi = F2FS_I_SB(dir);
	nid_t ino;
	struct inode *inode;
	bool nid_free = false;
	int xattr_size = 0;
	int err;

	inode = new_inode(dir->i_sb);
	if (!inode)
		return ERR_PTR(-ENOMEM);

	f2fs_lock_op(sbi);
	if (!f2fs_alloc_nid(sbi, &ino)) {
		f2fs_unlock_op(sbi);
		err = -ENOSPC;
		goto fail;
	}
	f2fs_unlock_op(sbi);

	nid_free = true;

	inode_init_owner(inode, dir, mode);

	inode->i_ino = ino;
	inode->i_blocks = 0;
	inode->i_mtime = inode->i_atime = inode->i_ctime =
			F2FS_I(inode)->i_crtime = current_time(inode);
	inode->i_generation = prandom_u32();

	if (S_ISDIR(inode->i_mode))
		F2FS_I(inode)->i_current_depth = 1;

	err = insert_inode_locked(inode);
	if (err) {
		err = -EINVAL;
		goto fail;
	}

	if (f2fs_sb_has_project_quota(sbi) &&
		(F2FS_I(dir)->i_flags & F2FS_PROJINHERIT_FL))
		F2FS_I(inode)->i_projid = F2FS_I(dir)->i_projid;
	else
		F2FS_I(inode)->i_projid = make_kprojid(&init_user_ns,
							F2FS_DEF_PROJID);

	err = f2fs_dquot_initialize(inode);
	if (err)
		goto fail_drop;

	set_inode_flag(inode, FI_NEW_INODE);

	if (f2fs_may_encrypt(dir, inode))
		f2fs_set_encrypted_inode(inode);

	if (f2fs_sb_has_extra_attr(sbi)) {
		set_inode_flag(inode, FI_EXTRA_ATTR);
		F2FS_I(inode)->i_extra_isize = F2FS_TOTAL_EXTRA_ATTR_SIZE;
	}

	if (test_opt(sbi, INLINE_XATTR))
		set_inode_flag(inode, FI_INLINE_XATTR);

	if (test_opt(sbi, INLINE_DATA) && f2fs_may_inline_data(inode))
		set_inode_flag(inode, FI_INLINE_DATA);
	if (f2fs_may_inline_dentry(inode))
		set_inode_flag(inode, FI_INLINE_DENTRY);

	if (f2fs_sb_has_flexible_inline_xattr(sbi)) {
		f2fs_bug_on(sbi, !f2fs_has_extra_attr(inode));
		if (f2fs_has_inline_xattr(inode))
			xattr_size = F2FS_OPTION(sbi).inline_xattr_size;
		/* Otherwise, will be 0 */
	} else if (f2fs_has_inline_xattr(inode) ||
				f2fs_has_inline_dentry(inode)) {
		xattr_size = DEFAULT_INLINE_XATTR_ADDRS;
	}
	F2FS_I(inode)->i_inline_xattr_size = xattr_size;

	f2fs_init_extent_tree(inode, NULL);

	stat_inc_inline_xattr(inode);
	stat_inc_inline_inode(inode);
	stat_inc_inline_dir(inode);

	F2FS_I(inode)->i_flags =
		f2fs_mask_flags(mode, F2FS_I(dir)->i_flags & F2FS_FL_INHERITED);

	if (S_ISDIR(inode->i_mode))
		F2FS_I(inode)->i_flags |= F2FS_INDEX_FL;

	if (F2FS_I(inode)->i_flags & F2FS_PROJINHERIT_FL)
		set_inode_flag(inode, FI_PROJ_INHERIT);

	if (f2fs_sb_has_compression(sbi)) {
		/* Inherit the compression flag in directory */
		if ((F2FS_I(dir)->i_flags & F2FS_COMPR_FL) &&
					f2fs_may_compress(inode))
			set_compress_context(inode);
	}

	f2fs_set_inode_flags(inode);

	trace_f2fs_new_inode(inode, 0);
	return inode;

fail:
	trace_f2fs_new_inode(inode, err);
	make_bad_inode(inode);
	if (nid_free)
		set_inode_flag(inode, FI_FREE_NID);
	iput(inode);
	return ERR_PTR(err);
fail_drop:
	trace_f2fs_new_inode(inode, err);
	dquot_drop(inode);
	inode->i_flags |= S_NOQUOTA;
	if (nid_free)
		set_inode_flag(inode, FI_FREE_NID);
	clear_nlink(inode);
	unlock_new_inode(inode);
	iput(inode);
	return ERR_PTR(err);
}

static inline int is_extension_exist(const unsigned char *s, const char *sub,
						bool tmp_ext)
{
	size_t slen = strlen(s);
	size_t sublen = strlen(sub);
	int i;

	if (sublen == 1 && *sub == '*')
		return 1;

	/*
	 * filename format of multimedia file should be defined as:
	 * "filename + '.' + extension + (optional: '.' + temp extension)".
	 */
	if (slen < sublen + 2)
		return 0;

	if (!tmp_ext) {
		/* file has no temp extension */
		if (s[slen - sublen - 1] != '.')
			return 0;
		return !strncasecmp(s + slen - sublen, sub, sublen);
	}

	for (i = 1; i < slen - sublen; i++) {
		if (s[i] != '.')
			continue;
		if (!strncasecmp(s + i + 1, sub, sublen))
			return 1;
	}

	return 0;
}

/*
 * Set file's temperature for hot/cold data separation
 */
static inline void set_file_temperature(struct f2fs_sb_info *sbi, struct inode *inode,
		const unsigned char *name)
{
	__u8 (*extlist)[F2FS_EXTENSION_LEN] = sbi->raw_super->extension_list;
	int i, cold_count, hot_count;

	f2fs_down_read(&sbi->sb_lock);

	cold_count = le32_to_cpu(sbi->raw_super->extension_count);
	hot_count = sbi->raw_super->hot_ext_count;

	for (i = 0; i < cold_count + hot_count; i++) {
		if (is_extension_exist(name, extlist[i], true))
			break;
	}

	f2fs_up_read(&sbi->sb_lock);

	if (i == cold_count + hot_count)
		return;

	if (i < cold_count)
		file_set_cold(inode);
	else
		file_set_hot(inode);
}

int f2fs_update_extension_list(struct f2fs_sb_info *sbi, const char *name,
							bool hot, bool set)
{
	__u8 (*extlist)[F2FS_EXTENSION_LEN] = sbi->raw_super->extension_list;
	int cold_count = le32_to_cpu(sbi->raw_super->extension_count);
	int hot_count = sbi->raw_super->hot_ext_count;
	int total_count = cold_count + hot_count;
	int start, count;
	int i;

	if (set) {
		if (total_count == F2FS_MAX_EXTENSION)
			return -EINVAL;
	} else {
		if (!hot && !cold_count)
			return -EINVAL;
		if (hot && !hot_count)
			return -EINVAL;
	}

	if (hot) {
		start = cold_count;
		count = total_count;
	} else {
		start = 0;
		count = cold_count;
	}

	for (i = start; i < count; i++) {
		if (strcmp(name, extlist[i]))
			continue;

		if (set)
			return -EINVAL;

		memcpy(extlist[i], extlist[i + 1],
				F2FS_EXTENSION_LEN * (total_count - i - 1));
		memset(extlist[total_count - 1], 0, F2FS_EXTENSION_LEN);
		if (hot)
			sbi->raw_super->hot_ext_count = hot_count - 1;
		else
			sbi->raw_super->extension_count =
						cpu_to_le32(cold_count - 1);
		return 0;
	}

	if (!set)
		return -EINVAL;

	if (hot) {
		memcpy(extlist[count], name, strlen(name));
		sbi->raw_super->hot_ext_count = hot_count + 1;
	} else {
		char buf[F2FS_MAX_EXTENSION][F2FS_EXTENSION_LEN];

		memcpy(buf, &extlist[cold_count],
				F2FS_EXTENSION_LEN * hot_count);
		memset(extlist[cold_count], 0, F2FS_EXTENSION_LEN);
		memcpy(extlist[cold_count], name, strlen(name));
		memcpy(&extlist[cold_count + 1], buf,
				F2FS_EXTENSION_LEN * hot_count);
		sbi->raw_super->extension_count = cpu_to_le32(cold_count + 1);
	}
	return 0;
}

static void set_compress_inode(struct f2fs_sb_info *sbi, struct inode *inode,
						const unsigned char *name)
{
	__u8 (*extlist)[F2FS_EXTENSION_LEN] = sbi->raw_super->extension_list;
	unsigned char (*noext)[F2FS_EXTENSION_LEN] = F2FS_OPTION(sbi).noextensions;
	unsigned char (*ext)[F2FS_EXTENSION_LEN] = F2FS_OPTION(sbi).extensions;
	unsigned char ext_cnt = F2FS_OPTION(sbi).compress_ext_cnt;
	unsigned char noext_cnt = F2FS_OPTION(sbi).nocompress_ext_cnt;
	int i, cold_count, hot_count;

	if (!f2fs_sb_has_compression(sbi) ||
			F2FS_I(inode)->i_flags & F2FS_NOCOMP_FL ||
			!f2fs_may_compress(inode) ||
			(!ext_cnt && !noext_cnt))
		return;

	f2fs_down_read(&sbi->sb_lock);

	cold_count = le32_to_cpu(sbi->raw_super->extension_count);
	hot_count = sbi->raw_super->hot_ext_count;

	for (i = cold_count; i < cold_count + hot_count; i++) {
		if (is_extension_exist(name, extlist[i], false)) {
			f2fs_up_read(&sbi->sb_lock);
			return;
		}
	}

	f2fs_up_read(&sbi->sb_lock);

	for (i = 0; i < noext_cnt; i++) {
		if (is_extension_exist(name, noext[i], false)) {
			f2fs_disable_compressed_file(inode);
			return;
		}
	}

	if (is_inode_flag_set(inode, FI_COMPRESSED_FILE))
		return;

	for (i = 0; i < ext_cnt; i++) {
		if (!is_extension_exist(name, ext[i], false))
			continue;

		set_compress_context(inode);
		return;
	}
}

static int f2fs_create(struct inode *dir, struct dentry *dentry, umode_t mode,
						bool excl)
{
	struct f2fs_sb_info *sbi = F2FS_I_SB(dir);
	struct inode *inode;
	nid_t ino = 0;
	int err;

	if (unlikely(f2fs_cp_error(sbi)))
		return -EIO;
	if (!f2fs_is_checkpoint_ready(sbi))
		return -ENOSPC;

	err = f2fs_dquot_initialize(dir);
	if (err)
		return err;

	inode = f2fs_new_inode(dir, mode);
	if (IS_ERR(inode))
		return PTR_ERR(inode);

	if (!test_opt(sbi, DISABLE_EXT_IDENTIFY))
		set_file_temperature(sbi, inode, dentry->d_name.name);

	set_compress_inode(sbi, inode, dentry->d_name.name);

	inode->i_op = &f2fs_file_inode_operations;
	inode->i_fop = &f2fs_file_operations;
	inode->i_mapping->a_ops = &f2fs_dblock_aops;
	ino = inode->i_ino;

	f2fs_lock_op(sbi);
	err = f2fs_add_link(dentry, inode);
	if (err)
		goto out;
	f2fs_unlock_op(sbi);

	f2fs_alloc_nid_done(sbi, ino);

	d_instantiate_new(dentry, inode);

	if (IS_DIRSYNC(dir))
		f2fs_sync_fs(sbi->sb, 1);

	f2fs_balance_fs(sbi, true);
	return 0;
out:
	f2fs_handle_failed_inode(inode);
	return err;
}

static int f2fs_link(struct dentry *old_dentry, struct inode *dir,
		struct dentry *dentry)
{
	struct inode *inode = d_inode(old_dentry);
	struct f2fs_sb_info *sbi = F2FS_I_SB(dir);
	int err;

	if (unlikely(f2fs_cp_error(sbi)))
		return -EIO;
	if (!f2fs_is_checkpoint_ready(sbi))
		return -ENOSPC;

	err = fscrypt_prepare_link(old_dentry, dir, dentry);
	if (err)
		return err;

	if (is_inode_flag_set(dir, FI_PROJ_INHERIT) &&
			(!projid_eq(F2FS_I(dir)->i_projid,
			F2FS_I(old_dentry->d_inode)->i_projid)))
		return -EXDEV;

	err = f2fs_dquot_initialize(dir);
	if (err)
		return err;

	f2fs_balance_fs(sbi, true);

	inode->i_ctime = current_time(inode);
	ihold(inode);

	set_inode_flag(inode, FI_INC_LINK);
	f2fs_lock_op(sbi);
	err = f2fs_add_link(dentry, inode);
	if (err)
		goto out;
	f2fs_unlock_op(sbi);

	d_instantiate(dentry, inode);

	if (IS_DIRSYNC(dir))
		f2fs_sync_fs(sbi->sb, 1);
	return 0;
out:
	clear_inode_flag(inode, FI_INC_LINK);
	iput(inode);
	f2fs_unlock_op(sbi);
	return err;
}

struct dentry *f2fs_get_parent(struct dentry *child)
{
	struct qstr dotdot = QSTR_INIT("..", 2);
	struct page *page;
	unsigned long ino = f2fs_inode_by_name(d_inode(child), &dotdot, &page);

	if (!ino) {
		if (IS_ERR(page))
			return ERR_CAST(page);
		return ERR_PTR(-ENOENT);
	}
	return d_obtain_alias(f2fs_iget(child->d_sb, ino));
}

static int __recover_dot_dentries(struct inode *dir, nid_t pino)
{
	struct f2fs_sb_info *sbi = F2FS_I_SB(dir);
	struct qstr dot = QSTR_INIT(".", 1);
	struct qstr dotdot = QSTR_INIT("..", 2);
	struct f2fs_dir_entry *de;
	struct page *page;
	int err = 0;

	if (f2fs_readonly(sbi->sb)) {
		f2fs_info(sbi, "skip recovering inline_dots inode (ino:%lu, pino:%u) in readonly mountpoint",
			  dir->i_ino, pino);
		return 0;
	}

	err = f2fs_dquot_initialize(dir);
	if (err)
		return err;

	f2fs_balance_fs(sbi, true);

	f2fs_lock_op(sbi);

	de = f2fs_find_entry(dir, &dot, &page);
	if (de) {
		f2fs_put_page(page, 0);
	} else if (IS_ERR(page)) {
		err = PTR_ERR(page);
		goto out;
	} else {
		err = f2fs_do_add_link(dir, &dot, NULL, dir->i_ino, S_IFDIR);
		if (err)
			goto out;
	}

	de = f2fs_find_entry(dir, &dotdot, &page);
	if (de)
		f2fs_put_page(page, 0);
	else if (IS_ERR(page))
		err = PTR_ERR(page);
	else
		err = f2fs_do_add_link(dir, &dotdot, NULL, pino, S_IFDIR);
out:
	if (!err)
		clear_inode_flag(dir, FI_INLINE_DOTS);

	f2fs_unlock_op(sbi);
	return err;
}

static struct dentry *f2fs_lookup(struct inode *dir, struct dentry *dentry,
		unsigned int flags)
{
	struct inode *inode = NULL;
	struct f2fs_dir_entry *de;
	struct page *page;
	struct dentry *new;
	nid_t ino = -1;
	int err = 0;
	unsigned int root_ino = F2FS_ROOT_INO(F2FS_I_SB(dir));
	struct f2fs_filename fname;

	trace_f2fs_lookup_start(dir, dentry, flags);

	if (dentry->d_name.len > F2FS_NAME_LEN) {
		err = -ENAMETOOLONG;
		goto out;
	}

	err = f2fs_prepare_lookup(dir, dentry, &fname);
<<<<<<< HEAD
	generic_set_encrypted_ci_d_ops(dir, dentry);
=======
	generic_set_encrypted_ci_d_ops(dentry);
>>>>>>> ef0885da
	if (err == -ENOENT)
		goto out_splice;
	if (err)
		goto out;
	de = __f2fs_find_entry(dir, &fname, &page);
	f2fs_free_filename(&fname);

	if (!de) {
		if (IS_ERR(page)) {
			err = PTR_ERR(page);
			goto out;
		}
		err = -ENOENT;
		goto out_splice;
	}

	ino = le32_to_cpu(de->ino);
	f2fs_put_page(page, 0);

	inode = f2fs_iget(dir->i_sb, ino);
	if (IS_ERR(inode)) {
		err = PTR_ERR(inode);
		goto out;
	}

	if ((dir->i_ino == root_ino) && f2fs_has_inline_dots(dir)) {
		err = __recover_dot_dentries(dir, root_ino);
		if (err)
			goto out_iput;
	}

	if (f2fs_has_inline_dots(inode)) {
		err = __recover_dot_dentries(inode, dir->i_ino);
		if (err)
			goto out_iput;
	}
	if (IS_ENCRYPTED(dir) &&
	    (S_ISDIR(inode->i_mode) || S_ISLNK(inode->i_mode)) &&
	    !fscrypt_has_permitted_context(dir, inode)) {
		f2fs_warn(F2FS_I_SB(inode), "Inconsistent encryption contexts: %lu/%lu",
			  dir->i_ino, inode->i_ino);
		err = -EPERM;
		goto out_iput;
	}
out_splice:
#ifdef CONFIG_UNICODE
	if (!inode && IS_CASEFOLDED(dir)) {
		/* Eventually we want to call d_add_ci(dentry, NULL)
		 * for negative dentries in the encoding case as
		 * well.  For now, prevent the negative dentry
		 * from being cached.
		 */
		trace_f2fs_lookup_end(dir, dentry, ino, err);
		return NULL;
	}
#endif
	new = d_splice_alias(inode, dentry);
	err = PTR_ERR_OR_ZERO(new);
	trace_f2fs_lookup_end(dir, dentry, ino, !new ? -ENOENT : err);
	return new;
out_iput:
	iput(inode);
out:
	trace_f2fs_lookup_end(dir, dentry, ino, err);
	return ERR_PTR(err);
}

static int f2fs_unlink(struct inode *dir, struct dentry *dentry)
{
	struct f2fs_sb_info *sbi = F2FS_I_SB(dir);
	struct inode *inode = d_inode(dentry);
	struct f2fs_dir_entry *de;
	struct page *page;
	int err;

	trace_f2fs_unlink_enter(dir, dentry);

	if (unlikely(f2fs_cp_error(sbi))) {
		err = -EIO;
		goto fail;
	}

	err = f2fs_dquot_initialize(dir);
	if (err)
		goto fail;
	err = f2fs_dquot_initialize(inode);
	if (err)
		goto fail;

	de = f2fs_find_entry(dir, &dentry->d_name, &page);
	if (!de) {
		if (IS_ERR(page))
			err = PTR_ERR(page);
		goto fail;
	}

	f2fs_balance_fs(sbi, true);

	f2fs_lock_op(sbi);
	err = f2fs_acquire_orphan_inode(sbi);
	if (err) {
		f2fs_unlock_op(sbi);
		f2fs_put_page(page, 0);
		goto fail;
	}
	f2fs_delete_entry(de, page, dir, inode);
#ifdef CONFIG_UNICODE
	/* VFS negative dentries are incompatible with Encoding and
	 * Case-insensitiveness. Eventually we'll want avoid
	 * invalidating the dentries here, alongside with returning the
	 * negative dentries at f2fs_lookup(), when it is better
	 * supported by the VFS for the CI case.
	 */
	if (IS_CASEFOLDED(dir))
		d_invalidate(dentry);
#endif
	f2fs_unlock_op(sbi);

	if (IS_DIRSYNC(dir))
		f2fs_sync_fs(sbi->sb, 1);
fail:
	trace_f2fs_unlink_exit(inode, err);
	return err;
}

static const char *f2fs_get_link(struct dentry *dentry,
				 struct inode *inode,
				 struct delayed_call *done)
{
	const char *link = page_get_link(dentry, inode, done);

	if (!IS_ERR(link) && !*link) {
		/* this is broken symlink case */
		do_delayed_call(done);
		clear_delayed_call(done);
		link = ERR_PTR(-ENOENT);
	}
	return link;
}

static int f2fs_symlink(struct inode *dir, struct dentry *dentry,
					const char *symname)
{
	struct f2fs_sb_info *sbi = F2FS_I_SB(dir);
	struct inode *inode;
	size_t len = strlen(symname);
	struct fscrypt_str disk_link;
	int err;

	if (unlikely(f2fs_cp_error(sbi)))
		return -EIO;
	if (!f2fs_is_checkpoint_ready(sbi))
		return -ENOSPC;

	err = fscrypt_prepare_symlink(dir, symname, len, dir->i_sb->s_blocksize,
				      &disk_link);
	if (err)
		return err;

	err = f2fs_dquot_initialize(dir);
	if (err)
		return err;

	inode = f2fs_new_inode(dir, S_IFLNK | S_IRWXUGO);
	if (IS_ERR(inode))
		return PTR_ERR(inode);

	if (IS_ENCRYPTED(inode))
		inode->i_op = &f2fs_encrypted_symlink_inode_operations;
	else
		inode->i_op = &f2fs_symlink_inode_operations;
	inode_nohighmem(inode);
	inode->i_mapping->a_ops = &f2fs_dblock_aops;

	f2fs_lock_op(sbi);
	err = f2fs_add_link(dentry, inode);
	if (err)
		goto out_f2fs_handle_failed_inode;
	f2fs_unlock_op(sbi);
	f2fs_alloc_nid_done(sbi, inode->i_ino);

	err = fscrypt_encrypt_symlink(inode, symname, len, &disk_link);
	if (err)
		goto err_out;

	err = page_symlink(inode, disk_link.name, disk_link.len);

err_out:
	d_instantiate_new(dentry, inode);

	/*
	 * Let's flush symlink data in order to avoid broken symlink as much as
	 * possible. Nevertheless, fsyncing is the best way, but there is no
	 * way to get a file descriptor in order to flush that.
	 *
	 * Note that, it needs to do dir->fsync to make this recoverable.
	 * If the symlink path is stored into inline_data, there is no
	 * performance regression.
	 */
	if (!err) {
		filemap_write_and_wait_range(inode->i_mapping, 0,
							disk_link.len - 1);

		if (IS_DIRSYNC(dir))
			f2fs_sync_fs(sbi->sb, 1);
	} else {
		f2fs_unlink(dir, dentry);
	}

	f2fs_balance_fs(sbi, true);
	goto out_free_encrypted_link;

out_f2fs_handle_failed_inode:
	f2fs_handle_failed_inode(inode);
out_free_encrypted_link:
	if (disk_link.name != (unsigned char *)symname)
		kfree(disk_link.name);
	return err;
}

static int f2fs_mkdir(struct inode *dir, struct dentry *dentry, umode_t mode)
{
	struct f2fs_sb_info *sbi = F2FS_I_SB(dir);
	struct inode *inode;
	int err;

	if (unlikely(f2fs_cp_error(sbi)))
		return -EIO;

	err = f2fs_dquot_initialize(dir);
	if (err)
		return err;

	inode = f2fs_new_inode(dir, S_IFDIR | mode);
	if (IS_ERR(inode))
		return PTR_ERR(inode);

	inode->i_op = &f2fs_dir_inode_operations;
	inode->i_fop = &f2fs_dir_operations;
	inode->i_mapping->a_ops = &f2fs_dblock_aops;
	mapping_set_gfp_mask(inode->i_mapping, GFP_NOFS);

	set_inode_flag(inode, FI_INC_LINK);
	f2fs_lock_op(sbi);
	err = f2fs_add_link(dentry, inode);
	if (err)
		goto out_fail;
	f2fs_unlock_op(sbi);

	f2fs_alloc_nid_done(sbi, inode->i_ino);

	d_instantiate_new(dentry, inode);

	if (IS_DIRSYNC(dir))
		f2fs_sync_fs(sbi->sb, 1);

	f2fs_balance_fs(sbi, true);
	return 0;

out_fail:
	clear_inode_flag(inode, FI_INC_LINK);
	f2fs_handle_failed_inode(inode);
	return err;
}

static int f2fs_rmdir(struct inode *dir, struct dentry *dentry)
{
	struct inode *inode = d_inode(dentry);

	if (f2fs_empty_dir(inode))
		return f2fs_unlink(dir, dentry);
	return -ENOTEMPTY;
}

static int f2fs_mknod(struct inode *dir, struct dentry *dentry,
				umode_t mode, dev_t rdev)
{
	struct f2fs_sb_info *sbi = F2FS_I_SB(dir);
	struct inode *inode;
	int err = 0;

	if (unlikely(f2fs_cp_error(sbi)))
		return -EIO;
	if (!f2fs_is_checkpoint_ready(sbi))
		return -ENOSPC;

	err = f2fs_dquot_initialize(dir);
	if (err)
		return err;

	inode = f2fs_new_inode(dir, mode);
	if (IS_ERR(inode))
		return PTR_ERR(inode);

	init_special_inode(inode, inode->i_mode, rdev);
	inode->i_op = &f2fs_special_inode_operations;

	f2fs_lock_op(sbi);
	err = f2fs_add_link(dentry, inode);
	if (err)
		goto out;
	f2fs_unlock_op(sbi);

	f2fs_alloc_nid_done(sbi, inode->i_ino);

	d_instantiate_new(dentry, inode);

	if (IS_DIRSYNC(dir))
		f2fs_sync_fs(sbi->sb, 1);

	f2fs_balance_fs(sbi, true);
	return 0;
out:
	f2fs_handle_failed_inode(inode);
	return err;
}

static int __f2fs_tmpfile(struct inode *dir, struct dentry *dentry,
					umode_t mode, struct inode **whiteout)
{
	struct f2fs_sb_info *sbi = F2FS_I_SB(dir);
	struct inode *inode;
	int err;

	err = f2fs_dquot_initialize(dir);
	if (err)
		return err;

	inode = f2fs_new_inode(dir, mode);
	if (IS_ERR(inode))
		return PTR_ERR(inode);

	if (whiteout) {
		init_special_inode(inode, inode->i_mode, WHITEOUT_DEV);
		inode->i_op = &f2fs_special_inode_operations;
	} else {
		inode->i_op = &f2fs_file_inode_operations;
		inode->i_fop = &f2fs_file_operations;
		inode->i_mapping->a_ops = &f2fs_dblock_aops;
	}

	f2fs_lock_op(sbi);
	err = f2fs_acquire_orphan_inode(sbi);
	if (err)
		goto out;

	err = f2fs_do_tmpfile(inode, dir);
	if (err)
		goto release_out;

	/*
	 * add this non-linked tmpfile to orphan list, in this way we could
	 * remove all unused data of tmpfile after abnormal power-off.
	 */
	f2fs_add_orphan_inode(inode);
	f2fs_alloc_nid_done(sbi, inode->i_ino);

	if (whiteout) {
		f2fs_i_links_write(inode, false);

		spin_lock(&inode->i_lock);
		inode->i_state |= I_LINKABLE;
		spin_unlock(&inode->i_lock);

		*whiteout = inode;
	} else {
		d_tmpfile(dentry, inode);
	}
	/* link_count was changed by d_tmpfile as well. */
	f2fs_unlock_op(sbi);
	unlock_new_inode(inode);

	f2fs_balance_fs(sbi, true);
	return 0;

release_out:
	f2fs_release_orphan_inode(sbi);
out:
	f2fs_handle_failed_inode(inode);
	return err;
}

static int f2fs_tmpfile(struct inode *dir, struct dentry *dentry, umode_t mode)
{
	struct f2fs_sb_info *sbi = F2FS_I_SB(dir);

	if (unlikely(f2fs_cp_error(sbi)))
		return -EIO;
	if (!f2fs_is_checkpoint_ready(sbi))
		return -ENOSPC;

	return __f2fs_tmpfile(dir, dentry, mode, NULL);
}

static int f2fs_create_whiteout(struct inode *dir, struct inode **whiteout)
{
	if (unlikely(f2fs_cp_error(F2FS_I_SB(dir))))
		return -EIO;

	return __f2fs_tmpfile(dir, NULL, S_IFCHR | WHITEOUT_MODE, whiteout);
}

static int f2fs_rename(struct inode *old_dir, struct dentry *old_dentry,
			struct inode *new_dir, struct dentry *new_dentry,
			unsigned int flags)
{
	struct f2fs_sb_info *sbi = F2FS_I_SB(old_dir);
	struct inode *old_inode = d_inode(old_dentry);
	struct inode *new_inode = d_inode(new_dentry);
	struct inode *whiteout = NULL;
	struct page *old_dir_page = NULL;
	struct page *old_page, *new_page = NULL;
	struct f2fs_dir_entry *old_dir_entry = NULL;
	struct f2fs_dir_entry *old_entry;
	struct f2fs_dir_entry *new_entry;
	int err;

	if (unlikely(f2fs_cp_error(sbi)))
		return -EIO;
	if (!f2fs_is_checkpoint_ready(sbi))
		return -ENOSPC;

	if (is_inode_flag_set(new_dir, FI_PROJ_INHERIT) &&
			(!projid_eq(F2FS_I(new_dir)->i_projid,
			F2FS_I(old_dentry->d_inode)->i_projid)))
		return -EXDEV;

	/*
	 * If new_inode is null, the below renaming flow will
	 * add a link in old_dir which can conver inline_dir.
	 * After then, if we failed to get the entry due to other
	 * reasons like ENOMEM, we had to remove the new entry.
	 * Instead of adding such the error handling routine, let's
	 * simply convert first here.
	 */
	if (old_dir == new_dir && !new_inode) {
		err = f2fs_try_convert_inline_dir(old_dir, new_dentry);
		if (err)
			return err;
	}

	if (flags & RENAME_WHITEOUT) {
		err = f2fs_create_whiteout(old_dir, &whiteout);
		if (err)
			return err;
	}

	err = f2fs_dquot_initialize(old_dir);
	if (err)
		goto out;

	err = f2fs_dquot_initialize(new_dir);
	if (err)
		goto out;

	if (new_inode) {
		err = f2fs_dquot_initialize(new_inode);
		if (err)
			goto out;
	}

	err = -ENOENT;
	old_entry = f2fs_find_entry(old_dir, &old_dentry->d_name, &old_page);
	if (!old_entry) {
		if (IS_ERR(old_page))
			err = PTR_ERR(old_page);
		goto out;
	}

	if (S_ISDIR(old_inode->i_mode)) {
		old_dir_entry = f2fs_parent_dir(old_inode, &old_dir_page);
		if (!old_dir_entry) {
			if (IS_ERR(old_dir_page))
				err = PTR_ERR(old_dir_page);
			goto out_old;
		}
	}

	if (new_inode) {

		err = -ENOTEMPTY;
		if (old_dir_entry && !f2fs_empty_dir(new_inode))
			goto out_dir;

		err = -ENOENT;
		new_entry = f2fs_find_entry(new_dir, &new_dentry->d_name,
						&new_page);
		if (!new_entry) {
			if (IS_ERR(new_page))
				err = PTR_ERR(new_page);
			goto out_dir;
		}

		f2fs_balance_fs(sbi, true);

		f2fs_lock_op(sbi);

		err = f2fs_acquire_orphan_inode(sbi);
		if (err)
			goto put_out_dir;

		f2fs_set_link(new_dir, new_entry, new_page, old_inode);
		new_page = NULL;

		new_inode->i_ctime = current_time(new_inode);
		f2fs_down_write(&F2FS_I(new_inode)->i_sem);
		if (old_dir_entry)
			f2fs_i_links_write(new_inode, false);
		f2fs_i_links_write(new_inode, false);
		f2fs_up_write(&F2FS_I(new_inode)->i_sem);

		if (!new_inode->i_nlink)
			f2fs_add_orphan_inode(new_inode);
		else
			f2fs_release_orphan_inode(sbi);
	} else {
		f2fs_balance_fs(sbi, true);

		f2fs_lock_op(sbi);

		err = f2fs_add_link(new_dentry, old_inode);
		if (err) {
			f2fs_unlock_op(sbi);
			goto out_dir;
		}

		if (old_dir_entry)
			f2fs_i_links_write(new_dir, true);
	}

	f2fs_down_write(&F2FS_I(old_inode)->i_sem);
	if (!old_dir_entry || whiteout)
		file_lost_pino(old_inode);
	else
		/* adjust dir's i_pino to pass fsck check */
		f2fs_i_pino_write(old_inode, new_dir->i_ino);
	f2fs_up_write(&F2FS_I(old_inode)->i_sem);

	old_inode->i_ctime = current_time(old_inode);
	f2fs_mark_inode_dirty_sync(old_inode, false);

	f2fs_delete_entry(old_entry, old_page, old_dir, NULL);
	old_page = NULL;

	if (whiteout) {
		set_inode_flag(whiteout, FI_INC_LINK);
		err = f2fs_add_link(old_dentry, whiteout);
		if (err)
			goto put_out_dir;

		spin_lock(&whiteout->i_lock);
		whiteout->i_state &= ~I_LINKABLE;
		spin_unlock(&whiteout->i_lock);

		iput(whiteout);
	}

	if (old_dir_entry) {
		if (old_dir != new_dir && !whiteout)
			f2fs_set_link(old_inode, old_dir_entry,
						old_dir_page, new_dir);
		else
			f2fs_put_page(old_dir_page, 0);
		f2fs_i_links_write(old_dir, false);
	}
	if (F2FS_OPTION(sbi).fsync_mode == FSYNC_MODE_STRICT) {
		f2fs_add_ino_entry(sbi, new_dir->i_ino, TRANS_DIR_INO);
		if (S_ISDIR(old_inode->i_mode))
			f2fs_add_ino_entry(sbi, old_inode->i_ino,
							TRANS_DIR_INO);
	}

	f2fs_unlock_op(sbi);

	if (IS_DIRSYNC(old_dir) || IS_DIRSYNC(new_dir))
		f2fs_sync_fs(sbi->sb, 1);

	f2fs_update_time(sbi, REQ_TIME);
	return 0;

put_out_dir:
	f2fs_unlock_op(sbi);
	f2fs_put_page(new_page, 0);
out_dir:
	if (old_dir_entry)
		f2fs_put_page(old_dir_page, 0);
out_old:
	f2fs_put_page(old_page, 0);
out:
	iput(whiteout);
	return err;
}

static int f2fs_cross_rename(struct inode *old_dir, struct dentry *old_dentry,
			     struct inode *new_dir, struct dentry *new_dentry)
{
	struct f2fs_sb_info *sbi = F2FS_I_SB(old_dir);
	struct inode *old_inode = d_inode(old_dentry);
	struct inode *new_inode = d_inode(new_dentry);
	struct page *old_dir_page, *new_dir_page;
	struct page *old_page, *new_page;
	struct f2fs_dir_entry *old_dir_entry = NULL, *new_dir_entry = NULL;
	struct f2fs_dir_entry *old_entry, *new_entry;
	int old_nlink = 0, new_nlink = 0;
	int err;

	if (unlikely(f2fs_cp_error(sbi)))
		return -EIO;
	if (!f2fs_is_checkpoint_ready(sbi))
		return -ENOSPC;

	if ((is_inode_flag_set(new_dir, FI_PROJ_INHERIT) &&
			!projid_eq(F2FS_I(new_dir)->i_projid,
			F2FS_I(old_dentry->d_inode)->i_projid)) ||
	    (is_inode_flag_set(new_dir, FI_PROJ_INHERIT) &&
			!projid_eq(F2FS_I(old_dir)->i_projid,
			F2FS_I(new_dentry->d_inode)->i_projid)))
		return -EXDEV;

	err = f2fs_dquot_initialize(old_dir);
	if (err)
		goto out;

	err = f2fs_dquot_initialize(new_dir);
	if (err)
		goto out;

	err = -ENOENT;
	old_entry = f2fs_find_entry(old_dir, &old_dentry->d_name, &old_page);
	if (!old_entry) {
		if (IS_ERR(old_page))
			err = PTR_ERR(old_page);
		goto out;
	}

	new_entry = f2fs_find_entry(new_dir, &new_dentry->d_name, &new_page);
	if (!new_entry) {
		if (IS_ERR(new_page))
			err = PTR_ERR(new_page);
		goto out_old;
	}

	/* prepare for updating ".." directory entry info later */
	if (old_dir != new_dir) {
		if (S_ISDIR(old_inode->i_mode)) {
			old_dir_entry = f2fs_parent_dir(old_inode,
							&old_dir_page);
			if (!old_dir_entry) {
				if (IS_ERR(old_dir_page))
					err = PTR_ERR(old_dir_page);
				goto out_new;
			}
		}

		if (S_ISDIR(new_inode->i_mode)) {
			new_dir_entry = f2fs_parent_dir(new_inode,
							&new_dir_page);
			if (!new_dir_entry) {
				if (IS_ERR(new_dir_page))
					err = PTR_ERR(new_dir_page);
				goto out_old_dir;
			}
		}
	}

	/*
	 * If cross rename between file and directory those are not
	 * in the same directory, we will inc nlink of file's parent
	 * later, so we should check upper boundary of its nlink.
	 */
	if ((!old_dir_entry || !new_dir_entry) &&
				old_dir_entry != new_dir_entry) {
		old_nlink = old_dir_entry ? -1 : 1;
		new_nlink = -old_nlink;
		err = -EMLINK;
		if ((old_nlink > 0 && old_dir->i_nlink >= F2FS_LINK_MAX) ||
			(new_nlink > 0 && new_dir->i_nlink >= F2FS_LINK_MAX))
			goto out_new_dir;
	}

	f2fs_balance_fs(sbi, true);

	f2fs_lock_op(sbi);

	/* update ".." directory entry info of old dentry */
	if (old_dir_entry)
		f2fs_set_link(old_inode, old_dir_entry, old_dir_page, new_dir);

	/* update ".." directory entry info of new dentry */
	if (new_dir_entry)
		f2fs_set_link(new_inode, new_dir_entry, new_dir_page, old_dir);

	/* update directory entry info of old dir inode */
	f2fs_set_link(old_dir, old_entry, old_page, new_inode);

	f2fs_down_write(&F2FS_I(old_inode)->i_sem);
	if (!old_dir_entry)
		file_lost_pino(old_inode);
	else
		/* adjust dir's i_pino to pass fsck check */
		f2fs_i_pino_write(old_inode, new_dir->i_ino);
	f2fs_up_write(&F2FS_I(old_inode)->i_sem);

	old_dir->i_ctime = current_time(old_dir);
	if (old_nlink) {
		f2fs_down_write(&F2FS_I(old_dir)->i_sem);
		f2fs_i_links_write(old_dir, old_nlink > 0);
		f2fs_up_write(&F2FS_I(old_dir)->i_sem);
	}
	f2fs_mark_inode_dirty_sync(old_dir, false);

	/* update directory entry info of new dir inode */
	f2fs_set_link(new_dir, new_entry, new_page, old_inode);

	f2fs_down_write(&F2FS_I(new_inode)->i_sem);
	if (!new_dir_entry)
		file_lost_pino(new_inode);
	else
		/* adjust dir's i_pino to pass fsck check */
		f2fs_i_pino_write(new_inode, old_dir->i_ino);
	f2fs_up_write(&F2FS_I(new_inode)->i_sem);

	new_dir->i_ctime = current_time(new_dir);
	if (new_nlink) {
		f2fs_down_write(&F2FS_I(new_dir)->i_sem);
		f2fs_i_links_write(new_dir, new_nlink > 0);
		f2fs_up_write(&F2FS_I(new_dir)->i_sem);
	}
	f2fs_mark_inode_dirty_sync(new_dir, false);

	if (F2FS_OPTION(sbi).fsync_mode == FSYNC_MODE_STRICT) {
		f2fs_add_ino_entry(sbi, old_dir->i_ino, TRANS_DIR_INO);
		f2fs_add_ino_entry(sbi, new_dir->i_ino, TRANS_DIR_INO);
	}

	f2fs_unlock_op(sbi);

	if (IS_DIRSYNC(old_dir) || IS_DIRSYNC(new_dir))
		f2fs_sync_fs(sbi->sb, 1);

	f2fs_update_time(sbi, REQ_TIME);
	return 0;
out_new_dir:
	if (new_dir_entry) {
		f2fs_put_page(new_dir_page, 0);
	}
out_old_dir:
	if (old_dir_entry) {
		f2fs_put_page(old_dir_page, 0);
	}
out_new:
	f2fs_put_page(new_page, 0);
out_old:
	f2fs_put_page(old_page, 0);
out:
	return err;
}

static int f2fs_rename2(struct inode *old_dir, struct dentry *old_dentry,
			struct inode *new_dir, struct dentry *new_dentry,
			unsigned int flags)
{
	int err;

	if (flags & ~(RENAME_NOREPLACE | RENAME_EXCHANGE | RENAME_WHITEOUT))
		return -EINVAL;

	err = fscrypt_prepare_rename(old_dir, old_dentry, new_dir, new_dentry,
				     flags);
	if (err)
		return err;

	if (flags & RENAME_EXCHANGE) {
		return f2fs_cross_rename(old_dir, old_dentry,
					 new_dir, new_dentry);
	}
	/*
	 * VFS has already handled the new dentry existence case,
	 * here, we just deal with "RENAME_NOREPLACE" as regular rename.
	 */
	return f2fs_rename(old_dir, old_dentry, new_dir, new_dentry, flags);
}

static const char *f2fs_encrypted_get_link(struct dentry *dentry,
					   struct inode *inode,
					   struct delayed_call *done)
{
	struct page *page;
	const char *target;

	if (!dentry)
		return ERR_PTR(-ECHILD);

	page = read_mapping_page(inode->i_mapping, 0, NULL);
	if (IS_ERR(page))
		return ERR_CAST(page);

	target = fscrypt_get_symlink(inode, page_address(page),
				     inode->i_sb->s_blocksize, done);
	put_page(page);
	return target;
}

const struct inode_operations f2fs_encrypted_symlink_inode_operations = {
	.get_link	= f2fs_encrypted_get_link,
	.getattr	= f2fs_getattr,
	.setattr	= f2fs_setattr,
	.listxattr	= f2fs_listxattr,
};

const struct inode_operations f2fs_dir_inode_operations = {
	.create		= f2fs_create,
	.lookup		= f2fs_lookup,
	.link		= f2fs_link,
	.unlink		= f2fs_unlink,
	.symlink	= f2fs_symlink,
	.mkdir		= f2fs_mkdir,
	.rmdir		= f2fs_rmdir,
	.mknod		= f2fs_mknod,
	.rename		= f2fs_rename2,
	.tmpfile	= f2fs_tmpfile,
	.getattr	= f2fs_getattr,
	.setattr	= f2fs_setattr,
	.get_acl	= f2fs_get_acl,
	.set_acl	= f2fs_set_acl,
	.listxattr	= f2fs_listxattr,
	.fiemap		= f2fs_fiemap,
};

const struct inode_operations f2fs_symlink_inode_operations = {
	.get_link	= f2fs_get_link,
	.getattr	= f2fs_getattr,
	.setattr	= f2fs_setattr,
	.listxattr	= f2fs_listxattr,
};

const struct inode_operations f2fs_special_inode_operations = {
	.getattr	= f2fs_getattr,
	.setattr	= f2fs_setattr,
	.get_acl	= f2fs_get_acl,
	.set_acl	= f2fs_set_acl,
	.listxattr	= f2fs_listxattr,
};<|MERGE_RESOLUTION|>--- conflicted
+++ resolved
@@ -511,11 +511,7 @@
 	}
 
 	err = f2fs_prepare_lookup(dir, dentry, &fname);
-<<<<<<< HEAD
-	generic_set_encrypted_ci_d_ops(dir, dentry);
-=======
 	generic_set_encrypted_ci_d_ops(dentry);
->>>>>>> ef0885da
 	if (err == -ENOENT)
 		goto out_splice;
 	if (err)
