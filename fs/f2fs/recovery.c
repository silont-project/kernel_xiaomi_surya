/*
 * fs/f2fs/recovery.c
 *
 * Copyright (c) 2012 Samsung Electronics Co., Ltd.
 *             http://www.samsung.com/
 *
 * This program is free software; you can redistribute it and/or modify
 * it under the terms of the GNU General Public License version 2 as
 * published by the Free Software Foundation.
 */
#include <linux/fs.h>
#include <linux/f2fs_fs.h>
#include "f2fs.h"
#include "node.h"
#include "segment.h"

/*
 * Roll forward recovery scenarios.
 *
 * [Term] F: fsync_mark, D: dentry_mark
 *
 * 1. inode(x) | CP | inode(x) | dnode(F)
 * -> Update the latest inode(x).
 *
 * 2. inode(x) | CP | inode(F) | dnode(F)
 * -> No problem.
 *
 * 3. inode(x) | CP | dnode(F) | inode(x)
 * -> Recover to the latest dnode(F), and drop the last inode(x)
 *
 * 4. inode(x) | CP | dnode(F) | inode(F)
 * -> No problem.
 *
 * 5. CP | inode(x) | dnode(F)
 * -> The inode(DF) was missing. Should drop this dnode(F).
 *
 * 6. CP | inode(DF) | dnode(F)
 * -> No problem.
 *
 * 7. CP | dnode(F) | inode(DF)
 * -> If f2fs_iget fails, then goto next to find inode(DF).
 *
 * 8. CP | dnode(F) | inode(x)
 * -> If f2fs_iget fails, then goto next to find inode(DF).
 *    But it will fail due to no inode(DF).
 */

static struct kmem_cache *fsync_entry_slab;

bool f2fs_space_for_roll_forward(struct f2fs_sb_info *sbi)
{
	s64 nalloc = percpu_counter_sum_positive(&sbi->alloc_valid_block_count);

	if (sbi->last_valid_block_count + nalloc > sbi->user_block_count)
		return false;
	return true;
}

static struct fsync_inode_entry *get_fsync_inode(struct list_head *head,
								nid_t ino)
{
	struct fsync_inode_entry *entry;

	list_for_each_entry(entry, head, list)
		if (entry->inode->i_ino == ino)
			return entry;

	return NULL;
}

static struct fsync_inode_entry *add_fsync_inode(struct f2fs_sb_info *sbi,
			struct list_head *head, nid_t ino, bool quota_inode)
{
	struct inode *inode;
	struct fsync_inode_entry *entry;
	int err;

	inode = f2fs_iget_retry(sbi->sb, ino);
	if (IS_ERR(inode))
		return ERR_CAST(inode);

	err = dquot_initialize(inode);
	if (err)
		goto err_out;

	if (quota_inode) {
		err = dquot_alloc_inode(inode);
		if (err)
			goto err_out;
	}

	entry = f2fs_kmem_cache_alloc(fsync_entry_slab, GFP_F2FS_ZERO);
	entry->inode = inode;
	list_add_tail(&entry->list, head);

	return entry;
err_out:
	iput(inode);
	return ERR_PTR(err);
}

static void del_fsync_inode(struct fsync_inode_entry *entry)
{
	iput(entry->inode);
	list_del(&entry->list);
	kmem_cache_free(fsync_entry_slab, entry);
}

static int recover_dentry(struct inode *inode, struct page *ipage,
						struct list_head *dir_list)
{
	struct f2fs_inode *raw_inode = F2FS_INODE(ipage);
	nid_t pino = le32_to_cpu(raw_inode->i_pino);
	struct f2fs_dir_entry *de;
	struct fscrypt_name fname;
	struct page *page;
	struct inode *dir, *einode;
	struct fsync_inode_entry *entry;
	int err = 0;
	char *name;

	entry = get_fsync_inode(dir_list, pino);
	if (!entry) {
		entry = add_fsync_inode(F2FS_I_SB(inode), dir_list,
							pino, false);
		if (IS_ERR(entry)) {
			dir = ERR_CAST(entry);
			err = PTR_ERR(entry);
			goto out;
		}
	}

	dir = entry->inode;

	memset(&fname, 0, sizeof(struct fscrypt_name));
	fname.disk_name.len = le32_to_cpu(raw_inode->i_namelen);
	fname.disk_name.name = raw_inode->i_name;

	if (unlikely(fname.disk_name.len > F2FS_NAME_LEN)) {
		WARN_ON(1);
		err = -ENAMETOOLONG;
		goto out;
	}
retry:
	de = __f2fs_find_entry(dir, &fname, &page);
	if (de && inode->i_ino == le32_to_cpu(de->ino))
		goto out_put;

	if (de) {
		einode = f2fs_iget_retry(inode->i_sb, le32_to_cpu(de->ino));
		if (IS_ERR(einode)) {
			WARN_ON(1);
			err = PTR_ERR(einode);
			if (err == -ENOENT)
				err = -EEXIST;
			goto out_put;
		}

		err = dquot_initialize(einode);
		if (err) {
			iput(einode);
			goto out_put;
		}

		err = f2fs_acquire_orphan_inode(F2FS_I_SB(inode));
		if (err) {
			iput(einode);
			goto out_put;
		}
		f2fs_delete_entry(de, page, dir, einode);
		iput(einode);
		goto retry;
	} else if (IS_ERR(page)) {
		err = PTR_ERR(page);
	} else {
		err = f2fs_add_dentry(dir, &fname, inode,
					inode->i_ino, inode->i_mode);
	}
	if (err == -ENOMEM)
		goto retry;
	goto out;

out_put:
	f2fs_put_page(page, 0);
out:
	if (file_enc_name(inode))
		name = "<encrypted>";
	else
		name = raw_inode->i_name;
	f2fs_msg(inode->i_sb, KERN_NOTICE,
			"%s: ino = %x, name = %s, dir = %lx, err = %d",
			__func__, ino_of_node(ipage), name,
			IS_ERR(dir) ? 0 : dir->i_ino, err);
	return err;
}

static void recover_inline_flags(struct inode *inode, struct f2fs_inode *ri)
{
	if (ri->i_inline & F2FS_PIN_FILE)
		set_inode_flag(inode, FI_PIN_FILE);
	else
		clear_inode_flag(inode, FI_PIN_FILE);
	if (ri->i_inline & F2FS_DATA_EXIST)
		set_inode_flag(inode, FI_DATA_EXIST);
	else
		clear_inode_flag(inode, FI_DATA_EXIST);
}

static void recover_inode(struct inode *inode, struct page *page)
{
	struct f2fs_inode *raw = F2FS_INODE(page);
	char *name;

	inode->i_mode = le16_to_cpu(raw->i_mode);
	f2fs_i_size_write(inode, le64_to_cpu(raw->i_size));
	inode->i_atime.tv_sec = le64_to_cpu(raw->i_atime);
	inode->i_ctime.tv_sec = le64_to_cpu(raw->i_ctime);
	inode->i_mtime.tv_sec = le64_to_cpu(raw->i_mtime);
	inode->i_atime.tv_nsec = le32_to_cpu(raw->i_atime_nsec);
	inode->i_ctime.tv_nsec = le32_to_cpu(raw->i_ctime_nsec);
	inode->i_mtime.tv_nsec = le32_to_cpu(raw->i_mtime_nsec);

	F2FS_I(inode)->i_advise = raw->i_advise;
	F2FS_I(inode)->i_flags = le32_to_cpu(raw->i_flags);

	recover_inline_flags(inode, raw);

	recover_inline_flags(inode, raw);

	if (file_enc_name(inode))
		name = "<encrypted>";
	else
		name = F2FS_INODE(page)->i_name;

	f2fs_msg(inode->i_sb, KERN_NOTICE,
		"recover_inode: ino = %x, name = %s, inline = %x",
			ino_of_node(page), name, raw->i_inline);
}

static int find_fsync_dnodes(struct f2fs_sb_info *sbi, struct list_head *head,
				bool check_only)
{
	struct curseg_info *curseg;
	struct page *page = NULL;
	block_t blkaddr;
	unsigned int loop_cnt = 0;
<<<<<<< HEAD
	unsigned int free_blocks = sbi->user_block_count -
					valid_user_blocks(sbi);
=======
	unsigned int free_blocks = MAIN_SEGS(sbi) * sbi->blocks_per_seg -
						valid_user_blocks(sbi);
>>>>>>> d44e71e8
	int err = 0;

	/* get node pages in the current segment */
	curseg = CURSEG_I(sbi, CURSEG_WARM_NODE);
	blkaddr = NEXT_FREE_BLKADDR(sbi, curseg);

	while (1) {
		struct fsync_inode_entry *entry;

		if (!f2fs_is_valid_blkaddr(sbi, blkaddr, META_POR))
			return 0;

		page = f2fs_get_tmp_page(sbi, blkaddr);
<<<<<<< HEAD
		if (IS_ERR(page)) {
			err = PTR_ERR(page);
			break;
		}
=======
>>>>>>> d44e71e8

		if (!is_recoverable_dnode(page))
			break;

		if (!is_fsync_dnode(page))
			goto next;

		entry = get_fsync_inode(head, ino_of_node(page));
		if (!entry) {
			bool quota_inode = false;

			if (!check_only &&
					IS_INODE(page) && is_dent_dnode(page)) {
				err = f2fs_recover_inode_page(sbi, page);
				if (err)
					break;
				quota_inode = true;
			}

			/*
			 * CP | dnode(F) | inode(DF)
			 * For this case, we should not give up now.
			 */
			entry = add_fsync_inode(sbi, head, ino_of_node(page),
								quota_inode);
			if (IS_ERR(entry)) {
				err = PTR_ERR(entry);
				if (err == -ENOENT) {
					err = 0;
					goto next;
				}
				break;
			}
		}
		entry->blkaddr = blkaddr;

		if (IS_INODE(page) && is_dent_dnode(page))
			entry->last_dentry = blkaddr;
next:
		/* sanity check in order to detect looped node chain */
		if (++loop_cnt >= free_blocks ||
			blkaddr == next_blkaddr_of_node(page)) {
			f2fs_msg(sbi->sb, KERN_NOTICE,
				"%s: detect looped node chain, "
				"blkaddr:%u, next:%u",
				__func__, blkaddr, next_blkaddr_of_node(page));
			err = -EINVAL;
			break;
		}

		/* check next segment */
		blkaddr = next_blkaddr_of_node(page);
		f2fs_put_page(page, 1);

		f2fs_ra_meta_pages_cond(sbi, blkaddr);
	}
	f2fs_put_page(page, 1);
	return err;
}

static void destroy_fsync_dnodes(struct list_head *head)
{
	struct fsync_inode_entry *entry, *tmp;

	list_for_each_entry_safe(entry, tmp, head, list)
		del_fsync_inode(entry);
}

static int check_index_in_prev_nodes(struct f2fs_sb_info *sbi,
			block_t blkaddr, struct dnode_of_data *dn)
{
	struct seg_entry *sentry;
	unsigned int segno = GET_SEGNO(sbi, blkaddr);
	unsigned short blkoff = GET_BLKOFF_FROM_SEG0(sbi, blkaddr);
	struct f2fs_summary_block *sum_node;
	struct f2fs_summary sum;
	struct page *sum_page, *node_page;
	struct dnode_of_data tdn = *dn;
	nid_t ino, nid;
	struct inode *inode;
	unsigned int offset;
	block_t bidx;
	int i;

	sentry = get_seg_entry(sbi, segno);
	if (!f2fs_test_bit(blkoff, sentry->cur_valid_map))
		return 0;

	/* Get the previous summary */
	for (i = CURSEG_HOT_DATA; i <= CURSEG_COLD_DATA; i++) {
		struct curseg_info *curseg = CURSEG_I(sbi, i);
		if (curseg->segno == segno) {
			sum = curseg->sum_blk->entries[blkoff];
			goto got_it;
		}
	}

	sum_page = f2fs_get_sum_page(sbi, segno);
<<<<<<< HEAD
	if (IS_ERR(sum_page))
		return PTR_ERR(sum_page);
=======
>>>>>>> d44e71e8
	sum_node = (struct f2fs_summary_block *)page_address(sum_page);
	sum = sum_node->entries[blkoff];
	f2fs_put_page(sum_page, 1);
got_it:
	/* Use the locked dnode page and inode */
	nid = le32_to_cpu(sum.nid);
	if (dn->inode->i_ino == nid) {
		tdn.nid = nid;
		if (!dn->inode_page_locked)
			lock_page(dn->inode_page);
		tdn.node_page = dn->inode_page;
		tdn.ofs_in_node = le16_to_cpu(sum.ofs_in_node);
		goto truncate_out;
	} else if (dn->nid == nid) {
		tdn.ofs_in_node = le16_to_cpu(sum.ofs_in_node);
		goto truncate_out;
	}

	/* Get the node page */
	node_page = f2fs_get_node_page(sbi, nid);
	if (IS_ERR(node_page))
		return PTR_ERR(node_page);

	offset = ofs_of_node(node_page);
	ino = ino_of_node(node_page);
	f2fs_put_page(node_page, 1);

	if (ino != dn->inode->i_ino) {
		int ret;

		/* Deallocate previous index in the node page */
		inode = f2fs_iget_retry(sbi->sb, ino);
		if (IS_ERR(inode))
			return PTR_ERR(inode);

		ret = dquot_initialize(inode);
		if (ret) {
			iput(inode);
			return ret;
		}
	} else {
		inode = dn->inode;
	}

	bidx = f2fs_start_bidx_of_node(offset, inode) +
				le16_to_cpu(sum.ofs_in_node);

	/*
	 * if inode page is locked, unlock temporarily, but its reference
	 * count keeps alive.
	 */
	if (ino == dn->inode->i_ino && dn->inode_page_locked)
		unlock_page(dn->inode_page);

	set_new_dnode(&tdn, inode, NULL, NULL, 0);
	if (f2fs_get_dnode_of_data(&tdn, bidx, LOOKUP_NODE))
		goto out;

	if (tdn.data_blkaddr == blkaddr)
		f2fs_truncate_data_blocks_range(&tdn, 1);

	f2fs_put_dnode(&tdn);
out:
	if (ino != dn->inode->i_ino)
		iput(inode);
	else if (dn->inode_page_locked)
		lock_page(dn->inode_page);
	return 0;

truncate_out:
	if (datablock_addr(tdn.inode, tdn.node_page,
					tdn.ofs_in_node) == blkaddr)
		f2fs_truncate_data_blocks_range(&tdn, 1);
	if (dn->inode->i_ino == nid && !dn->inode_page_locked)
		unlock_page(dn->inode_page);
	return 0;
}

static int do_recover_data(struct f2fs_sb_info *sbi, struct inode *inode,
					struct page *page)
{
	struct dnode_of_data dn;
	struct node_info ni;
	unsigned int start, end;
	int err = 0, recovered = 0;

	/* step 1: recover xattr */
	if (IS_INODE(page)) {
		f2fs_recover_inline_xattr(inode, page);
	} else if (f2fs_has_xattr_block(ofs_of_node(page))) {
		err = f2fs_recover_xattr_data(inode, page);
		if (!err)
			recovered++;
		goto out;
	}

	/* step 2: recover inline data */
	if (f2fs_recover_inline_data(inode, page))
		goto out;

	/* step 3: recover data indices */
	start = f2fs_start_bidx_of_node(ofs_of_node(page), inode);
	end = start + ADDRS_PER_PAGE(page, inode);

	set_new_dnode(&dn, inode, NULL, NULL, 0);
retry_dn:
	err = f2fs_get_dnode_of_data(&dn, start, ALLOC_NODE);
	if (err) {
		if (err == -ENOMEM) {
			congestion_wait(BLK_RW_ASYNC, HZ/50);
			goto retry_dn;
		}
		goto out;
	}

	f2fs_wait_on_page_writeback(dn.node_page, NODE, true);

<<<<<<< HEAD
	err = f2fs_get_node_info(sbi, dn.nid, &ni);
	if (err)
		goto err;

=======
	f2fs_get_node_info(sbi, dn.nid, &ni);
>>>>>>> d44e71e8
	f2fs_bug_on(sbi, ni.ino != ino_of_node(page));
	f2fs_bug_on(sbi, ofs_of_node(dn.node_page) != ofs_of_node(page));

	for (; start < end; start++, dn.ofs_in_node++) {
		block_t src, dest;

		src = datablock_addr(dn.inode, dn.node_page, dn.ofs_in_node);
		dest = datablock_addr(dn.inode, page, dn.ofs_in_node);

		/* skip recovering if dest is the same as src */
		if (src == dest)
			continue;

		/* dest is invalid, just invalidate src block */
		if (dest == NULL_ADDR) {
			f2fs_truncate_data_blocks_range(&dn, 1);
			continue;
		}

		if (!file_keep_isize(inode) &&
			(i_size_read(inode) <= ((loff_t)start << PAGE_SHIFT)))
			f2fs_i_size_write(inode,
				(loff_t)(start + 1) << PAGE_SHIFT);

		/*
		 * dest is reserved block, invalidate src block
		 * and then reserve one new block in dnode page.
		 */
		if (dest == NEW_ADDR) {
			f2fs_truncate_data_blocks_range(&dn, 1);
			f2fs_reserve_new_block(&dn);
			continue;
		}

		/* dest is valid block, try to recover from src to dest */
		if (f2fs_is_valid_blkaddr(sbi, dest, META_POR)) {

			if (src == NULL_ADDR) {
				err = f2fs_reserve_new_block(&dn);
<<<<<<< HEAD
#ifdef CONFIG_F2FS_FAULT_INJECTION
				while (err)
					err = f2fs_reserve_new_block(&dn);
#endif
=======
				while (err &&
				       IS_ENABLED(CONFIG_F2FS_FAULT_INJECTION))
					err = f2fs_reserve_new_block(&dn);
>>>>>>> d44e71e8
				/* We should not get -ENOSPC */
				f2fs_bug_on(sbi, err);
				if (err)
					goto err;
			}
retry_prev:
			/* Check the previous node page having this index */
			err = check_index_in_prev_nodes(sbi, dest, &dn);
			if (err) {
				if (err == -ENOMEM) {
					congestion_wait(BLK_RW_ASYNC, HZ/50);
					goto retry_prev;
				}
				goto err;
			}

			/* write dummy data page */
			f2fs_replace_block(sbi, &dn, src, dest,
						ni.version, false, false);
			recovered++;
		}
	}

	copy_node_footer(dn.node_page, page);
	fill_node_footer(dn.node_page, dn.nid, ni.ino,
					ofs_of_node(page), false);
	set_page_dirty(dn.node_page);
err:
	f2fs_put_dnode(&dn);
out:
	f2fs_msg(sbi->sb, KERN_NOTICE,
		"recover_data: ino = %lx (i_size: %s) recovered = %d, err = %d",
		inode->i_ino,
		file_keep_isize(inode) ? "keep" : "recover",
		recovered, err);
	return err;
}

static int recover_data(struct f2fs_sb_info *sbi, struct list_head *inode_list,
						struct list_head *dir_list)
{
	struct curseg_info *curseg;
	struct page *page = NULL;
	int err = 0;
	block_t blkaddr;

	/* get node pages in the current segment */
	curseg = CURSEG_I(sbi, CURSEG_WARM_NODE);
	blkaddr = NEXT_FREE_BLKADDR(sbi, curseg);

	while (1) {
		struct fsync_inode_entry *entry;

		if (!f2fs_is_valid_blkaddr(sbi, blkaddr, META_POR))
			break;

		f2fs_ra_meta_pages_cond(sbi, blkaddr);

		page = f2fs_get_tmp_page(sbi, blkaddr);
<<<<<<< HEAD
		if (IS_ERR(page)) {
			err = PTR_ERR(page);
			break;
		}
=======
>>>>>>> d44e71e8

		if (!is_recoverable_dnode(page)) {
			f2fs_put_page(page, 1);
			break;
		}

		entry = get_fsync_inode(inode_list, ino_of_node(page));
		if (!entry)
			goto next;
		/*
		 * inode(x) | CP | inode(x) | dnode(F)
		 * In this case, we can lose the latest inode(x).
		 * So, call recover_inode for the inode update.
		 */
		if (IS_INODE(page))
			recover_inode(entry->inode, page);
		if (entry->last_dentry == blkaddr) {
			err = recover_dentry(entry->inode, page, dir_list);
			if (err) {
				f2fs_put_page(page, 1);
				break;
			}
		}
		err = do_recover_data(sbi, entry->inode, page);
		if (err) {
			f2fs_put_page(page, 1);
			break;
		}

		if (entry->blkaddr == blkaddr)
			del_fsync_inode(entry);
next:
		/* check next segment */
		blkaddr = next_blkaddr_of_node(page);
		f2fs_put_page(page, 1);
	}
	if (!err)
		f2fs_allocate_new_segments(sbi);
	return err;
}

int f2fs_recover_fsync_data(struct f2fs_sb_info *sbi, bool check_only)
{
	struct list_head inode_list;
	struct list_head dir_list;
	int err;
	int ret = 0;
	unsigned long s_flags = sbi->sb->s_flags;
	bool need_writecp = false;
#ifdef CONFIG_QUOTA
	int quota_enabled;
#endif

	if (s_flags & MS_RDONLY) {
		f2fs_msg(sbi->sb, KERN_INFO,
				"recover fsync data on readonly fs");
		sbi->sb->s_flags &= ~MS_RDONLY;
	}

#ifdef CONFIG_QUOTA
	/* Needed for iput() to work correctly and not trash data */
	sbi->sb->s_flags |= MS_ACTIVE;
	/* Turn on quotas so that they are updated correctly */
	quota_enabled = f2fs_enable_quota_files(sbi, s_flags & MS_RDONLY);
#endif

	fsync_entry_slab = f2fs_kmem_cache_create("f2fs_fsync_inode_entry",
			sizeof(struct fsync_inode_entry));
	if (!fsync_entry_slab) {
		err = -ENOMEM;
		goto out;
	}

	INIT_LIST_HEAD(&inode_list);
	INIT_LIST_HEAD(&dir_list);

	/* prevent checkpoint */
	mutex_lock(&sbi->cp_mutex);

	/* step #1: find fsynced inode numbers */
	err = find_fsync_dnodes(sbi, &inode_list, check_only);
	if (err || list_empty(&inode_list))
		goto skip;

	if (check_only) {
		ret = 1;
		goto skip;
	}

	need_writecp = true;

	/* step #2: recover data */
	err = recover_data(sbi, &inode_list, &dir_list);
	if (!err)
		f2fs_bug_on(sbi, !list_empty(&inode_list));
skip:
	destroy_fsync_dnodes(&inode_list);

	/* truncate meta pages to be used by the recovery */
	truncate_inode_pages_range(META_MAPPING(sbi),
			(loff_t)MAIN_BLKADDR(sbi) << PAGE_SHIFT, -1);

	if (err) {
		truncate_inode_pages_final(NODE_MAPPING(sbi));
		truncate_inode_pages_final(META_MAPPING(sbi));
	}

	clear_sbi_flag(sbi, SBI_POR_DOING);
	mutex_unlock(&sbi->cp_mutex);

	/* let's drop all the directory inodes for clean checkpoint */
	destroy_fsync_dnodes(&dir_list);

	if (!err && need_writecp) {
		struct cp_control cpc = {
			.reason = CP_RECOVERY,
		};
		err = f2fs_write_checkpoint(sbi, &cpc);
	}

	kmem_cache_destroy(fsync_entry_slab);
out:
#ifdef CONFIG_QUOTA
	/* Turn quotas off */
	if (quota_enabled)
		f2fs_quota_off_umount(sbi->sb);
#endif
	sbi->sb->s_flags = s_flags; /* Restore MS_RDONLY status */

	return ret ? ret: err;
}<|MERGE_RESOLUTION|>--- conflicted
+++ resolved
@@ -225,8 +225,6 @@
 
 	recover_inline_flags(inode, raw);
 
-	recover_inline_flags(inode, raw);
-
 	if (file_enc_name(inode))
 		name = "<encrypted>";
 	else
@@ -244,13 +242,8 @@
 	struct page *page = NULL;
 	block_t blkaddr;
 	unsigned int loop_cnt = 0;
-<<<<<<< HEAD
-	unsigned int free_blocks = sbi->user_block_count -
-					valid_user_blocks(sbi);
-=======
 	unsigned int free_blocks = MAIN_SEGS(sbi) * sbi->blocks_per_seg -
 						valid_user_blocks(sbi);
->>>>>>> d44e71e8
 	int err = 0;
 
 	/* get node pages in the current segment */
@@ -264,13 +257,10 @@
 			return 0;
 
 		page = f2fs_get_tmp_page(sbi, blkaddr);
-<<<<<<< HEAD
 		if (IS_ERR(page)) {
 			err = PTR_ERR(page);
 			break;
 		}
-=======
->>>>>>> d44e71e8
 
 		if (!is_recoverable_dnode(page))
 			break;
@@ -369,11 +359,8 @@
 	}
 
 	sum_page = f2fs_get_sum_page(sbi, segno);
-<<<<<<< HEAD
 	if (IS_ERR(sum_page))
 		return PTR_ERR(sum_page);
-=======
->>>>>>> d44e71e8
 	sum_node = (struct f2fs_summary_block *)page_address(sum_page);
 	sum = sum_node->entries[blkoff];
 	f2fs_put_page(sum_page, 1);
@@ -491,14 +478,10 @@
 
 	f2fs_wait_on_page_writeback(dn.node_page, NODE, true);
 
-<<<<<<< HEAD
 	err = f2fs_get_node_info(sbi, dn.nid, &ni);
 	if (err)
 		goto err;
 
-=======
-	f2fs_get_node_info(sbi, dn.nid, &ni);
->>>>>>> d44e71e8
 	f2fs_bug_on(sbi, ni.ino != ino_of_node(page));
 	f2fs_bug_on(sbi, ofs_of_node(dn.node_page) != ofs_of_node(page));
 
@@ -538,16 +521,9 @@
 
 			if (src == NULL_ADDR) {
 				err = f2fs_reserve_new_block(&dn);
-<<<<<<< HEAD
-#ifdef CONFIG_F2FS_FAULT_INJECTION
-				while (err)
-					err = f2fs_reserve_new_block(&dn);
-#endif
-=======
 				while (err &&
 				       IS_ENABLED(CONFIG_F2FS_FAULT_INJECTION))
 					err = f2fs_reserve_new_block(&dn);
->>>>>>> d44e71e8
 				/* We should not get -ENOSPC */
 				f2fs_bug_on(sbi, err);
 				if (err)
@@ -607,13 +583,10 @@
 		f2fs_ra_meta_pages_cond(sbi, blkaddr);
 
 		page = f2fs_get_tmp_page(sbi, blkaddr);
-<<<<<<< HEAD
 		if (IS_ERR(page)) {
 			err = PTR_ERR(page);
 			break;
 		}
-=======
->>>>>>> d44e71e8
 
 		if (!is_recoverable_dnode(page)) {
 			f2fs_put_page(page, 1);
