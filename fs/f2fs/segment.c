--- conflicted
+++ resolved
@@ -3618,10 +3618,7 @@
 	unsigned int i, start, end;
 	unsigned int readed, start_blk = 0;
 	int err = 0;
-<<<<<<< HEAD
-=======
 	block_t total_node_blocks = 0;
->>>>>>> f4c88459
 
 	do {
 		readed = ra_meta_pages(sbi, start_blk, BIO_MAX_PAGES,
@@ -3705,8 +3702,6 @@
 				se->valid_blocks - old_valid_blocks;
 	}
 	up_read(&curseg->journal_rwsem);
-<<<<<<< HEAD
-=======
 
 	if (!err && total_node_blocks != valid_node_count(sbi)) {
 		f2fs_msg(sbi->sb, KERN_ERR,
@@ -3716,7 +3711,6 @@
 		err = -EINVAL;
 	}
 
->>>>>>> f4c88459
 	return err;
 }
 
