--- conflicted
+++ resolved
@@ -2173,12 +2173,6 @@
 
 static void f2fs_enable_checkpoint(struct f2fs_sb_info *sbi)
 {
-<<<<<<< HEAD
-	/* we should flush all the data to keep data consistency */
-	sync_inodes_sb(sbi->sb);
-
-	down_write(&sbi->gc_lock);
-=======
 	int retry = DEFAULT_RETRY_IO_COUNT;
 
 	/* we should flush all the data to keep data consistency */
@@ -2192,7 +2186,6 @@
 		f2fs_warn(sbi, "checkpoint=enable has some unwritten data.");
 
 	f2fs_down_write(&sbi->gc_lock);
->>>>>>> ef0885da
 	f2fs_dirty_to_prefree(sbi);
 
 	clear_sbi_flag(sbi, SBI_CP_DISABLED);
@@ -2713,30 +2706,9 @@
 	struct address_space *mapping = dqopt->files[type]->i_mapping;
 	int ret = 0;
 
-<<<<<<< HEAD
-	/*
-	 * do_quotactl
-	 *  f2fs_quota_sync
-	 *  down_read(quota_sem)
-	 *  dquot_writeback_dquots()
-	 *  f2fs_dquot_commit
-	 *                            block_operation
-	 *                            down_read(quota_sem)
-	 *
-	 * However, we cannot use the cp_rwsem to prevent this
-	 * deadlock, as the cp_rwsem is taken for read inside the
-	 * f2fs_dquot_commit code, and rwsem is not recursive.
-	 *
-	 * We therefore use a special lock to synchronize
-	 * f2fs_quota_sync with block_operations, as this is the only
-	 * place where such recursion occurs.
-	 */
-	down_read(&sbi->cp_quota_rwsem);
-=======
 	ret = dquot_writeback_dquots(sbi->sb, type);
 	if (ret)
 		goto out;
->>>>>>> ef0885da
 
 	ret = filemap_fdatawrite(mapping);
 	if (ret)
@@ -2798,14 +2770,6 @@
 		if (ret)
 			break;
 	}
-<<<<<<< HEAD
-out:
-	if (ret)
-		set_sbi_flag(F2FS_SB(sb), SBI_QUOTA_NEED_REPAIR);
-	up_read(&sbi->quota_sem);
-	up_read(&sbi->cp_quota_rwsem);
-=======
->>>>>>> ef0885da
 	return ret;
 }
 
@@ -4187,14 +4151,9 @@
 		}
 	}
 
-<<<<<<< HEAD
-	init_rwsem(&sbi->cp_rwsem);
-	init_rwsem(&sbi->quota_sem);
-	init_rwsem(&sbi->cp_quota_rwsem);
-=======
 	init_f2fs_rwsem(&sbi->cp_rwsem);
 	init_f2fs_rwsem(&sbi->quota_sem);
->>>>>>> ef0885da
+	init_f2fs_rwsem(&sbi->cp_quota_rwsem);
 	init_waitqueue_head(&sbi->cp_wait);
 	init_sb_info(sbi);
 
@@ -4540,10 +4499,7 @@
 
 #ifdef CONFIG_UNICODE
 	utf8_unload(sb->s_encoding);
-<<<<<<< HEAD
-=======
 	sb->s_encoding = NULL;
->>>>>>> ef0885da
 #endif
 free_options:
 #ifdef CONFIG_QUOTA
@@ -4763,4 +4719,4 @@
 MODULE_AUTHOR("Samsung Electronics's Praesto Team");
 MODULE_DESCRIPTION("Flash Friendly File System");
 MODULE_LICENSE("GPL");
-MODULE_SOFTDEP("pre: crc32");
+MODULE_SOFTDEP("pre: crc32");