// SPDX-License-Identifier: GPL-2.0
/*
 * fs/f2fs/super.c
 *
 * Copyright (c) 2012 Samsung Electronics Co., Ltd.
 *             http://www.samsung.com/
 */
#include <linux/module.h>
#include <linux/init.h>
#include <linux/fs.h>
#include <linux/statfs.h>
#include <linux/buffer_head.h>
#include <linux/backing-dev.h>
#include <linux/kthread.h>
#include <linux/parser.h>
#include <linux/mount.h>
#include <linux/seq_file.h>
#include <linux/proc_fs.h>
#include <linux/random.h>
#include <linux/exportfs.h>
#include <linux/blkdev.h>
#include <linux/quotaops.h>
#include <linux/f2fs_fs.h>
#include <linux/sysfs.h>
#include <linux/quota.h>
#include <linux/unicode.h>
#include <linux/zstd.h>
#include <linux/lz4.h>

#include "f2fs.h"
#include "node.h"
#include "segment.h"
#include "xattr.h"
#include "gc.h"

#define CREATE_TRACE_POINTS
#include <trace/events/f2fs.h>

static struct kmem_cache *f2fs_inode_cachep;

#ifdef CONFIG_F2FS_FAULT_INJECTION

const char *f2fs_fault_name[FAULT_MAX] = {
	[FAULT_KMALLOC]		= "kmalloc",
	[FAULT_KVMALLOC]	= "kvmalloc",
	[FAULT_PAGE_ALLOC]	= "page alloc",
	[FAULT_PAGE_GET]	= "page get",
	[FAULT_ALLOC_NID]	= "alloc nid",
	[FAULT_ORPHAN]		= "orphan",
	[FAULT_BLOCK]		= "no more block",
	[FAULT_DIR_DEPTH]	= "too big dir depth",
	[FAULT_EVICT_INODE]	= "evict_inode fail",
	[FAULT_TRUNCATE]	= "truncate fail",
	[FAULT_READ_IO]		= "read IO error",
	[FAULT_CHECKPOINT]	= "checkpoint error",
	[FAULT_DISCARD]		= "discard error",
	[FAULT_WRITE_IO]	= "write IO error",
};

void f2fs_build_fault_attr(struct f2fs_sb_info *sbi, unsigned int rate,
							unsigned int type)
{
	struct f2fs_fault_info *ffi = &F2FS_OPTION(sbi).fault_info;

	if (rate) {
		atomic_set(&ffi->inject_ops, 0);
		ffi->inject_rate = rate;
	}

	if (type)
		ffi->inject_type = type;

	if (!rate && !type)
		memset(ffi, 0, sizeof(struct f2fs_fault_info));
}
#endif

/* f2fs-wide shrinker description */
static struct shrinker f2fs_shrinker_info = {
	.scan_objects = f2fs_shrink_scan,
	.count_objects = f2fs_shrink_count,
	.seeks = DEFAULT_SEEKS,
};

enum {
	Opt_gc_background,
	Opt_disable_roll_forward,
	Opt_norecovery,
	Opt_discard,
	Opt_nodiscard,
	Opt_noheap,
	Opt_heap,
	Opt_user_xattr,
	Opt_nouser_xattr,
	Opt_acl,
	Opt_noacl,
	Opt_active_logs,
	Opt_disable_ext_identify,
	Opt_inline_xattr,
	Opt_noinline_xattr,
	Opt_inline_xattr_size,
	Opt_inline_data,
	Opt_inline_dentry,
	Opt_noinline_dentry,
	Opt_flush_merge,
	Opt_noflush_merge,
	Opt_nobarrier,
	Opt_fastboot,
	Opt_extent_cache,
	Opt_noextent_cache,
	Opt_noinline_data,
	Opt_data_flush,
	Opt_reserve_root,
	Opt_resgid,
	Opt_resuid,
	Opt_mode,
	Opt_io_size_bits,
	Opt_fault_injection,
	Opt_fault_type,
	Opt_lazytime,
	Opt_nolazytime,
	Opt_quota,
	Opt_noquota,
	Opt_usrquota,
	Opt_grpquota,
	Opt_prjquota,
	Opt_usrjquota,
	Opt_grpjquota,
	Opt_prjjquota,
	Opt_offusrjquota,
	Opt_offgrpjquota,
	Opt_offprjjquota,
	Opt_jqfmt_vfsold,
	Opt_jqfmt_vfsv0,
	Opt_jqfmt_vfsv1,
	Opt_whint,
	Opt_alloc,
	Opt_fsync,
	Opt_test_dummy_encryption,
	Opt_inlinecrypt,
	Opt_checkpoint_disable,
	Opt_checkpoint_disable_cap,
	Opt_checkpoint_disable_cap_perc,
	Opt_checkpoint_enable,
	Opt_checkpoint_merge,
	Opt_nocheckpoint_merge,
	Opt_compress_algorithm,
	Opt_compress_log_size,
	Opt_compress_extension,
	Opt_compress_chksum,
	Opt_compress_mode,
	Opt_compress_cache,
	Opt_atgc,
	Opt_gc_merge,
	Opt_nogc_merge,
	Opt_err,
};

static match_table_t f2fs_tokens = {
	{Opt_gc_background, "background_gc=%s"},
	{Opt_disable_roll_forward, "disable_roll_forward"},
	{Opt_norecovery, "norecovery"},
	{Opt_discard, "discard"},
	{Opt_nodiscard, "nodiscard"},
	{Opt_noheap, "no_heap"},
	{Opt_heap, "heap"},
	{Opt_user_xattr, "user_xattr"},
	{Opt_nouser_xattr, "nouser_xattr"},
	{Opt_acl, "acl"},
	{Opt_noacl, "noacl"},
	{Opt_active_logs, "active_logs=%u"},
	{Opt_disable_ext_identify, "disable_ext_identify"},
	{Opt_inline_xattr, "inline_xattr"},
	{Opt_noinline_xattr, "noinline_xattr"},
	{Opt_inline_xattr_size, "inline_xattr_size=%u"},
	{Opt_inline_data, "inline_data"},
	{Opt_inline_dentry, "inline_dentry"},
	{Opt_noinline_dentry, "noinline_dentry"},
	{Opt_flush_merge, "flush_merge"},
	{Opt_noflush_merge, "noflush_merge"},
	{Opt_nobarrier, "nobarrier"},
	{Opt_fastboot, "fastboot"},
	{Opt_extent_cache, "extent_cache"},
	{Opt_noextent_cache, "noextent_cache"},
	{Opt_noinline_data, "noinline_data"},
	{Opt_data_flush, "data_flush"},
	{Opt_reserve_root, "reserve_root=%u"},
	{Opt_resgid, "resgid=%u"},
	{Opt_resuid, "resuid=%u"},
	{Opt_mode, "mode=%s"},
	{Opt_io_size_bits, "io_bits=%u"},
	{Opt_fault_injection, "fault_injection=%u"},
	{Opt_fault_type, "fault_type=%u"},
	{Opt_lazytime, "lazytime"},
	{Opt_nolazytime, "nolazytime"},
	{Opt_quota, "quota"},
	{Opt_noquota, "noquota"},
	{Opt_usrquota, "usrquota"},
	{Opt_grpquota, "grpquota"},
	{Opt_prjquota, "prjquota"},
	{Opt_usrjquota, "usrjquota=%s"},
	{Opt_grpjquota, "grpjquota=%s"},
	{Opt_prjjquota, "prjjquota=%s"},
	{Opt_offusrjquota, "usrjquota="},
	{Opt_offgrpjquota, "grpjquota="},
	{Opt_offprjjquota, "prjjquota="},
	{Opt_jqfmt_vfsold, "jqfmt=vfsold"},
	{Opt_jqfmt_vfsv0, "jqfmt=vfsv0"},
	{Opt_jqfmt_vfsv1, "jqfmt=vfsv1"},
	{Opt_whint, "whint_mode=%s"},
	{Opt_alloc, "alloc_mode=%s"},
	{Opt_fsync, "fsync_mode=%s"},
	{Opt_test_dummy_encryption, "test_dummy_encryption=%s"},
	{Opt_test_dummy_encryption, "test_dummy_encryption"},
	{Opt_inlinecrypt, "inlinecrypt"},
	{Opt_checkpoint_disable, "checkpoint=disable"},
	{Opt_checkpoint_disable_cap, "checkpoint=disable:%u"},
	{Opt_checkpoint_disable_cap_perc, "checkpoint=disable:%u%%"},
	{Opt_checkpoint_enable, "checkpoint=enable"},
	{Opt_checkpoint_merge, "checkpoint_merge"},
	{Opt_nocheckpoint_merge, "nocheckpoint_merge"},
	{Opt_compress_algorithm, "compress_algorithm=%s"},
	{Opt_compress_log_size, "compress_log_size=%u"},
	{Opt_compress_extension, "compress_extension=%s"},
	{Opt_compress_chksum, "compress_chksum"},
	{Opt_compress_mode, "compress_mode=%s"},
	{Opt_compress_cache, "compress_cache"},
	{Opt_atgc, "atgc"},
	{Opt_gc_merge, "gc_merge"},
	{Opt_nogc_merge, "nogc_merge"},
	{Opt_err, NULL},
};

void f2fs_printk(struct f2fs_sb_info *sbi, const char *fmt, ...)
{
	struct va_format vaf;
	va_list args;
	int level;

	va_start(args, fmt);

	level = printk_get_level(fmt);
	vaf.fmt = printk_skip_level(fmt);
	vaf.va = &args;
	printk("%c%cF2FS-fs (%s): %pV\n",
	       KERN_SOH_ASCII, level, sbi->sb->s_id, &vaf);

	va_end(args);
}

#ifdef CONFIG_UNICODE
static const struct f2fs_sb_encodings {
	__u16 magic;
	char *name;
	char *version;
} f2fs_sb_encoding_map[] = {
	{F2FS_ENC_UTF8_12_1, "utf8", "12.1.0"},
};

static int f2fs_sb_read_encoding(const struct f2fs_super_block *sb,
				 const struct f2fs_sb_encodings **encoding,
				 __u16 *flags)
{
	__u16 magic = le16_to_cpu(sb->s_encoding);
	int i;

	for (i = 0; i < ARRAY_SIZE(f2fs_sb_encoding_map); i++)
		if (magic == f2fs_sb_encoding_map[i].magic)
			break;

	if (i >= ARRAY_SIZE(f2fs_sb_encoding_map))
		return -EINVAL;

	*encoding = &f2fs_sb_encoding_map[i];
	*flags = le16_to_cpu(sb->s_encoding_flags);

	return 0;
}

struct kmem_cache *f2fs_cf_name_slab;
static int __init f2fs_create_casefold_cache(void)
{
	f2fs_cf_name_slab = f2fs_kmem_cache_create("f2fs_casefolded_name",
							F2FS_NAME_LEN);
	if (!f2fs_cf_name_slab)
		return -ENOMEM;
	return 0;
}

static void f2fs_destroy_casefold_cache(void)
{
	kmem_cache_destroy(f2fs_cf_name_slab);
}
#else
static int __init f2fs_create_casefold_cache(void) { return 0; }
static void f2fs_destroy_casefold_cache(void) { }
#endif

static inline void limit_reserve_root(struct f2fs_sb_info *sbi)
{
	block_t limit = min((sbi->user_block_count << 1) / 1000,
			sbi->user_block_count - sbi->reserved_blocks);

	/* limit is 0.2% */
	if (test_opt(sbi, RESERVE_ROOT) &&
			F2FS_OPTION(sbi).root_reserved_blocks > limit) {
		F2FS_OPTION(sbi).root_reserved_blocks = limit;
		f2fs_info(sbi, "Reduce reserved blocks for root = %u",
			  F2FS_OPTION(sbi).root_reserved_blocks);
	}
	if (!test_opt(sbi, RESERVE_ROOT) &&
		(!uid_eq(F2FS_OPTION(sbi).s_resuid,
				make_kuid(&init_user_ns, F2FS_DEF_RESUID)) ||
		!gid_eq(F2FS_OPTION(sbi).s_resgid,
				make_kgid(&init_user_ns, F2FS_DEF_RESGID))))
		f2fs_info(sbi, "Ignore s_resuid=%u, s_resgid=%u w/o reserve_root",
			  from_kuid_munged(&init_user_ns,
					   F2FS_OPTION(sbi).s_resuid),
			  from_kgid_munged(&init_user_ns,
					   F2FS_OPTION(sbi).s_resgid));
}

static inline void adjust_unusable_cap_perc(struct f2fs_sb_info *sbi)
{
	if (!F2FS_OPTION(sbi).unusable_cap_perc)
		return;

	if (F2FS_OPTION(sbi).unusable_cap_perc == 100)
		F2FS_OPTION(sbi).unusable_cap = sbi->user_block_count;
	else
		F2FS_OPTION(sbi).unusable_cap = (sbi->user_block_count / 100) *
					F2FS_OPTION(sbi).unusable_cap_perc;

	f2fs_info(sbi, "Adjust unusable cap for checkpoint=disable = %u / %u%%",
			F2FS_OPTION(sbi).unusable_cap,
			F2FS_OPTION(sbi).unusable_cap_perc);
}

static void init_once(void *foo)
{
	struct f2fs_inode_info *fi = (struct f2fs_inode_info *) foo;

	inode_init_once(&fi->vfs_inode);
}

#ifdef CONFIG_QUOTA
static const char * const quotatypes[] = INITQFNAMES;
#define QTYPE2NAME(t) (quotatypes[t])
static int f2fs_set_qf_name(struct super_block *sb, int qtype,
							substring_t *args)
{
	struct f2fs_sb_info *sbi = F2FS_SB(sb);
	char *qname;
	int ret = -EINVAL;

	if (sb_any_quota_loaded(sb) && !F2FS_OPTION(sbi).s_qf_names[qtype]) {
		f2fs_err(sbi, "Cannot change journaled quota options when quota turned on");
		return -EINVAL;
	}
	if (f2fs_sb_has_quota_ino(sbi)) {
		f2fs_info(sbi, "QUOTA feature is enabled, so ignore qf_name");
		return 0;
	}

	qname = match_strdup(args);
	if (!qname) {
		f2fs_err(sbi, "Not enough memory for storing quotafile name");
		return -ENOMEM;
	}
	if (F2FS_OPTION(sbi).s_qf_names[qtype]) {
		if (strcmp(F2FS_OPTION(sbi).s_qf_names[qtype], qname) == 0)
			ret = 0;
		else
			f2fs_err(sbi, "%s quota file already specified",
				 QTYPE2NAME(qtype));
		goto errout;
	}
	if (strchr(qname, '/')) {
		f2fs_err(sbi, "quotafile must be on filesystem root");
		goto errout;
	}
	F2FS_OPTION(sbi).s_qf_names[qtype] = qname;
	set_opt(sbi, QUOTA);
	return 0;
errout:
	kfree(qname);
	return ret;
}

static int f2fs_clear_qf_name(struct super_block *sb, int qtype)
{
	struct f2fs_sb_info *sbi = F2FS_SB(sb);

	if (sb_any_quota_loaded(sb) && F2FS_OPTION(sbi).s_qf_names[qtype]) {
		f2fs_err(sbi, "Cannot change journaled quota options when quota turned on");
		return -EINVAL;
	}
	kfree(F2FS_OPTION(sbi).s_qf_names[qtype]);
	F2FS_OPTION(sbi).s_qf_names[qtype] = NULL;
	return 0;
}

static int f2fs_check_quota_options(struct f2fs_sb_info *sbi)
{
	/*
	 * We do the test below only for project quotas. 'usrquota' and
	 * 'grpquota' mount options are allowed even without quota feature
	 * to support legacy quotas in quota files.
	 */
	if (test_opt(sbi, PRJQUOTA) && !f2fs_sb_has_project_quota(sbi)) {
		f2fs_err(sbi, "Project quota feature not enabled. Cannot enable project quota enforcement.");
		return -1;
	}
	if (F2FS_OPTION(sbi).s_qf_names[USRQUOTA] ||
			F2FS_OPTION(sbi).s_qf_names[GRPQUOTA] ||
			F2FS_OPTION(sbi).s_qf_names[PRJQUOTA]) {
		if (test_opt(sbi, USRQUOTA) &&
				F2FS_OPTION(sbi).s_qf_names[USRQUOTA])
			clear_opt(sbi, USRQUOTA);

		if (test_opt(sbi, GRPQUOTA) &&
				F2FS_OPTION(sbi).s_qf_names[GRPQUOTA])
			clear_opt(sbi, GRPQUOTA);

		if (test_opt(sbi, PRJQUOTA) &&
				F2FS_OPTION(sbi).s_qf_names[PRJQUOTA])
			clear_opt(sbi, PRJQUOTA);

		if (test_opt(sbi, GRPQUOTA) || test_opt(sbi, USRQUOTA) ||
				test_opt(sbi, PRJQUOTA)) {
			f2fs_err(sbi, "old and new quota format mixing");
			return -1;
		}

		if (!F2FS_OPTION(sbi).s_jquota_fmt) {
			f2fs_err(sbi, "journaled quota format not specified");
			return -1;
		}
	}

	if (f2fs_sb_has_quota_ino(sbi) && F2FS_OPTION(sbi).s_jquota_fmt) {
		f2fs_info(sbi, "QUOTA feature is enabled, so ignore jquota_fmt");
		F2FS_OPTION(sbi).s_jquota_fmt = 0;
	}
	return 0;
}
#endif

static int f2fs_set_test_dummy_encryption(struct super_block *sb,
					  const char *opt,
					  const substring_t *arg,
					  bool is_remount)
{
	struct f2fs_sb_info *sbi = F2FS_SB(sb);
#ifdef CONFIG_FS_ENCRYPTION
	int err;

	if (!f2fs_sb_has_encrypt(sbi)) {
		f2fs_err(sbi, "Encrypt feature is off");
		return -EINVAL;
	}

	/*
	 * This mount option is just for testing, and it's not worthwhile to
	 * implement the extra complexity (e.g. RCU protection) that would be
	 * needed to allow it to be set or changed during remount.  We do allow
	 * it to be specified during remount, but only if there is no change.
	 */
	if (is_remount && !F2FS_OPTION(sbi).dummy_enc_ctx.ctx) {
		f2fs_warn(sbi, "Can't set test_dummy_encryption on remount");
		return -EINVAL;
	}
	err = fscrypt_set_test_dummy_encryption(
		sb, arg, &F2FS_OPTION(sbi).dummy_enc_ctx);
	if (err) {
		if (err == -EEXIST)
			f2fs_warn(sbi,
				  "Can't change test_dummy_encryption on remount");
		else if (err == -EINVAL)
			f2fs_warn(sbi, "Value of option \"%s\" is unrecognized",
				  opt);
		else
			f2fs_warn(sbi, "Error processing option \"%s\" [%d]",
				  opt, err);
		return -EINVAL;
	}
	f2fs_warn(sbi, "Test dummy encryption mode enabled");
#else
	f2fs_warn(sbi, "Test dummy encryption mount option ignored");
#endif
	return 0;
}

#ifdef CONFIG_F2FS_FS_COMPRESSION
#ifdef CONFIG_F2FS_FS_LZ4
static int f2fs_set_lz4hc_level(struct f2fs_sb_info *sbi, const char *str)
{
#ifdef CONFIG_F2FS_FS_LZ4HC
	unsigned int level;
#endif

	if (strlen(str) == 3) {
		F2FS_OPTION(sbi).compress_level = 0;
		return 0;
	}

#ifdef CONFIG_F2FS_FS_LZ4HC
	str += 3;

	if (str[0] != ':') {
		f2fs_info(sbi, "wrong format, e.g. <alg_name>:<compr_level>");
		return -EINVAL;
	}
	if (kstrtouint(str + 1, 10, &level))
		return -EINVAL;

	if (level < LZ4HC_MIN_CLEVEL || level > LZ4HC_MAX_CLEVEL) {
		f2fs_info(sbi, "invalid lz4hc compress level: %d", level);
		return -EINVAL;
	}

	F2FS_OPTION(sbi).compress_level = level;
	return 0;
#else
	f2fs_info(sbi, "kernel doesn't support lz4hc compression");
	return -EINVAL;
#endif
}
#endif

#ifdef CONFIG_F2FS_FS_ZSTD
static int f2fs_set_zstd_level(struct f2fs_sb_info *sbi, const char *str)
{
	unsigned int level;
	int len = 4;

	if (strlen(str) == len) {
		F2FS_OPTION(sbi).compress_level = 0;
		return 0;
	}

	str += len;

	if (str[0] != ':') {
		f2fs_info(sbi, "wrong format, e.g. <alg_name>:<compr_level>");
		return -EINVAL;
	}
	if (kstrtouint(str + 1, 10, &level))
		return -EINVAL;

	if (!level || level > ZSTD_maxCLevel()) {
		f2fs_info(sbi, "invalid zstd compress level: %d", level);
		return -EINVAL;
	}

	F2FS_OPTION(sbi).compress_level = level;
	return 0;
}
#endif
#endif

static int parse_options(struct super_block *sb, char *options, bool is_remount)
{
	struct f2fs_sb_info *sbi = F2FS_SB(sb);
	substring_t args[MAX_OPT_ARGS];
#ifdef CONFIG_F2FS_FS_COMPRESSION
	unsigned char (*ext)[F2FS_EXTENSION_LEN];
	int ext_cnt;
#endif
	char *p, *name;
	int arg = 0;
	kuid_t uid;
	kgid_t gid;
	int ret;

	if (!options)
		goto default_check;

	while ((p = strsep(&options, ",")) != NULL) {
		int token;

		if (!*p)
			continue;
		/*
		 * Initialize args struct so we know whether arg was
		 * found; some options take optional arguments.
		 */
		args[0].to = args[0].from = NULL;
		token = match_token(p, f2fs_tokens, args);

		switch (token) {
		case Opt_gc_background:
			name = match_strdup(&args[0]);

			if (!name)
				return -ENOMEM;
			if (!strcmp(name, "on")) {
				F2FS_OPTION(sbi).bggc_mode = BGGC_MODE_ON;
			} else if (!strcmp(name, "off")) {
				F2FS_OPTION(sbi).bggc_mode = BGGC_MODE_OFF;
			} else if (!strcmp(name, "sync")) {
				F2FS_OPTION(sbi).bggc_mode = BGGC_MODE_SYNC;
			} else {
				kfree(name);
				return -EINVAL;
			}
			kfree(name);
			break;
		case Opt_disable_roll_forward:
			set_opt(sbi, DISABLE_ROLL_FORWARD);
			break;
		case Opt_norecovery:
			/* this option mounts f2fs with ro */
			set_opt(sbi, NORECOVERY);
			if (!f2fs_readonly(sb))
				return -EINVAL;
			break;
		case Opt_discard:
			set_opt(sbi, DISCARD);
			break;
		case Opt_nodiscard:
			if (f2fs_sb_has_blkzoned(sbi)) {
				f2fs_warn(sbi, "discard is required for zoned block devices");
				return -EINVAL;
			}
			clear_opt(sbi, DISCARD);
			break;
		case Opt_noheap:
			set_opt(sbi, NOHEAP);
			break;
		case Opt_heap:
			clear_opt(sbi, NOHEAP);
			break;
#ifdef CONFIG_F2FS_FS_XATTR
		case Opt_user_xattr:
			set_opt(sbi, XATTR_USER);
			break;
		case Opt_nouser_xattr:
			clear_opt(sbi, XATTR_USER);
			break;
		case Opt_inline_xattr:
			set_opt(sbi, INLINE_XATTR);
			break;
		case Opt_noinline_xattr:
			clear_opt(sbi, INLINE_XATTR);
			break;
		case Opt_inline_xattr_size:
			if (args->from && match_int(args, &arg))
				return -EINVAL;
			set_opt(sbi, INLINE_XATTR_SIZE);
			F2FS_OPTION(sbi).inline_xattr_size = arg;
			break;
#else
		case Opt_user_xattr:
			f2fs_info(sbi, "user_xattr options not supported");
			break;
		case Opt_nouser_xattr:
			f2fs_info(sbi, "nouser_xattr options not supported");
			break;
		case Opt_inline_xattr:
			f2fs_info(sbi, "inline_xattr options not supported");
			break;
		case Opt_noinline_xattr:
			f2fs_info(sbi, "noinline_xattr options not supported");
			break;
#endif
#ifdef CONFIG_F2FS_FS_POSIX_ACL
		case Opt_acl:
			set_opt(sbi, POSIX_ACL);
			break;
		case Opt_noacl:
			clear_opt(sbi, POSIX_ACL);
			break;
#else
		case Opt_acl:
			f2fs_info(sbi, "acl options not supported");
			break;
		case Opt_noacl:
			f2fs_info(sbi, "noacl options not supported");
			break;
#endif
		case Opt_active_logs:
			if (args->from && match_int(args, &arg))
				return -EINVAL;
			if (arg != 2 && arg != 4 &&
				arg != NR_CURSEG_PERSIST_TYPE)
				return -EINVAL;
			F2FS_OPTION(sbi).active_logs = arg;
			break;
		case Opt_disable_ext_identify:
			set_opt(sbi, DISABLE_EXT_IDENTIFY);
			break;
		case Opt_inline_data:
			set_opt(sbi, INLINE_DATA);
			break;
		case Opt_inline_dentry:
			set_opt(sbi, INLINE_DENTRY);
			break;
		case Opt_noinline_dentry:
			clear_opt(sbi, INLINE_DENTRY);
			break;
		case Opt_flush_merge:
			set_opt(sbi, FLUSH_MERGE);
			break;
		case Opt_noflush_merge:
			clear_opt(sbi, FLUSH_MERGE);
			break;
		case Opt_nobarrier:
			set_opt(sbi, NOBARRIER);
			break;
		case Opt_fastboot:
			set_opt(sbi, FASTBOOT);
			break;
		case Opt_extent_cache:
			set_opt(sbi, EXTENT_CACHE);
			break;
		case Opt_noextent_cache:
			clear_opt(sbi, EXTENT_CACHE);
			break;
		case Opt_noinline_data:
			clear_opt(sbi, INLINE_DATA);
			break;
		case Opt_data_flush:
			set_opt(sbi, DATA_FLUSH);
			break;
		case Opt_reserve_root:
			if (args->from && match_int(args, &arg))
				return -EINVAL;
			if (test_opt(sbi, RESERVE_ROOT)) {
				f2fs_info(sbi, "Preserve previous reserve_root=%u",
					  F2FS_OPTION(sbi).root_reserved_blocks);
			} else {
				F2FS_OPTION(sbi).root_reserved_blocks = arg;
				set_opt(sbi, RESERVE_ROOT);
			}
			break;
		case Opt_resuid:
			if (args->from && match_int(args, &arg))
				return -EINVAL;
			uid = make_kuid(current_user_ns(), arg);
			if (!uid_valid(uid)) {
				f2fs_err(sbi, "Invalid uid value %d", arg);
				return -EINVAL;
			}
			F2FS_OPTION(sbi).s_resuid = uid;
			break;
		case Opt_resgid:
			if (args->from && match_int(args, &arg))
				return -EINVAL;
			gid = make_kgid(current_user_ns(), arg);
			if (!gid_valid(gid)) {
				f2fs_err(sbi, "Invalid gid value %d", arg);
				return -EINVAL;
			}
			F2FS_OPTION(sbi).s_resgid = gid;
			break;
		case Opt_mode:
			name = match_strdup(&args[0]);

			if (!name)
				return -ENOMEM;
			if (!strcmp(name, "adaptive")) {
				if (f2fs_sb_has_blkzoned(sbi)) {
					f2fs_warn(sbi, "adaptive mode is not allowed with zoned block device feature");
					kfree(name);
					return -EINVAL;
				}
				F2FS_OPTION(sbi).fs_mode = FS_MODE_ADAPTIVE;
			} else if (!strcmp(name, "lfs")) {
				F2FS_OPTION(sbi).fs_mode = FS_MODE_LFS;
			} else {
				kfree(name);
				return -EINVAL;
			}
			kfree(name);
			break;
		case Opt_io_size_bits:
			if (args->from && match_int(args, &arg))
				return -EINVAL;
			if (arg <= 0 || arg > __ilog2_u32(BIO_MAX_PAGES)) {
				f2fs_warn(sbi, "Not support %d, larger than %d",
					  1 << arg, BIO_MAX_PAGES);
				return -EINVAL;
			}
			F2FS_OPTION(sbi).write_io_size_bits = arg;
			break;
#ifdef CONFIG_F2FS_FAULT_INJECTION
		case Opt_fault_injection:
			if (args->from && match_int(args, &arg))
				return -EINVAL;
			f2fs_build_fault_attr(sbi, arg, F2FS_ALL_FAULT_TYPE);
			set_opt(sbi, FAULT_INJECTION);
			break;

		case Opt_fault_type:
			if (args->from && match_int(args, &arg))
				return -EINVAL;
			f2fs_build_fault_attr(sbi, 0, arg);
			set_opt(sbi, FAULT_INJECTION);
			break;
#else
		case Opt_fault_injection:
			f2fs_info(sbi, "fault_injection options not supported");
			break;

		case Opt_fault_type:
			f2fs_info(sbi, "fault_type options not supported");
			break;
#endif
		case Opt_lazytime:
			sb->s_flags |= MS_LAZYTIME;
			break;
		case Opt_nolazytime:
			sb->s_flags &= ~MS_LAZYTIME;
			break;
#ifdef CONFIG_QUOTA
		case Opt_quota:
		case Opt_usrquota:
			set_opt(sbi, USRQUOTA);
			break;
		case Opt_grpquota:
			set_opt(sbi, GRPQUOTA);
			break;
		case Opt_prjquota:
			set_opt(sbi, PRJQUOTA);
			break;
		case Opt_usrjquota:
			ret = f2fs_set_qf_name(sb, USRQUOTA, &args[0]);
			if (ret)
				return ret;
			break;
		case Opt_grpjquota:
			ret = f2fs_set_qf_name(sb, GRPQUOTA, &args[0]);
			if (ret)
				return ret;
			break;
		case Opt_prjjquota:
			ret = f2fs_set_qf_name(sb, PRJQUOTA, &args[0]);
			if (ret)
				return ret;
			break;
		case Opt_offusrjquota:
			ret = f2fs_clear_qf_name(sb, USRQUOTA);
			if (ret)
				return ret;
			break;
		case Opt_offgrpjquota:
			ret = f2fs_clear_qf_name(sb, GRPQUOTA);
			if (ret)
				return ret;
			break;
		case Opt_offprjjquota:
			ret = f2fs_clear_qf_name(sb, PRJQUOTA);
			if (ret)
				return ret;
			break;
		case Opt_jqfmt_vfsold:
			F2FS_OPTION(sbi).s_jquota_fmt = QFMT_VFS_OLD;
			break;
		case Opt_jqfmt_vfsv0:
			F2FS_OPTION(sbi).s_jquota_fmt = QFMT_VFS_V0;
			break;
		case Opt_jqfmt_vfsv1:
			F2FS_OPTION(sbi).s_jquota_fmt = QFMT_VFS_V1;
			break;
		case Opt_noquota:
			clear_opt(sbi, QUOTA);
			clear_opt(sbi, USRQUOTA);
			clear_opt(sbi, GRPQUOTA);
			clear_opt(sbi, PRJQUOTA);
			break;
#else
		case Opt_quota:
		case Opt_usrquota:
		case Opt_grpquota:
		case Opt_prjquota:
		case Opt_usrjquota:
		case Opt_grpjquota:
		case Opt_prjjquota:
		case Opt_offusrjquota:
		case Opt_offgrpjquota:
		case Opt_offprjjquota:
		case Opt_jqfmt_vfsold:
		case Opt_jqfmt_vfsv0:
		case Opt_jqfmt_vfsv1:
		case Opt_noquota:
			f2fs_info(sbi, "quota operations not supported");
			break;
#endif
		case Opt_whint:
			name = match_strdup(&args[0]);
			if (!name)
				return -ENOMEM;
			if (!strcmp(name, "user-based")) {
				F2FS_OPTION(sbi).whint_mode = WHINT_MODE_USER;
			} else if (!strcmp(name, "off")) {
				F2FS_OPTION(sbi).whint_mode = WHINT_MODE_OFF;
			} else if (!strcmp(name, "fs-based")) {
				F2FS_OPTION(sbi).whint_mode = WHINT_MODE_FS;
			} else {
				kfree(name);
				return -EINVAL;
			}
			kfree(name);
			break;
		case Opt_alloc:
			name = match_strdup(&args[0]);
			if (!name)
				return -ENOMEM;

			if (!strcmp(name, "default")) {
				F2FS_OPTION(sbi).alloc_mode = ALLOC_MODE_DEFAULT;
			} else if (!strcmp(name, "reuse")) {
				F2FS_OPTION(sbi).alloc_mode = ALLOC_MODE_REUSE;
			} else {
				kfree(name);
				return -EINVAL;
			}
			kfree(name);
			break;
		case Opt_fsync:
			name = match_strdup(&args[0]);
			if (!name)
				return -ENOMEM;
			if (!strcmp(name, "posix")) {
				F2FS_OPTION(sbi).fsync_mode = FSYNC_MODE_POSIX;
			} else if (!strcmp(name, "strict")) {
				F2FS_OPTION(sbi).fsync_mode = FSYNC_MODE_STRICT;
			} else if (!strcmp(name, "nobarrier")) {
				F2FS_OPTION(sbi).fsync_mode =
							FSYNC_MODE_NOBARRIER;
			} else {
				kfree(name);
				return -EINVAL;
			}
			kfree(name);
			break;
		case Opt_test_dummy_encryption:
			ret = f2fs_set_test_dummy_encryption(sb, p, &args[0],
							     is_remount);
			if (ret)
				return ret;
			break;
		case Opt_inlinecrypt:
#ifdef CONFIG_FS_ENCRYPTION_INLINE_CRYPT
			F2FS_OPTION(sbi).inlinecrypt = true;
#else
			f2fs_info(sbi, "inline encryption not supported");
#endif
			break;
		case Opt_checkpoint_disable_cap_perc:
			if (args->from && match_int(args, &arg))
				return -EINVAL;
			if (arg < 0 || arg > 100)
				return -EINVAL;
			F2FS_OPTION(sbi).unusable_cap_perc = arg;
			set_opt(sbi, DISABLE_CHECKPOINT);
			break;
		case Opt_checkpoint_disable_cap:
			if (args->from && match_int(args, &arg))
				return -EINVAL;
			F2FS_OPTION(sbi).unusable_cap = arg;
			set_opt(sbi, DISABLE_CHECKPOINT);
			break;
		case Opt_checkpoint_disable:
			set_opt(sbi, DISABLE_CHECKPOINT);
			break;
		case Opt_checkpoint_enable:
			clear_opt(sbi, DISABLE_CHECKPOINT);
			break;
		case Opt_checkpoint_merge:
			set_opt(sbi, MERGE_CHECKPOINT);
			break;
		case Opt_nocheckpoint_merge:
			clear_opt(sbi, MERGE_CHECKPOINT);
			break;
#ifdef CONFIG_F2FS_FS_COMPRESSION
		case Opt_compress_algorithm:
			if (!f2fs_sb_has_compression(sbi)) {
				f2fs_info(sbi, "Image doesn't support compression");
				break;
			}
			name = match_strdup(&args[0]);
			if (!name)
				return -ENOMEM;
			if (!strcmp(name, "lzo")) {
#ifdef CONFIG_F2FS_FS_LZO
				F2FS_OPTION(sbi).compress_level = 0;
				F2FS_OPTION(sbi).compress_algorithm =
								COMPRESS_LZO;
#else
				f2fs_info(sbi, "kernel doesn't support lzo compression");
#endif
			} else if (!strncmp(name, "lz4", 3)) {
#ifdef CONFIG_F2FS_FS_LZ4
				ret = f2fs_set_lz4hc_level(sbi, name);
				if (ret) {
					kfree(name);
					return -EINVAL;
				}
				F2FS_OPTION(sbi).compress_algorithm =
								COMPRESS_LZ4;
#else
				f2fs_info(sbi, "kernel doesn't support lz4 compression");
#endif
			} else if (!strncmp(name, "zstd", 4)) {
#ifdef CONFIG_F2FS_FS_ZSTD
				ret = f2fs_set_zstd_level(sbi, name);
				if (ret) {
					kfree(name);
					return -EINVAL;
				}
				F2FS_OPTION(sbi).compress_algorithm =
								COMPRESS_ZSTD;
#else
				f2fs_info(sbi, "kernel doesn't support zstd compression");
#endif
			} else {
				kfree(name);
				return -EINVAL;
			}
			kfree(name);
			break;
		case Opt_compress_log_size:
			if (!f2fs_sb_has_compression(sbi)) {
				f2fs_info(sbi, "Image doesn't support compression");
				break;
			}
			if (args->from && match_int(args, &arg))
				return -EINVAL;
			if (arg < MIN_COMPRESS_LOG_SIZE ||
				arg > MAX_COMPRESS_LOG_SIZE) {
				f2fs_err(sbi,
					"Compress cluster log size is out of range");
				return -EINVAL;
			}
			F2FS_OPTION(sbi).compress_log_size = arg;
			break;
		case Opt_compress_extension:
			if (!f2fs_sb_has_compression(sbi)) {
				f2fs_info(sbi, "Image doesn't support compression");
				break;
			}
			name = match_strdup(&args[0]);
			if (!name)
				return -ENOMEM;

			ext = F2FS_OPTION(sbi).extensions;
			ext_cnt = F2FS_OPTION(sbi).compress_ext_cnt;

			if (strlen(name) >= F2FS_EXTENSION_LEN ||
				ext_cnt >= COMPRESS_EXT_NUM) {
				f2fs_err(sbi,
					"invalid extension length/number");
				kfree(name);
				return -EINVAL;
			}

			strcpy(ext[ext_cnt], name);
			F2FS_OPTION(sbi).compress_ext_cnt++;
			kfree(name);
			break;
		case Opt_compress_chksum:
			F2FS_OPTION(sbi).compress_chksum = true;
			break;
		case Opt_compress_mode:
			name = match_strdup(&args[0]);
			if (!name)
				return -ENOMEM;
			if (!strcmp(name, "fs")) {
				F2FS_OPTION(sbi).compress_mode = COMPR_MODE_FS;
			} else if (!strcmp(name, "user")) {
				F2FS_OPTION(sbi).compress_mode = COMPR_MODE_USER;
			} else {
				kfree(name);
				return -EINVAL;
			}
			kfree(name);
			break;
		case Opt_compress_cache:
			set_opt(sbi, COMPRESS_CACHE);
			break;
#else
		case Opt_compress_algorithm:
		case Opt_compress_log_size:
		case Opt_compress_extension:
		case Opt_compress_chksum:
		case Opt_compress_mode:
		case Opt_compress_cache:
			f2fs_info(sbi, "compression options not supported");
			break;
#endif
		case Opt_atgc:
			set_opt(sbi, ATGC);
			break;
		case Opt_gc_merge:
			set_opt(sbi, GC_MERGE);
			break;
		case Opt_nogc_merge:
			clear_opt(sbi, GC_MERGE);
			break;
		default:
			f2fs_err(sbi, "Unrecognized mount option \"%s\" or missing value",
				 p);
			return -EINVAL;
		}
	}
default_check:
#ifdef CONFIG_QUOTA
	if (f2fs_check_quota_options(sbi))
		return -EINVAL;
#else
	if (f2fs_sb_has_quota_ino(sbi) && !f2fs_readonly(sbi->sb)) {
		f2fs_info(sbi, "Filesystem with quota feature cannot be mounted RDWR without CONFIG_QUOTA");
		return -EINVAL;
	}
	if (f2fs_sb_has_project_quota(sbi) && !f2fs_readonly(sbi->sb)) {
		f2fs_err(sbi, "Filesystem with project quota feature cannot be mounted RDWR without CONFIG_QUOTA");
		return -EINVAL;
	}
#endif
#ifndef CONFIG_UNICODE
	if (f2fs_sb_has_casefold(sbi)) {
		f2fs_err(sbi,
			"Filesystem with casefold feature cannot be mounted without CONFIG_UNICODE");
		return -EINVAL;
	}
#endif
	/*
	 * The BLKZONED feature indicates that the drive was formatted with
	 * zone alignment optimization. This is optional for host-aware
	 * devices, but mandatory for host-managed zoned block devices.
	 */
#ifndef CONFIG_BLK_DEV_ZONED
	if (f2fs_sb_has_blkzoned(sbi)) {
		f2fs_err(sbi, "Zoned block device support is not enabled");
		return -EINVAL;
	}
#endif

	if (F2FS_IO_SIZE_BITS(sbi) && !f2fs_lfs_mode(sbi)) {
		f2fs_err(sbi, "Should set mode=lfs with %uKB-sized IO",
			 F2FS_IO_SIZE_KB(sbi));
		return -EINVAL;
	}

	if (test_opt(sbi, INLINE_XATTR_SIZE)) {
		int min_size, max_size;

		if (!f2fs_sb_has_extra_attr(sbi) ||
			!f2fs_sb_has_flexible_inline_xattr(sbi)) {
			f2fs_err(sbi, "extra_attr or flexible_inline_xattr feature is off");
			return -EINVAL;
		}
		if (!test_opt(sbi, INLINE_XATTR)) {
			f2fs_err(sbi, "inline_xattr_size option should be set with inline_xattr option");
			return -EINVAL;
		}

		min_size = sizeof(struct f2fs_xattr_header) / sizeof(__le32);
		max_size = MAX_INLINE_XATTR_SIZE;

		if (F2FS_OPTION(sbi).inline_xattr_size < min_size ||
				F2FS_OPTION(sbi).inline_xattr_size > max_size) {
			f2fs_err(sbi, "inline xattr size is out of range: %d ~ %d",
				 min_size, max_size);
			return -EINVAL;
		}
	}

	if (test_opt(sbi, DISABLE_CHECKPOINT) && f2fs_lfs_mode(sbi)) {
		f2fs_err(sbi, "LFS not compatible with checkpoint=disable");
		return -EINVAL;
	}

	/* Not pass down write hints if the number of active logs is lesser
	 * than NR_CURSEG_PERSIST_TYPE.
	 */
	if (F2FS_OPTION(sbi).active_logs != NR_CURSEG_TYPE)
		F2FS_OPTION(sbi).whint_mode = WHINT_MODE_OFF;

	if (f2fs_sb_has_readonly(sbi) && !f2fs_readonly(sbi->sb)) {
		f2fs_err(sbi, "Allow to mount readonly mode only");
		return -EROFS;
	}
	return 0;
}

static struct inode *f2fs_alloc_inode(struct super_block *sb)
{
	struct f2fs_inode_info *fi;

	fi = kmem_cache_alloc(f2fs_inode_cachep, GFP_F2FS_ZERO);
	if (!fi)
		return NULL;

	init_once((void *) fi);

	/* Initialize f2fs-specific inode info */
	atomic_set(&fi->dirty_pages, 0);
	atomic_set(&fi->i_compr_blocks, 0);
	init_rwsem(&fi->i_sem);
	spin_lock_init(&fi->i_size_lock);
	INIT_LIST_HEAD(&fi->dirty_list);
	INIT_LIST_HEAD(&fi->gdirty_list);
	INIT_LIST_HEAD(&fi->inmem_ilist);
	INIT_LIST_HEAD(&fi->inmem_pages);
	mutex_init(&fi->inmem_lock);
	init_rwsem(&fi->i_gc_rwsem[READ]);
	init_rwsem(&fi->i_gc_rwsem[WRITE]);
	init_rwsem(&fi->i_mmap_sem);
	init_rwsem(&fi->i_xattr_sem);

	/* Will be used by directory only */
	fi->i_dir_level = F2FS_SB(sb)->dir_level;

	fi->ra_offset = -1;

	return &fi->vfs_inode;
}

static int f2fs_drop_inode(struct inode *inode)
{
	struct f2fs_sb_info *sbi = F2FS_I_SB(inode);
	int ret;

	/*
	 * during filesystem shutdown, if checkpoint is disabled,
	 * drop useless meta/node dirty pages.
	 */
	if (unlikely(is_sbi_flag_set(sbi, SBI_CP_DISABLED))) {
		if (inode->i_ino == F2FS_NODE_INO(sbi) ||
			inode->i_ino == F2FS_META_INO(sbi)) {
			trace_f2fs_drop_inode(inode, 1);
			return 1;
		}
	}

	/*
	 * This is to avoid a deadlock condition like below.
	 * writeback_single_inode(inode)
	 *  - f2fs_write_data_page
	 *    - f2fs_gc -> iput -> evict
	 *       - inode_wait_for_writeback(inode)
	 */
	if ((!inode_unhashed(inode) && inode->i_state & I_SYNC)) {
		if (!inode->i_nlink && !is_bad_inode(inode)) {
			/* to avoid evict_inode call simultaneously */
			atomic_inc(&inode->i_count);
			spin_unlock(&inode->i_lock);

			/* some remained atomic pages should discarded */
			if (f2fs_is_atomic_file(inode))
				f2fs_drop_inmem_pages(inode);

			/* should remain fi->extent_tree for writepage */
			f2fs_destroy_extent_node(inode);

			sb_start_intwrite(inode->i_sb);
			f2fs_i_size_write(inode, 0);

			f2fs_submit_merged_write_cond(F2FS_I_SB(inode),
					inode, NULL, 0, DATA);
			truncate_inode_pages_final(inode->i_mapping);

			if (F2FS_HAS_BLOCKS(inode))
				f2fs_truncate(inode);

			sb_end_intwrite(inode->i_sb);

			spin_lock(&inode->i_lock);
			atomic_dec(&inode->i_count);
		}
		trace_f2fs_drop_inode(inode, 0);
		return 0;
	}
	ret = generic_drop_inode(inode);
	if (!ret)
		ret = fscrypt_drop_inode(inode);
	trace_f2fs_drop_inode(inode, ret);
	return ret;
}

int f2fs_inode_dirtied(struct inode *inode, bool sync)
{
	struct f2fs_sb_info *sbi = F2FS_I_SB(inode);
	int ret = 0;

	spin_lock(&sbi->inode_lock[DIRTY_META]);
	if (is_inode_flag_set(inode, FI_DIRTY_INODE)) {
		ret = 1;
	} else {
		set_inode_flag(inode, FI_DIRTY_INODE);
		stat_inc_dirty_inode(sbi, DIRTY_META);
	}
	if (sync && list_empty(&F2FS_I(inode)->gdirty_list)) {
		list_add_tail(&F2FS_I(inode)->gdirty_list,
				&sbi->inode_list[DIRTY_META]);
		inc_page_count(sbi, F2FS_DIRTY_IMETA);
	}
	spin_unlock(&sbi->inode_lock[DIRTY_META]);
	return ret;
}

void f2fs_inode_synced(struct inode *inode)
{
	struct f2fs_sb_info *sbi = F2FS_I_SB(inode);

	spin_lock(&sbi->inode_lock[DIRTY_META]);
	if (!is_inode_flag_set(inode, FI_DIRTY_INODE)) {
		spin_unlock(&sbi->inode_lock[DIRTY_META]);
		return;
	}
	if (!list_empty(&F2FS_I(inode)->gdirty_list)) {
		list_del_init(&F2FS_I(inode)->gdirty_list);
		dec_page_count(sbi, F2FS_DIRTY_IMETA);
	}
	clear_inode_flag(inode, FI_DIRTY_INODE);
	clear_inode_flag(inode, FI_AUTO_RECOVER);
	stat_dec_dirty_inode(F2FS_I_SB(inode), DIRTY_META);
	spin_unlock(&sbi->inode_lock[DIRTY_META]);
}

/*
 * f2fs_dirty_inode() is called from __mark_inode_dirty()
 *
 * We should call set_dirty_inode to write the dirty inode through write_inode.
 */
static void f2fs_dirty_inode(struct inode *inode, int flags)
{
	struct f2fs_sb_info *sbi = F2FS_I_SB(inode);

	if (inode->i_ino == F2FS_NODE_INO(sbi) ||
			inode->i_ino == F2FS_META_INO(sbi))
		return;

	if (flags == I_DIRTY_TIME)
		return;

	if (is_inode_flag_set(inode, FI_AUTO_RECOVER))
		clear_inode_flag(inode, FI_AUTO_RECOVER);

	f2fs_inode_dirtied(inode, false);
}

static void f2fs_i_callback(struct rcu_head *head)
{
	struct inode *inode = container_of(head, struct inode, i_rcu);

	fscrypt_free_inode(inode);

	kmem_cache_free(f2fs_inode_cachep, F2FS_I(inode));
}

static void f2fs_destroy_inode(struct inode *inode)
{
	call_rcu(&inode->i_rcu, f2fs_i_callback);
}

static void destroy_percpu_info(struct f2fs_sb_info *sbi)
{
	percpu_counter_destroy(&sbi->alloc_valid_block_count);
	percpu_counter_destroy(&sbi->total_valid_inode_count);
}

static void destroy_device_list(struct f2fs_sb_info *sbi)
{
	int i;

	for (i = 0; i < sbi->s_ndevs; i++) {
		blkdev_put(FDEV(i).bdev, FMODE_EXCL);
#ifdef CONFIG_BLK_DEV_ZONED
		kvfree(FDEV(i).blkz_seq);
#endif
	}
	kvfree(sbi->devs);
}

static void f2fs_umount_end(struct super_block *sb, int flags)
{
	/*
	 * this is called at the end of umount(2). If there is an unclosed
	 * namespace, f2fs won't do put_super() which triggers fsck in the
	 * next boot.
	 */
	if ((flags & MNT_FORCE) || atomic_read(&sb->s_active) > 1) {
		/* to write the latest kbytes_written */
		if (!(sb->s_flags & MS_RDONLY)) {
			struct f2fs_sb_info *sbi = F2FS_SB(sb);
			struct cp_control cpc = {
				.reason = CP_UMOUNT,
			};
			down_write(&sbi->gc_lock);
			f2fs_write_checkpoint(F2FS_SB(sb), &cpc);
			up_write(&sbi->gc_lock);
		}
	}
}

static void f2fs_put_super(struct super_block *sb)
{
	struct f2fs_sb_info *sbi = F2FS_SB(sb);
	int i;
	bool dropped;

	/* unregister procfs/sysfs entries in advance to avoid race case */
	f2fs_unregister_sysfs(sbi);

	f2fs_quota_off_umount(sb);

	/* prevent remaining shrinker jobs */
	mutex_lock(&sbi->umount_mutex);

	/*
	 * flush all issued checkpoints and stop checkpoint issue thread.
	 * after then, all checkpoints should be done by each process context.
	 */
	f2fs_stop_ckpt_thread(sbi);

	/*
	 * We don't need to do checkpoint when superblock is clean.
	 * But, the previous checkpoint was not done by umount, it needs to do
	 * clean checkpoint again.
	 */
	if ((is_sbi_flag_set(sbi, SBI_IS_DIRTY) ||
			!is_set_ckpt_flags(sbi, CP_UMOUNT_FLAG))) {
		struct cp_control cpc = {
			.reason = CP_UMOUNT,
		};
		f2fs_write_checkpoint(sbi, &cpc);
	}

	/* be sure to wait for any on-going discard commands */
	dropped = f2fs_issue_discard_timeout(sbi);

	if ((f2fs_hw_support_discard(sbi) || f2fs_hw_should_discard(sbi)) &&
					!sbi->discard_blks && !dropped) {
		struct cp_control cpc = {
			.reason = CP_UMOUNT | CP_TRIMMED,
		};
		f2fs_write_checkpoint(sbi, &cpc);
	}

	/*
	 * normally superblock is clean, so we need to release this.
	 * In addition, EIO will skip do checkpoint, we need this as well.
	 */
	f2fs_release_ino_entry(sbi, true);

	f2fs_leave_shrinker(sbi);
	mutex_unlock(&sbi->umount_mutex);

	/* our cp_error case, we can wait for any writeback page */
	f2fs_flush_merged_writes(sbi);

	f2fs_wait_on_all_pages(sbi, F2FS_WB_CP_DATA);

	f2fs_bug_on(sbi, sbi->fsync_node_num);

	f2fs_destroy_compress_inode(sbi);

	iput(sbi->node_inode);
	sbi->node_inode = NULL;

	iput(sbi->meta_inode);
	sbi->meta_inode = NULL;

	/*
	 * iput() can update stat information, if f2fs_write_checkpoint()
	 * above failed with error.
	 */
	f2fs_destroy_stats(sbi);

	/* destroy f2fs internal modules */
	f2fs_destroy_node_manager(sbi);
	f2fs_destroy_segment_manager(sbi);

	f2fs_destroy_post_read_wq(sbi);

	kvfree(sbi->ckpt);

	sb->s_fs_info = NULL;
	if (sbi->s_chksum_driver)
		crypto_free_shash(sbi->s_chksum_driver);
	kfree(sbi->raw_super);

	destroy_device_list(sbi);
	f2fs_destroy_page_array_cache(sbi);
	f2fs_destroy_xattr_caches(sbi);
	mempool_destroy(sbi->write_io_dummy);
#ifdef CONFIG_QUOTA
	for (i = 0; i < MAXQUOTAS; i++)
		kfree(F2FS_OPTION(sbi).s_qf_names[i]);
#endif
	fscrypt_free_dummy_context(&F2FS_OPTION(sbi).dummy_enc_ctx);
	destroy_percpu_info(sbi);
	for (i = 0; i < NR_PAGE_TYPE; i++)
		kvfree(sbi->write_io[i]);
#ifdef CONFIG_UNICODE
	utf8_unload(sb->s_encoding);
#endif
	kfree(sbi);
}

int f2fs_sync_fs(struct super_block *sb, int sync)
{
	struct f2fs_sb_info *sbi = F2FS_SB(sb);
	int err = 0;

	if (unlikely(f2fs_cp_error(sbi)))
		return 0;
	if (unlikely(is_sbi_flag_set(sbi, SBI_CP_DISABLED)))
		return 0;

	trace_f2fs_sync_fs(sb, sync);

	if (unlikely(is_sbi_flag_set(sbi, SBI_POR_DOING)))
		return -EAGAIN;

	if (sync)
		err = f2fs_issue_checkpoint(sbi);

	return err;
}

static int f2fs_freeze(struct super_block *sb)
{
	if (f2fs_readonly(sb))
		return 0;

	/* IO error happened before */
	if (unlikely(f2fs_cp_error(F2FS_SB(sb))))
		return -EIO;

	/* must be clean, since sync_filesystem() was already called */
	if (is_sbi_flag_set(F2FS_SB(sb), SBI_IS_DIRTY))
		return -EINVAL;

	/* ensure no checkpoint required */
	if (!llist_empty(&F2FS_SB(sb)->cprc_info.issue_list))
		return -EINVAL;
	return 0;
}

static int f2fs_unfreeze(struct super_block *sb)
{
	return 0;
}

#ifdef CONFIG_QUOTA
static int f2fs_statfs_project(struct super_block *sb,
				kprojid_t projid, struct kstatfs *buf)
{
	struct kqid qid;
	struct dquot *dquot;
	u64 limit;
	u64 curblock;

	qid = make_kqid_projid(projid);
	dquot = dqget(sb, qid);
	if (IS_ERR(dquot))
		return PTR_ERR(dquot);
	spin_lock(&dquot->dq_dqb_lock);

	limit = min_not_zero(dquot->dq_dqb.dqb_bsoftlimit,
					dquot->dq_dqb.dqb_bhardlimit);
	if (limit)
		limit >>= sb->s_blocksize_bits;

	if (limit && buf->f_blocks > limit) {
		curblock = (dquot->dq_dqb.dqb_curspace +
			    dquot->dq_dqb.dqb_rsvspace) >> sb->s_blocksize_bits;
		buf->f_blocks = limit;
		buf->f_bfree = buf->f_bavail =
			(buf->f_blocks > curblock) ?
			 (buf->f_blocks - curblock) : 0;
	}

	limit = min_not_zero(dquot->dq_dqb.dqb_isoftlimit,
					dquot->dq_dqb.dqb_ihardlimit);

	if (limit && buf->f_files > limit) {
		buf->f_files = limit;
		buf->f_ffree =
			(buf->f_files > dquot->dq_dqb.dqb_curinodes) ?
			 (buf->f_files - dquot->dq_dqb.dqb_curinodes) : 0;
	}

	spin_unlock(&dquot->dq_dqb_lock);
	dqput(dquot);
	return 0;
}
#endif

static int f2fs_statfs(struct dentry *dentry, struct kstatfs *buf)
{
	struct super_block *sb = dentry->d_sb;
	struct f2fs_sb_info *sbi = F2FS_SB(sb);
	u64 id = huge_encode_dev(sb->s_bdev->bd_dev);
	block_t total_count, user_block_count, start_count;
	u64 avail_node_count;

	total_count = le64_to_cpu(sbi->raw_super->block_count);
	user_block_count = sbi->user_block_count;
	start_count = le32_to_cpu(sbi->raw_super->segment0_blkaddr);
	buf->f_type = F2FS_SUPER_MAGIC;
	buf->f_bsize = sbi->blocksize;

	buf->f_blocks = total_count - start_count;
	buf->f_bfree = user_block_count - valid_user_blocks(sbi) -
						sbi->current_reserved_blocks;

	spin_lock(&sbi->stat_lock);
	if (unlikely(buf->f_bfree <= sbi->unusable_block_count))
		buf->f_bfree = 0;
	else
		buf->f_bfree -= sbi->unusable_block_count;
	spin_unlock(&sbi->stat_lock);

	if (buf->f_bfree > F2FS_OPTION(sbi).root_reserved_blocks)
		buf->f_bavail = buf->f_bfree -
				F2FS_OPTION(sbi).root_reserved_blocks;
	else
		buf->f_bavail = 0;

	avail_node_count = sbi->total_node_count - F2FS_RESERVED_NODE_NUM;

	if (avail_node_count > user_block_count) {
		buf->f_files = user_block_count;
		buf->f_ffree = buf->f_bavail;
	} else {
		buf->f_files = avail_node_count;
		buf->f_ffree = min(avail_node_count - valid_node_count(sbi),
					buf->f_bavail);
	}

	buf->f_namelen = F2FS_NAME_LEN;
	buf->f_fsid.val[0] = (u32)id;
	buf->f_fsid.val[1] = (u32)(id >> 32);

#ifdef CONFIG_QUOTA
	if (is_inode_flag_set(dentry->d_inode, FI_PROJ_INHERIT) &&
			sb_has_quota_limits_enabled(sb, PRJQUOTA)) {
		f2fs_statfs_project(sb, F2FS_I(dentry->d_inode)->i_projid, buf);
	}
#endif
	return 0;
}

static inline void f2fs_show_quota_options(struct seq_file *seq,
					   struct super_block *sb)
{
#ifdef CONFIG_QUOTA
	struct f2fs_sb_info *sbi = F2FS_SB(sb);

	if (F2FS_OPTION(sbi).s_jquota_fmt) {
		char *fmtname = "";

		switch (F2FS_OPTION(sbi).s_jquota_fmt) {
		case QFMT_VFS_OLD:
			fmtname = "vfsold";
			break;
		case QFMT_VFS_V0:
			fmtname = "vfsv0";
			break;
		case QFMT_VFS_V1:
			fmtname = "vfsv1";
			break;
		}
		seq_printf(seq, ",jqfmt=%s", fmtname);
	}

	if (F2FS_OPTION(sbi).s_qf_names[USRQUOTA])
		seq_show_option(seq, "usrjquota",
			F2FS_OPTION(sbi).s_qf_names[USRQUOTA]);

	if (F2FS_OPTION(sbi).s_qf_names[GRPQUOTA])
		seq_show_option(seq, "grpjquota",
			F2FS_OPTION(sbi).s_qf_names[GRPQUOTA]);

	if (F2FS_OPTION(sbi).s_qf_names[PRJQUOTA])
		seq_show_option(seq, "prjjquota",
			F2FS_OPTION(sbi).s_qf_names[PRJQUOTA]);
#endif
}

#ifdef CONFIG_F2FS_FS_COMPRESSION
static inline void f2fs_show_compress_options(struct seq_file *seq,
							struct super_block *sb)
{
	struct f2fs_sb_info *sbi = F2FS_SB(sb);
	char *algtype = "";
	int i;

	if (!f2fs_sb_has_compression(sbi))
		return;

	switch (F2FS_OPTION(sbi).compress_algorithm) {
	case COMPRESS_LZO:
		algtype = "lzo";
		break;
	case COMPRESS_LZ4:
		algtype = "lz4";
		break;
	case COMPRESS_ZSTD:
		algtype = "zstd";
		break;
	}
	seq_printf(seq, ",compress_algorithm=%s", algtype);

	if (F2FS_OPTION(sbi).compress_level)
		seq_printf(seq, ":%d", F2FS_OPTION(sbi).compress_level);

	seq_printf(seq, ",compress_log_size=%u",
			F2FS_OPTION(sbi).compress_log_size);

	for (i = 0; i < F2FS_OPTION(sbi).compress_ext_cnt; i++) {
		seq_printf(seq, ",compress_extension=%s",
			F2FS_OPTION(sbi).extensions[i]);
	}

	if (F2FS_OPTION(sbi).compress_chksum)
		seq_puts(seq, ",compress_chksum");

	if (F2FS_OPTION(sbi).compress_mode == COMPR_MODE_FS)
		seq_printf(seq, ",compress_mode=%s", "fs");
	else if (F2FS_OPTION(sbi).compress_mode == COMPR_MODE_USER)
		seq_printf(seq, ",compress_mode=%s", "user");

	if (test_opt(sbi, COMPRESS_CACHE))
		seq_puts(seq, ",compress_cache");
}
#endif

static int f2fs_show_options(struct seq_file *seq, struct dentry *root)
{
	struct f2fs_sb_info *sbi = F2FS_SB(root->d_sb);

	if (F2FS_OPTION(sbi).bggc_mode == BGGC_MODE_SYNC)
		seq_printf(seq, ",background_gc=%s", "sync");
	else if (F2FS_OPTION(sbi).bggc_mode == BGGC_MODE_ON)
		seq_printf(seq, ",background_gc=%s", "on");
	else if (F2FS_OPTION(sbi).bggc_mode == BGGC_MODE_OFF)
		seq_printf(seq, ",background_gc=%s", "off");

	if (test_opt(sbi, GC_MERGE))
		seq_puts(seq, ",gc_merge");

	if (test_opt(sbi, DISABLE_ROLL_FORWARD))
		seq_puts(seq, ",disable_roll_forward");
	if (test_opt(sbi, NORECOVERY))
		seq_puts(seq, ",norecovery");
	if (test_opt(sbi, DISCARD))
		seq_puts(seq, ",discard");
	else
		seq_puts(seq, ",nodiscard");
	if (test_opt(sbi, NOHEAP))
		seq_puts(seq, ",no_heap");
	else
		seq_puts(seq, ",heap");
#ifdef CONFIG_F2FS_FS_XATTR
	if (test_opt(sbi, XATTR_USER))
		seq_puts(seq, ",user_xattr");
	else
		seq_puts(seq, ",nouser_xattr");
	if (test_opt(sbi, INLINE_XATTR))
		seq_puts(seq, ",inline_xattr");
	else
		seq_puts(seq, ",noinline_xattr");
	if (test_opt(sbi, INLINE_XATTR_SIZE))
		seq_printf(seq, ",inline_xattr_size=%u",
					F2FS_OPTION(sbi).inline_xattr_size);
#endif
#ifdef CONFIG_F2FS_FS_POSIX_ACL
	if (test_opt(sbi, POSIX_ACL))
		seq_puts(seq, ",acl");
	else
		seq_puts(seq, ",noacl");
#endif
	if (test_opt(sbi, DISABLE_EXT_IDENTIFY))
		seq_puts(seq, ",disable_ext_identify");
	if (test_opt(sbi, INLINE_DATA))
		seq_puts(seq, ",inline_data");
	else
		seq_puts(seq, ",noinline_data");
	if (test_opt(sbi, INLINE_DENTRY))
		seq_puts(seq, ",inline_dentry");
	else
		seq_puts(seq, ",noinline_dentry");
	if (!f2fs_readonly(sbi->sb) && test_opt(sbi, FLUSH_MERGE))
		seq_puts(seq, ",flush_merge");
	if (test_opt(sbi, NOBARRIER))
		seq_puts(seq, ",nobarrier");
	if (test_opt(sbi, FASTBOOT))
		seq_puts(seq, ",fastboot");
	if (test_opt(sbi, EXTENT_CACHE))
		seq_puts(seq, ",extent_cache");
	else
		seq_puts(seq, ",noextent_cache");
	if (test_opt(sbi, DATA_FLUSH))
		seq_puts(seq, ",data_flush");

	seq_puts(seq, ",mode=");
	if (F2FS_OPTION(sbi).fs_mode == FS_MODE_ADAPTIVE)
		seq_puts(seq, "adaptive");
	else if (F2FS_OPTION(sbi).fs_mode == FS_MODE_LFS)
		seq_puts(seq, "lfs");
	seq_printf(seq, ",active_logs=%u", F2FS_OPTION(sbi).active_logs);
	if (test_opt(sbi, RESERVE_ROOT))
		seq_printf(seq, ",reserve_root=%u,resuid=%u,resgid=%u",
				F2FS_OPTION(sbi).root_reserved_blocks,
				from_kuid_munged(&init_user_ns,
					F2FS_OPTION(sbi).s_resuid),
				from_kgid_munged(&init_user_ns,
					F2FS_OPTION(sbi).s_resgid));
	if (F2FS_IO_SIZE_BITS(sbi))
		seq_printf(seq, ",io_bits=%u",
				F2FS_OPTION(sbi).write_io_size_bits);
#ifdef CONFIG_F2FS_FAULT_INJECTION
	if (test_opt(sbi, FAULT_INJECTION)) {
		seq_printf(seq, ",fault_injection=%u",
				F2FS_OPTION(sbi).fault_info.inject_rate);
		seq_printf(seq, ",fault_type=%u",
				F2FS_OPTION(sbi).fault_info.inject_type);
	}
#endif
#ifdef CONFIG_QUOTA
	if (test_opt(sbi, QUOTA))
		seq_puts(seq, ",quota");
	if (test_opt(sbi, USRQUOTA))
		seq_puts(seq, ",usrquota");
	if (test_opt(sbi, GRPQUOTA))
		seq_puts(seq, ",grpquota");
	if (test_opt(sbi, PRJQUOTA))
		seq_puts(seq, ",prjquota");
#endif
	f2fs_show_quota_options(seq, sbi->sb);
	if (F2FS_OPTION(sbi).whint_mode == WHINT_MODE_USER)
		seq_printf(seq, ",whint_mode=%s", "user-based");
	else if (F2FS_OPTION(sbi).whint_mode == WHINT_MODE_FS)
		seq_printf(seq, ",whint_mode=%s", "fs-based");

	fscrypt_show_test_dummy_encryption(seq, ',', sbi->sb);

#ifdef CONFIG_FS_ENCRYPTION
	if (F2FS_OPTION(sbi).inlinecrypt)
		seq_puts(seq, ",inlinecrypt");
#endif

	if (F2FS_OPTION(sbi).alloc_mode == ALLOC_MODE_DEFAULT)
		seq_printf(seq, ",alloc_mode=%s", "default");
	else if (F2FS_OPTION(sbi).alloc_mode == ALLOC_MODE_REUSE)
		seq_printf(seq, ",alloc_mode=%s", "reuse");

	if (test_opt(sbi, DISABLE_CHECKPOINT))
		seq_printf(seq, ",checkpoint=disable:%u",
				F2FS_OPTION(sbi).unusable_cap);
	if (test_opt(sbi, MERGE_CHECKPOINT))
		seq_puts(seq, ",checkpoint_merge");
	else
		seq_puts(seq, ",nocheckpoint_merge");
	if (F2FS_OPTION(sbi).fsync_mode == FSYNC_MODE_POSIX)
		seq_printf(seq, ",fsync_mode=%s", "posix");
	else if (F2FS_OPTION(sbi).fsync_mode == FSYNC_MODE_STRICT)
		seq_printf(seq, ",fsync_mode=%s", "strict");
	else if (F2FS_OPTION(sbi).fsync_mode == FSYNC_MODE_NOBARRIER)
		seq_printf(seq, ",fsync_mode=%s", "nobarrier");

#ifdef CONFIG_F2FS_FS_COMPRESSION
	f2fs_show_compress_options(seq, sbi->sb);
#endif

	if (test_opt(sbi, ATGC))
		seq_puts(seq, ",atgc");
	return 0;
}

static void default_options(struct f2fs_sb_info *sbi)
{
	/* init some FS parameters */
	if (f2fs_sb_has_readonly(sbi))
		F2FS_OPTION(sbi).active_logs = NR_CURSEG_RO_TYPE;
	else
		F2FS_OPTION(sbi).active_logs = NR_CURSEG_PERSIST_TYPE;

	F2FS_OPTION(sbi).inline_xattr_size = DEFAULT_INLINE_XATTR_ADDRS;
	F2FS_OPTION(sbi).whint_mode = WHINT_MODE_OFF;
	F2FS_OPTION(sbi).alloc_mode = ALLOC_MODE_DEFAULT;
	F2FS_OPTION(sbi).fsync_mode = FSYNC_MODE_POSIX;
#ifdef CONFIG_FS_ENCRYPTION
	F2FS_OPTION(sbi).inlinecrypt = false;
#endif
	F2FS_OPTION(sbi).s_resuid = make_kuid(&init_user_ns, F2FS_DEF_RESUID);
	F2FS_OPTION(sbi).s_resgid = make_kgid(&init_user_ns, F2FS_DEF_RESGID);
	F2FS_OPTION(sbi).compress_algorithm = COMPRESS_LZ4;
	F2FS_OPTION(sbi).compress_log_size = MIN_COMPRESS_LOG_SIZE;
	F2FS_OPTION(sbi).compress_ext_cnt = 0;
	F2FS_OPTION(sbi).compress_mode = COMPR_MODE_FS;
	F2FS_OPTION(sbi).bggc_mode = BGGC_MODE_ON;

	set_opt(sbi, INLINE_XATTR);
	set_opt(sbi, INLINE_DATA);
	set_opt(sbi, INLINE_DENTRY);
	set_opt(sbi, EXTENT_CACHE);
	set_opt(sbi, NOHEAP);
	sbi->sb->s_flags |= MS_LAZYTIME;
	clear_opt(sbi, DISABLE_CHECKPOINT);
	set_opt(sbi, MERGE_CHECKPOINT);
	F2FS_OPTION(sbi).unusable_cap = 0;
	set_opt(sbi, FLUSH_MERGE);
	set_opt(sbi, DISCARD);
	if (f2fs_sb_has_blkzoned(sbi))
		F2FS_OPTION(sbi).fs_mode = FS_MODE_LFS;
	else
		F2FS_OPTION(sbi).fs_mode = FS_MODE_ADAPTIVE;

#ifdef CONFIG_F2FS_FS_XATTR
	set_opt(sbi, XATTR_USER);
#endif
#ifdef CONFIG_F2FS_FS_POSIX_ACL
	set_opt(sbi, POSIX_ACL);
#endif

	f2fs_build_fault_attr(sbi, 0, 0);
}

#ifdef CONFIG_QUOTA
static int f2fs_enable_quotas(struct super_block *sb);
#endif

static int f2fs_disable_checkpoint(struct f2fs_sb_info *sbi)
{
	unsigned int s_flags = sbi->sb->s_flags;
	struct cp_control cpc;
	int err = 0;
	int ret;
	block_t unusable;

	if (s_flags & SB_RDONLY) {
		f2fs_err(sbi, "checkpoint=disable on readonly fs");
		return -EINVAL;
	}
	sbi->sb->s_flags |= SB_ACTIVE;

	f2fs_update_time(sbi, DISABLE_TIME);

	while (!f2fs_time_over(sbi, DISABLE_TIME)) {
		down_write(&sbi->gc_lock);
		err = f2fs_gc(sbi, true, false, false, NULL_SEGNO);
		if (err == -ENODATA) {
			err = 0;
			break;
		}
		if (err && err != -EAGAIN)
			break;
	}

	ret = sync_filesystem(sbi->sb);
	if (ret || err) {
		err = ret ? ret : err;
		goto restore_flag;
	}

	unusable = f2fs_get_unusable_blocks(sbi);
	if (f2fs_disable_cp_again(sbi, unusable)) {
		err = -EAGAIN;
		goto restore_flag;
	}

	down_write(&sbi->gc_lock);
	cpc.reason = CP_PAUSE;
	set_sbi_flag(sbi, SBI_CP_DISABLED);
	err = f2fs_write_checkpoint(sbi, &cpc);
	if (err)
		goto out_unlock;

	spin_lock(&sbi->stat_lock);
	sbi->unusable_block_count = unusable;
	spin_unlock(&sbi->stat_lock);

out_unlock:
	up_write(&sbi->gc_lock);
restore_flag:
	sbi->sb->s_flags = s_flags;	/* Restore SB_RDONLY status */
	return err;
}

static void f2fs_enable_checkpoint(struct f2fs_sb_info *sbi)
{
	/* we should flush all the data to keep data consistency */
	sync_inodes_sb(sbi->sb);

	down_write(&sbi->gc_lock);
	f2fs_dirty_to_prefree(sbi);

	clear_sbi_flag(sbi, SBI_CP_DISABLED);
	set_sbi_flag(sbi, SBI_IS_DIRTY);
	up_write(&sbi->gc_lock);

	f2fs_sync_fs(sbi->sb, 1);
}

static int f2fs_remount(struct super_block *sb, int *flags, char *data)
{
	struct f2fs_sb_info *sbi = F2FS_SB(sb);
	struct f2fs_mount_info org_mount_opt;
	unsigned long old_sb_flags;
	int err;
	bool need_restart_gc = false, need_stop_gc = false;
	bool need_restart_ckpt = false, need_stop_ckpt = false;
	bool need_restart_flush = false, need_stop_flush = false;
	bool no_extent_cache = !test_opt(sbi, EXTENT_CACHE);
	bool disable_checkpoint = test_opt(sbi, DISABLE_CHECKPOINT);
	bool no_io_align = !F2FS_IO_ALIGNED(sbi);
	bool no_atgc = !test_opt(sbi, ATGC);
	bool no_compress_cache = !test_opt(sbi, COMPRESS_CACHE);
	bool checkpoint_changed;
#ifdef CONFIG_QUOTA
	int i, j;
#endif

	/*
	 * Save the old mount options in case we
	 * need to restore them.
	 */
	org_mount_opt = sbi->mount_opt;
	old_sb_flags = sb->s_flags;

#ifdef CONFIG_QUOTA
	org_mount_opt.s_jquota_fmt = F2FS_OPTION(sbi).s_jquota_fmt;
	for (i = 0; i < MAXQUOTAS; i++) {
		if (F2FS_OPTION(sbi).s_qf_names[i]) {
			org_mount_opt.s_qf_names[i] =
				kstrdup(F2FS_OPTION(sbi).s_qf_names[i],
				GFP_KERNEL);
			if (!org_mount_opt.s_qf_names[i]) {
				for (j = 0; j < i; j++)
					kfree(org_mount_opt.s_qf_names[j]);
				return -ENOMEM;
			}
		} else {
			org_mount_opt.s_qf_names[i] = NULL;
		}
	}
#endif

	/* recover superblocks we couldn't write due to previous RO mount */
	if (!(*flags & MS_RDONLY) && is_sbi_flag_set(sbi, SBI_NEED_SB_WRITE)) {
		err = f2fs_commit_super(sbi, false);
		f2fs_info(sbi, "Try to recover all the superblocks, ret: %d",
			  err);
		if (!err)
			clear_sbi_flag(sbi, SBI_NEED_SB_WRITE);
	}

	default_options(sbi);

	/* parse mount options */
	err = parse_options(sb, data, true);
	if (err)
		goto restore_opts;
	checkpoint_changed =
			disable_checkpoint != test_opt(sbi, DISABLE_CHECKPOINT);

	/*
	 * Previous and new state of filesystem is RO,
	 * so skip checking GC and FLUSH_MERGE conditions.
	 */
	if (f2fs_readonly(sb) && (*flags & MS_RDONLY))
		goto skip;

	if (f2fs_sb_has_readonly(sbi) && !(*flags & SB_RDONLY)) {
		err = -EROFS;
		goto restore_opts;
	}

#ifdef CONFIG_QUOTA
	if (!f2fs_readonly(sb) && (*flags & MS_RDONLY)) {
		err = dquot_suspend(sb, -1);
		if (err < 0)
			goto restore_opts;
	} else if (f2fs_readonly(sb) && !(*flags & SB_RDONLY)) {
		/* dquot_resume needs RW */
		sb->s_flags &= ~MS_RDONLY;
		if (sb_any_quota_suspended(sb)) {
			dquot_resume(sb, -1);
		} else if (f2fs_sb_has_quota_ino(sbi)) {
			err = f2fs_enable_quotas(sb);
			if (err)
				goto restore_opts;
		}
	}
#endif
	/* disallow enable atgc dynamically */
	if (no_atgc == !!test_opt(sbi, ATGC)) {
		err = -EINVAL;
		f2fs_warn(sbi, "switch atgc option is not allowed");
		goto restore_opts;
	}

	/* disallow enable/disable extent_cache dynamically */
	if (no_extent_cache == !!test_opt(sbi, EXTENT_CACHE)) {
		err = -EINVAL;
		f2fs_warn(sbi, "switch extent_cache option is not allowed");
		goto restore_opts;
	}

	if (no_io_align == !!F2FS_IO_ALIGNED(sbi)) {
		err = -EINVAL;
		f2fs_warn(sbi, "switch io_bits option is not allowed");
		goto restore_opts;
	}

	if (no_compress_cache == !!test_opt(sbi, COMPRESS_CACHE)) {
		err = -EINVAL;
		f2fs_warn(sbi, "switch compress_cache option is not allowed");
		goto restore_opts;
	}

	if ((*flags & SB_RDONLY) && test_opt(sbi, DISABLE_CHECKPOINT)) {
		err = -EINVAL;
		f2fs_warn(sbi, "disabling checkpoint not compatible with read-only");
		goto restore_opts;
	}

	/*
	 * We stop the GC thread if FS is mounted as RO
	 * or if background_gc = off is passed in mount
	 * option. Also sync the filesystem.
	 */
	if ((*flags & MS_RDONLY) ||
			(F2FS_OPTION(sbi).bggc_mode == BGGC_MODE_OFF &&
			!test_opt(sbi, GC_MERGE))) {
		if (sbi->gc_thread) {
			f2fs_stop_gc_thread(sbi);
			need_restart_gc = true;
		}
	} else if (!sbi->gc_thread) {
		err = f2fs_start_gc_thread(sbi);
		if (err)
			goto restore_opts;
		need_stop_gc = true;
	}

	if (*flags & MS_RDONLY ||
		F2FS_OPTION(sbi).whint_mode != org_mount_opt.whint_mode) {
		sync_inodes_sb(sb);

		set_sbi_flag(sbi, SBI_IS_DIRTY);
		set_sbi_flag(sbi, SBI_IS_CLOSE);
		f2fs_sync_fs(sb, 1);
		clear_sbi_flag(sbi, SBI_IS_CLOSE);
	}

	if ((*flags & SB_RDONLY) || test_opt(sbi, DISABLE_CHECKPOINT) ||
			!test_opt(sbi, MERGE_CHECKPOINT)) {
		f2fs_stop_ckpt_thread(sbi);
		need_restart_ckpt = true;
	} else {
		err = f2fs_start_ckpt_thread(sbi);
		if (err) {
			f2fs_err(sbi,
			    "Failed to start F2FS issue_checkpoint_thread (%d)",
			    err);
			goto restore_gc;
		}
		need_stop_ckpt = true;
	}

	/*
	 * We stop issue flush thread if FS is mounted as RO
	 * or if flush_merge is not passed in mount option.
	 */
	if ((*flags & MS_RDONLY) || !test_opt(sbi, FLUSH_MERGE)) {
		clear_opt(sbi, FLUSH_MERGE);
		f2fs_destroy_flush_cmd_control(sbi, false);
		need_restart_flush = true;
	} else {
		err = f2fs_create_flush_cmd_control(sbi);
		if (err)
			goto restore_ckpt;
		need_stop_flush = true;
	}

	if (checkpoint_changed) {
		if (test_opt(sbi, DISABLE_CHECKPOINT)) {
			err = f2fs_disable_checkpoint(sbi);
			if (err)
				goto restore_flush;
		} else {
			f2fs_enable_checkpoint(sbi);
		}
	}

skip:
#ifdef CONFIG_QUOTA
	/* Release old quota file names */
	for (i = 0; i < MAXQUOTAS; i++)
		kfree(org_mount_opt.s_qf_names[i]);
#endif
	/* Update the POSIXACL Flag */
	sb->s_flags = (sb->s_flags & ~MS_POSIXACL) |
		(test_opt(sbi, POSIX_ACL) ? MS_POSIXACL : 0);

	limit_reserve_root(sbi);
	adjust_unusable_cap_perc(sbi);
	*flags = (*flags & ~SB_LAZYTIME) | (sb->s_flags & SB_LAZYTIME);
	return 0;
restore_flush:
	if (need_restart_flush) {
		if (f2fs_create_flush_cmd_control(sbi))
			f2fs_warn(sbi, "background flush thread has stopped");
	} else if (need_stop_flush) {
		clear_opt(sbi, FLUSH_MERGE);
		f2fs_destroy_flush_cmd_control(sbi, false);
	}
restore_ckpt:
	if (need_restart_ckpt) {
		if (f2fs_start_ckpt_thread(sbi))
			f2fs_warn(sbi, "background ckpt thread has stopped");
	} else if (need_stop_ckpt) {
		f2fs_stop_ckpt_thread(sbi);
	}
restore_gc:
	if (need_restart_gc) {
		if (f2fs_start_gc_thread(sbi))
			f2fs_warn(sbi, "background gc thread has stopped");
	} else if (need_stop_gc) {
		f2fs_stop_gc_thread(sbi);
	}
restore_opts:
#ifdef CONFIG_QUOTA
	F2FS_OPTION(sbi).s_jquota_fmt = org_mount_opt.s_jquota_fmt;
	for (i = 0; i < MAXQUOTAS; i++) {
		kfree(F2FS_OPTION(sbi).s_qf_names[i]);
		F2FS_OPTION(sbi).s_qf_names[i] = org_mount_opt.s_qf_names[i];
	}
#endif
	sbi->mount_opt = org_mount_opt;
	sb->s_flags = old_sb_flags;
	return err;
}

#ifdef CONFIG_QUOTA
/* Read data from quotafile */
static ssize_t f2fs_quota_read(struct super_block *sb, int type, char *data,
			       size_t len, loff_t off)
{
	struct inode *inode = sb_dqopt(sb)->files[type];
	struct address_space *mapping = inode->i_mapping;
	block_t blkidx = F2FS_BYTES_TO_BLK(off);
	int offset = off & (sb->s_blocksize - 1);
	int tocopy;
	size_t toread;
	loff_t i_size = i_size_read(inode);
	struct page *page;
	char *kaddr;

	if (off > i_size)
		return 0;

	if (off + len > i_size)
		len = i_size - off;
	toread = len;
	while (toread > 0) {
		tocopy = min_t(unsigned long, sb->s_blocksize - offset, toread);
repeat:
		page = read_cache_page_gfp(mapping, blkidx, GFP_NOFS);
		if (IS_ERR(page)) {
			if (PTR_ERR(page) == -ENOMEM) {
				congestion_wait(BLK_RW_ASYNC,
						DEFAULT_IO_TIMEOUT);
				goto repeat;
			}
			set_sbi_flag(F2FS_SB(sb), SBI_QUOTA_NEED_REPAIR);
			return PTR_ERR(page);
		}

		lock_page(page);

		if (unlikely(page->mapping != mapping)) {
			f2fs_put_page(page, 1);
			goto repeat;
		}
		if (unlikely(!PageUptodate(page))) {
			f2fs_put_page(page, 1);
			set_sbi_flag(F2FS_SB(sb), SBI_QUOTA_NEED_REPAIR);
			return -EIO;
		}

		kaddr = kmap_atomic(page);
		memcpy(data, kaddr + offset, tocopy);
		kunmap_atomic(kaddr);
		f2fs_put_page(page, 1);

		offset = 0;
		toread -= tocopy;
		data += tocopy;
		blkidx++;
	}
	return len;
}

/* Write to quotafile */
static ssize_t f2fs_quota_write(struct super_block *sb, int type,
				const char *data, size_t len, loff_t off)
{
	struct inode *inode = sb_dqopt(sb)->files[type];
	struct address_space *mapping = inode->i_mapping;
	const struct address_space_operations *a_ops = mapping->a_ops;
	int offset = off & (sb->s_blocksize - 1);
	size_t towrite = len;
	struct page *page;
	void *fsdata = NULL;
	char *kaddr;
	int err = 0;
	int tocopy;

	while (towrite > 0) {
		tocopy = min_t(unsigned long, sb->s_blocksize - offset,
								towrite);
retry:
		err = a_ops->write_begin(NULL, mapping, off, tocopy, 0,
							&page, &fsdata);
		if (unlikely(err)) {
			if (err == -ENOMEM) {
				congestion_wait(BLK_RW_ASYNC,
						DEFAULT_IO_TIMEOUT);
				goto retry;
			}
			set_sbi_flag(F2FS_SB(sb), SBI_QUOTA_NEED_REPAIR);
			break;
		}

		kaddr = kmap_atomic(page);
		memcpy(kaddr + offset, data, tocopy);
		kunmap_atomic(kaddr);
		flush_dcache_page(page);

		a_ops->write_end(NULL, mapping, off, tocopy, tocopy,
						page, fsdata);
		offset = 0;
		towrite -= tocopy;
		off += tocopy;
		data += tocopy;
		cond_resched();
	}

	if (len == towrite)
		return err;
	inode->i_mtime = inode->i_ctime = current_time(inode);
	f2fs_mark_inode_dirty_sync(inode, false);
	return len - towrite;
}

static struct dquot **f2fs_get_dquots(struct inode *inode)
{
	return F2FS_I(inode)->i_dquot;
}

static qsize_t *f2fs_get_reserved_space(struct inode *inode)
{
	return &F2FS_I(inode)->i_reserved_quota;
}

static int f2fs_quota_on_mount(struct f2fs_sb_info *sbi, int type)
{
	if (is_set_ckpt_flags(sbi, CP_QUOTA_NEED_FSCK_FLAG)) {
		f2fs_err(sbi, "quota sysfile may be corrupted, skip loading it");
		return 0;
	}

	return dquot_quota_on_mount(sbi->sb, F2FS_OPTION(sbi).s_qf_names[type],
					F2FS_OPTION(sbi).s_jquota_fmt, type);
}

int f2fs_enable_quota_files(struct f2fs_sb_info *sbi, bool rdonly)
{
	int enabled = 0;
	int i, err;

	if (f2fs_sb_has_quota_ino(sbi) && rdonly) {
		err = f2fs_enable_quotas(sbi->sb);
		if (err) {
			f2fs_err(sbi, "Cannot turn on quota_ino: %d", err);
			return 0;
		}
		return 1;
	}

	for (i = 0; i < MAXQUOTAS; i++) {
		if (F2FS_OPTION(sbi).s_qf_names[i]) {
			err = f2fs_quota_on_mount(sbi, i);
			if (!err) {
				enabled = 1;
				continue;
			}
			f2fs_err(sbi, "Cannot turn on quotas: %d on %d",
				 err, i);
		}
	}
	return enabled;
}

static int f2fs_quota_enable(struct super_block *sb, int type, int format_id,
			     unsigned int flags)
{
	struct inode *qf_inode;
	unsigned long qf_inum;
	int err;

	BUG_ON(!f2fs_sb_has_quota_ino(F2FS_SB(sb)));

	qf_inum = f2fs_qf_ino(sb, type);
	if (!qf_inum)
		return -EPERM;

	qf_inode = f2fs_iget(sb, qf_inum);
	if (IS_ERR(qf_inode)) {
		f2fs_err(F2FS_SB(sb), "Bad quota inode %u:%lu", type, qf_inum);
		return PTR_ERR(qf_inode);
	}

	/* Don't account quota for quota files to avoid recursion */
	qf_inode->i_flags |= S_NOQUOTA;
	err = dquot_enable(qf_inode, type, format_id, flags);
	iput(qf_inode);
	return err;
}

static int f2fs_enable_quotas(struct super_block *sb)
{
	struct f2fs_sb_info *sbi = F2FS_SB(sb);
	int type, err = 0;
	unsigned long qf_inum;
	bool quota_mopt[MAXQUOTAS] = {
		test_opt(sbi, USRQUOTA),
		test_opt(sbi, GRPQUOTA),
		test_opt(sbi, PRJQUOTA),
	};

	if (is_set_ckpt_flags(F2FS_SB(sb), CP_QUOTA_NEED_FSCK_FLAG)) {
		f2fs_err(sbi, "quota file may be corrupted, skip loading it");
		return 0;
	}

	sb_dqopt(sb)->flags |= DQUOT_QUOTA_SYS_FILE;

	for (type = 0; type < MAXQUOTAS; type++) {
		qf_inum = f2fs_qf_ino(sb, type);
		if (qf_inum) {
			err = f2fs_quota_enable(sb, type, QFMT_VFS_V1,
				DQUOT_USAGE_ENABLED |
				(quota_mopt[type] ? DQUOT_LIMITS_ENABLED : 0));
			if (err) {
				f2fs_err(sbi, "Failed to enable quota tracking (type=%d, err=%d). Please run fsck to fix.",
					 type, err);
				for (type--; type >= 0; type--)
					dquot_quota_off(sb, type);
				set_sbi_flag(F2FS_SB(sb),
						SBI_QUOTA_NEED_REPAIR);
				return err;
			}
		}
	}
	return 0;
}

int f2fs_quota_sync(struct super_block *sb, int type)
{
	struct f2fs_sb_info *sbi = F2FS_SB(sb);
	struct quota_info *dqopt = sb_dqopt(sb);
	int cnt;
	int ret;

	/*
	 * do_quotactl
	 *  f2fs_quota_sync
	 *  down_read(quota_sem)
	 *  dquot_writeback_dquots()
	 *  f2fs_dquot_commit
	 *                            block_operation
	 *                            down_read(quota_sem)
	 */
	f2fs_lock_op(sbi);

	down_read(&sbi->quota_sem);
	ret = dquot_writeback_dquots(sb, type);
	if (ret)
		goto out;

	/*
	 * Now when everything is written we can discard the pagecache so
	 * that userspace sees the changes.
	 */
	for (cnt = 0; cnt < MAXQUOTAS; cnt++) {
		struct address_space *mapping;

		if (type != -1 && cnt != type)
			continue;
		if (!sb_has_quota_active(sb, cnt))
			continue;

		mapping = dqopt->files[cnt]->i_mapping;

		ret = filemap_fdatawrite(mapping);
		if (ret)
			goto out;

		/* if we are using journalled quota */
		if (is_journalled_quota(sbi))
			continue;

		ret = filemap_fdatawait(mapping);
		if (ret)
			set_sbi_flag(F2FS_SB(sb), SBI_QUOTA_NEED_REPAIR);

		inode_lock(dqopt->files[cnt]);
		truncate_inode_pages(&dqopt->files[cnt]->i_data, 0);
		inode_unlock(dqopt->files[cnt]);
	}
out:
	if (ret)
		set_sbi_flag(F2FS_SB(sb), SBI_QUOTA_NEED_REPAIR);
	up_read(&sbi->quota_sem);
	f2fs_unlock_op(sbi);
	return ret;
}

static int f2fs_quota_on(struct super_block *sb, int type, int format_id,
							const struct path *path)
{
	struct inode *inode;
	int err;

	/* if quota sysfile exists, deny enabling quota with specific file */
	if (f2fs_sb_has_quota_ino(F2FS_SB(sb))) {
		f2fs_err(F2FS_SB(sb), "quota sysfile already exists");
		return -EBUSY;
	}

	err = f2fs_quota_sync(sb, type);
	if (err)
		return err;

	err = dquot_quota_on(sb, type, format_id, path);
	if (err)
		return err;

	inode = d_inode(path->dentry);

	inode_lock(inode);
	F2FS_I(inode)->i_flags |= F2FS_NOATIME_FL | F2FS_IMMUTABLE_FL;
	f2fs_set_inode_flags(inode);
	inode_unlock(inode);
	f2fs_mark_inode_dirty_sync(inode, false);

	return 0;
}

static int __f2fs_quota_off(struct super_block *sb, int type)
{
	struct inode *inode = sb_dqopt(sb)->files[type];
	int err;

	if (!inode || !igrab(inode))
		return dquot_quota_off(sb, type);

	err = f2fs_quota_sync(sb, type);
	if (err)
		goto out_put;

	err = dquot_quota_off(sb, type);
	if (err || f2fs_sb_has_quota_ino(F2FS_SB(sb)))
		goto out_put;

	inode_lock(inode);
	F2FS_I(inode)->i_flags &= ~(F2FS_NOATIME_FL | F2FS_IMMUTABLE_FL);
	f2fs_set_inode_flags(inode);
	inode_unlock(inode);
	f2fs_mark_inode_dirty_sync(inode, false);
out_put:
	iput(inode);
	return err;
}

static int f2fs_quota_off(struct super_block *sb, int type)
{
	struct f2fs_sb_info *sbi = F2FS_SB(sb);
	int err;

	err = __f2fs_quota_off(sb, type);

	/*
	 * quotactl can shutdown journalled quota, result in inconsistence
	 * between quota record and fs data by following updates, tag the
	 * flag to let fsck be aware of it.
	 */
	if (is_journalled_quota(sbi))
		set_sbi_flag(sbi, SBI_QUOTA_NEED_REPAIR);
	return err;
}

void f2fs_quota_off_umount(struct super_block *sb)
{
	int type;
	int err;

	for (type = 0; type < MAXQUOTAS; type++) {
		err = __f2fs_quota_off(sb, type);
		if (err) {
			int ret = dquot_quota_off(sb, type);

			f2fs_err(F2FS_SB(sb), "Fail to turn off disk quota (type: %d, err: %d, ret:%d), Please run fsck to fix it.",
				 type, err, ret);
			set_sbi_flag(F2FS_SB(sb), SBI_QUOTA_NEED_REPAIR);
		}
	}
	/*
	 * In case of checkpoint=disable, we must flush quota blocks.
	 * This can cause NULL exception for node_inode in end_io, since
	 * put_super already dropped it.
	 */
	sync_filesystem(sb);
}

static void f2fs_truncate_quota_inode_pages(struct super_block *sb)
{
	struct quota_info *dqopt = sb_dqopt(sb);
	int type;

	for (type = 0; type < MAXQUOTAS; type++) {
		if (!dqopt->files[type])
			continue;
		f2fs_inode_synced(dqopt->files[type]);
	}
}

static int f2fs_dquot_commit(struct dquot *dquot)
{
	struct f2fs_sb_info *sbi = F2FS_SB(dquot->dq_sb);
	int ret;

	down_read_nested(&sbi->quota_sem, SINGLE_DEPTH_NESTING);
	ret = dquot_commit(dquot);
	if (ret < 0)
		set_sbi_flag(sbi, SBI_QUOTA_NEED_REPAIR);
	up_read(&sbi->quota_sem);
	return ret;
}

static int f2fs_dquot_acquire(struct dquot *dquot)
{
	struct f2fs_sb_info *sbi = F2FS_SB(dquot->dq_sb);
	int ret;

	down_read(&sbi->quota_sem);
	ret = dquot_acquire(dquot);
	if (ret < 0)
		set_sbi_flag(sbi, SBI_QUOTA_NEED_REPAIR);
	up_read(&sbi->quota_sem);
	return ret;
}

static int f2fs_dquot_release(struct dquot *dquot)
{
	struct f2fs_sb_info *sbi = F2FS_SB(dquot->dq_sb);
	int ret = dquot_release(dquot);

	if (ret < 0)
		set_sbi_flag(sbi, SBI_QUOTA_NEED_REPAIR);
	return ret;
}

static int f2fs_dquot_mark_dquot_dirty(struct dquot *dquot)
{
	struct super_block *sb = dquot->dq_sb;
	struct f2fs_sb_info *sbi = F2FS_SB(sb);
	int ret = dquot_mark_dquot_dirty(dquot);

	/* if we are using journalled quota */
	if (is_journalled_quota(sbi))
		set_sbi_flag(sbi, SBI_QUOTA_NEED_FLUSH);

	return ret;
}

static int f2fs_dquot_commit_info(struct super_block *sb, int type)
{
	struct f2fs_sb_info *sbi = F2FS_SB(sb);
	int ret = dquot_commit_info(sb, type);

	if (ret < 0)
		set_sbi_flag(sbi, SBI_QUOTA_NEED_REPAIR);
	return ret;
}

static int f2fs_get_projid(struct inode *inode, kprojid_t *projid)
{
	*projid = F2FS_I(inode)->i_projid;
	return 0;
}

static const struct dquot_operations f2fs_quota_operations = {
	.get_reserved_space = f2fs_get_reserved_space,
	.write_dquot	= f2fs_dquot_commit,
	.acquire_dquot	= f2fs_dquot_acquire,
	.release_dquot	= f2fs_dquot_release,
	.mark_dirty	= f2fs_dquot_mark_dquot_dirty,
	.write_info	= f2fs_dquot_commit_info,
	.alloc_dquot	= dquot_alloc,
	.destroy_dquot	= dquot_destroy,
	.get_projid	= f2fs_get_projid,
	.get_next_id	= dquot_get_next_id,
};

static const struct quotactl_ops f2fs_quotactl_ops = {
	.quota_on	= f2fs_quota_on,
	.quota_off	= f2fs_quota_off,
	.quota_sync	= f2fs_quota_sync,
	.get_state	= dquot_get_state,
	.set_info	= dquot_set_dqinfo,
	.get_dqblk	= dquot_get_dqblk,
	.set_dqblk	= dquot_set_dqblk,
	.get_nextdqblk	= dquot_get_next_dqblk,
};
#else
int f2fs_quota_sync(struct super_block *sb, int type)
{
	return 0;
}

void f2fs_quota_off_umount(struct super_block *sb)
{
}
#endif

static const struct super_operations f2fs_sops = {
	.alloc_inode	= f2fs_alloc_inode,
	.drop_inode	= f2fs_drop_inode,
	.destroy_inode	= f2fs_destroy_inode,
	.write_inode	= f2fs_write_inode,
	.dirty_inode	= f2fs_dirty_inode,
	.show_options	= f2fs_show_options,
#ifdef CONFIG_QUOTA
	.quota_read	= f2fs_quota_read,
	.quota_write	= f2fs_quota_write,
	.get_dquots	= f2fs_get_dquots,
#endif
	.evict_inode	= f2fs_evict_inode,
	.put_super	= f2fs_put_super,
	.umount_end	= f2fs_umount_end,
	.sync_fs	= f2fs_sync_fs,
	.freeze_fs	= f2fs_freeze,
	.unfreeze_fs	= f2fs_unfreeze,
	.statfs		= f2fs_statfs,
	.remount_fs	= f2fs_remount,
};

#ifdef CONFIG_FS_ENCRYPTION
static int f2fs_get_context(struct inode *inode, void *ctx, size_t len)
{
	return f2fs_getxattr(inode, F2FS_XATTR_INDEX_ENCRYPTION,
				F2FS_XATTR_NAME_ENCRYPTION_CONTEXT,
				ctx, len, NULL);
}

static int f2fs_set_context(struct inode *inode, const void *ctx, size_t len,
							void *fs_data)
{
	struct f2fs_sb_info *sbi = F2FS_I_SB(inode);

	/*
	 * Encrypting the root directory is not allowed because fsck
	 * expects lost+found directory to exist and remain unencrypted
	 * if LOST_FOUND feature is enabled.
	 *
	 */
	if (f2fs_sb_has_lost_found(sbi) &&
			inode->i_ino == F2FS_ROOT_INO(sbi))
		return -EPERM;

	return f2fs_setxattr(inode, F2FS_XATTR_INDEX_ENCRYPTION,
				F2FS_XATTR_NAME_ENCRYPTION_CONTEXT,
				ctx, len, fs_data, XATTR_CREATE);
}

static const union fscrypt_context *
f2fs_get_dummy_context(struct super_block *sb)
{
	return F2FS_OPTION(F2FS_SB(sb)).dummy_enc_ctx.ctx;
}

static bool f2fs_has_stable_inodes(struct super_block *sb)
{
	return true;
}

static void f2fs_get_ino_and_lblk_bits(struct super_block *sb,
				       int *ino_bits_ret, int *lblk_bits_ret)
{
	*ino_bits_ret = 8 * sizeof(nid_t);
	*lblk_bits_ret = 8 * sizeof(block_t);
}

static bool f2fs_inline_crypt_enabled(struct super_block *sb)
{
	return F2FS_OPTION(F2FS_SB(sb)).inlinecrypt;
}

static int f2fs_get_num_devices(struct super_block *sb)
{
	struct f2fs_sb_info *sbi = F2FS_SB(sb);

	if (f2fs_is_multi_device(sbi))
		return sbi->s_ndevs;
	return 1;
}

static void f2fs_get_devices(struct super_block *sb,
			     struct request_queue **devs)
{
	struct f2fs_sb_info *sbi = F2FS_SB(sb);
	int i;

	for (i = 0; i < sbi->s_ndevs; i++)
		devs[i] = bdev_get_queue(FDEV(i).bdev);
}

static const struct fscrypt_operations f2fs_cryptops = {
	.key_prefix		= "f2fs:",
	.get_context		= f2fs_get_context,
	.set_context		= f2fs_set_context,
	.get_dummy_context	= f2fs_get_dummy_context,
	.empty_dir		= f2fs_empty_dir,
	.max_namelen		= F2FS_NAME_LEN,
	.has_stable_inodes	= f2fs_has_stable_inodes,
	.get_ino_and_lblk_bits	= f2fs_get_ino_and_lblk_bits,
	.inline_crypt_enabled	= f2fs_inline_crypt_enabled,
	.get_num_devices	= f2fs_get_num_devices,
	.get_devices		= f2fs_get_devices,
};
#endif

static struct inode *f2fs_nfs_get_inode(struct super_block *sb,
		u64 ino, u32 generation)
{
	struct f2fs_sb_info *sbi = F2FS_SB(sb);
	struct inode *inode;

	if (f2fs_check_nid_range(sbi, ino))
		return ERR_PTR(-ESTALE);

	/*
	 * f2fs_iget isn't quite right if the inode is currently unallocated!
	 * However f2fs_iget currently does appropriate checks to handle stale
	 * inodes so everything is OK.
	 */
	inode = f2fs_iget(sb, ino);
	if (IS_ERR(inode))
		return ERR_CAST(inode);
	if (unlikely(generation && inode->i_generation != generation)) {
		/* we didn't find the right inode.. */
		iput(inode);
		return ERR_PTR(-ESTALE);
	}
	return inode;
}

static struct dentry *f2fs_fh_to_dentry(struct super_block *sb, struct fid *fid,
		int fh_len, int fh_type)
{
	return generic_fh_to_dentry(sb, fid, fh_len, fh_type,
				    f2fs_nfs_get_inode);
}

static struct dentry *f2fs_fh_to_parent(struct super_block *sb, struct fid *fid,
		int fh_len, int fh_type)
{
	return generic_fh_to_parent(sb, fid, fh_len, fh_type,
				    f2fs_nfs_get_inode);
}

static const struct export_operations f2fs_export_ops = {
	.fh_to_dentry = f2fs_fh_to_dentry,
	.fh_to_parent = f2fs_fh_to_parent,
	.get_parent = f2fs_get_parent,
};

loff_t max_file_blocks(struct inode *inode)
{
	loff_t result = 0;
	loff_t leaf_count;

	/*
	 * note: previously, result is equal to (DEF_ADDRS_PER_INODE -
	 * DEFAULT_INLINE_XATTR_ADDRS), but now f2fs try to reserve more
	 * space in inode.i_addr, it will be more safe to reassign
	 * result as zero.
	 */

	if (inode && f2fs_compressed_file(inode))
		leaf_count = ADDRS_PER_BLOCK(inode);
	else
		leaf_count = DEF_ADDRS_PER_BLOCK;

	/* two direct node blocks */
	result += (leaf_count * 2);

	/* two indirect node blocks */
	leaf_count *= NIDS_PER_BLOCK;
	result += (leaf_count * 2);

	/* one double indirect node block */
	leaf_count *= NIDS_PER_BLOCK;
	result += leaf_count;

	return result;
}

static int __f2fs_commit_super(struct buffer_head *bh,
			struct f2fs_super_block *super)
{
	lock_buffer(bh);
	if (super)
		memcpy(bh->b_data + F2FS_SUPER_OFFSET, super, sizeof(*super));
	set_buffer_dirty(bh);
	unlock_buffer(bh);

	/* it's rare case, we can do fua all the time */
	return __sync_dirty_buffer(bh, REQ_SYNC | REQ_PREFLUSH | REQ_FUA);
}

static inline bool sanity_check_area_boundary(struct f2fs_sb_info *sbi,
					struct buffer_head *bh)
{
	struct f2fs_super_block *raw_super = (struct f2fs_super_block *)
					(bh->b_data + F2FS_SUPER_OFFSET);
	struct super_block *sb = sbi->sb;
	u32 segment0_blkaddr = le32_to_cpu(raw_super->segment0_blkaddr);
	u32 cp_blkaddr = le32_to_cpu(raw_super->cp_blkaddr);
	u32 sit_blkaddr = le32_to_cpu(raw_super->sit_blkaddr);
	u32 nat_blkaddr = le32_to_cpu(raw_super->nat_blkaddr);
	u32 ssa_blkaddr = le32_to_cpu(raw_super->ssa_blkaddr);
	u32 main_blkaddr = le32_to_cpu(raw_super->main_blkaddr);
	u32 segment_count_ckpt = le32_to_cpu(raw_super->segment_count_ckpt);
	u32 segment_count_sit = le32_to_cpu(raw_super->segment_count_sit);
	u32 segment_count_nat = le32_to_cpu(raw_super->segment_count_nat);
	u32 segment_count_ssa = le32_to_cpu(raw_super->segment_count_ssa);
	u32 segment_count_main = le32_to_cpu(raw_super->segment_count_main);
	u32 segment_count = le32_to_cpu(raw_super->segment_count);
	u32 log_blocks_per_seg = le32_to_cpu(raw_super->log_blocks_per_seg);
	u64 main_end_blkaddr = main_blkaddr +
				(segment_count_main << log_blocks_per_seg);
	u64 seg_end_blkaddr = segment0_blkaddr +
				(segment_count << log_blocks_per_seg);

	if (segment0_blkaddr != cp_blkaddr) {
		f2fs_info(sbi, "Mismatch start address, segment0(%u) cp_blkaddr(%u)",
			  segment0_blkaddr, cp_blkaddr);
		return true;
	}

	if (cp_blkaddr + (segment_count_ckpt << log_blocks_per_seg) !=
							sit_blkaddr) {
		f2fs_info(sbi, "Wrong CP boundary, start(%u) end(%u) blocks(%u)",
			  cp_blkaddr, sit_blkaddr,
			  segment_count_ckpt << log_blocks_per_seg);
		return true;
	}

	if (sit_blkaddr + (segment_count_sit << log_blocks_per_seg) !=
							nat_blkaddr) {
		f2fs_info(sbi, "Wrong SIT boundary, start(%u) end(%u) blocks(%u)",
			  sit_blkaddr, nat_blkaddr,
			  segment_count_sit << log_blocks_per_seg);
		return true;
	}

	if (nat_blkaddr + (segment_count_nat << log_blocks_per_seg) !=
							ssa_blkaddr) {
		f2fs_info(sbi, "Wrong NAT boundary, start(%u) end(%u) blocks(%u)",
			  nat_blkaddr, ssa_blkaddr,
			  segment_count_nat << log_blocks_per_seg);
		return true;
	}

	if (ssa_blkaddr + (segment_count_ssa << log_blocks_per_seg) !=
							main_blkaddr) {
		f2fs_info(sbi, "Wrong SSA boundary, start(%u) end(%u) blocks(%u)",
			  ssa_blkaddr, main_blkaddr,
			  segment_count_ssa << log_blocks_per_seg);
		return true;
	}

	if (main_end_blkaddr > seg_end_blkaddr) {
		f2fs_info(sbi, "Wrong MAIN_AREA boundary, start(%u) end(%llu) block(%u)",
			  main_blkaddr, seg_end_blkaddr,
			  segment_count_main << log_blocks_per_seg);
		return true;
	} else if (main_end_blkaddr < seg_end_blkaddr) {
		int err = 0;
		char *res;

		/* fix in-memory information all the time */
		raw_super->segment_count = cpu_to_le32((main_end_blkaddr -
				segment0_blkaddr) >> log_blocks_per_seg);

		if (f2fs_readonly(sb) || bdev_read_only(sb->s_bdev)) {
			set_sbi_flag(sbi, SBI_NEED_SB_WRITE);
			res = "internally";
		} else {
			err = __f2fs_commit_super(bh, NULL);
			res = err ? "failed" : "done";
		}
		f2fs_info(sbi, "Fix alignment : %s, start(%u) end(%llu) block(%u)",
			  res, main_blkaddr, seg_end_blkaddr,
			  segment_count_main << log_blocks_per_seg);
		if (err)
			return true;
	}
	return false;
}

static int sanity_check_raw_super(struct f2fs_sb_info *sbi,
				struct buffer_head *bh)
{
	block_t segment_count, segs_per_sec, secs_per_zone, segment_count_main;
	block_t total_sections, blocks_per_seg;
	struct f2fs_super_block *raw_super = (struct f2fs_super_block *)
					(bh->b_data + F2FS_SUPER_OFFSET);
	size_t crc_offset = 0;
	__u32 crc = 0;

	if (le32_to_cpu(raw_super->magic) != F2FS_SUPER_MAGIC) {
		f2fs_info(sbi, "Magic Mismatch, valid(0x%x) - read(0x%x)",
			  F2FS_SUPER_MAGIC, le32_to_cpu(raw_super->magic));
		return -EINVAL;
	}

	/* Check checksum_offset and crc in superblock */
	if (__F2FS_HAS_FEATURE(raw_super, F2FS_FEATURE_SB_CHKSUM)) {
		crc_offset = le32_to_cpu(raw_super->checksum_offset);
		if (crc_offset !=
			offsetof(struct f2fs_super_block, crc)) {
			f2fs_info(sbi, "Invalid SB checksum offset: %zu",
				  crc_offset);
			return -EFSCORRUPTED;
		}
		crc = le32_to_cpu(raw_super->crc);
		if (!f2fs_crc_valid(sbi, crc, raw_super, crc_offset)) {
			f2fs_info(sbi, "Invalid SB checksum value: %u", crc);
			return -EFSCORRUPTED;
		}
	}

	/* Currently, support only 4KB block size */
	if (le32_to_cpu(raw_super->log_blocksize) != F2FS_BLKSIZE_BITS) {
		f2fs_info(sbi, "Invalid log_blocksize (%u), supports only %u",
			  le32_to_cpu(raw_super->log_blocksize),
			  F2FS_BLKSIZE_BITS);
		return -EFSCORRUPTED;
	}

	/* check log blocks per segment */
	if (le32_to_cpu(raw_super->log_blocks_per_seg) != 9) {
		f2fs_info(sbi, "Invalid log blocks per segment (%u)",
			  le32_to_cpu(raw_super->log_blocks_per_seg));
		return -EFSCORRUPTED;
	}

	/* Currently, support 512/1024/2048/4096 bytes sector size */
	if (le32_to_cpu(raw_super->log_sectorsize) >
				F2FS_MAX_LOG_SECTOR_SIZE ||
		le32_to_cpu(raw_super->log_sectorsize) <
				F2FS_MIN_LOG_SECTOR_SIZE) {
		f2fs_info(sbi, "Invalid log sectorsize (%u)",
			  le32_to_cpu(raw_super->log_sectorsize));
		return -EFSCORRUPTED;
	}
	if (le32_to_cpu(raw_super->log_sectors_per_block) +
		le32_to_cpu(raw_super->log_sectorsize) !=
			F2FS_MAX_LOG_SECTOR_SIZE) {
		f2fs_info(sbi, "Invalid log sectors per block(%u) log sectorsize(%u)",
			  le32_to_cpu(raw_super->log_sectors_per_block),
			  le32_to_cpu(raw_super->log_sectorsize));
		return -EFSCORRUPTED;
	}

	segment_count = le32_to_cpu(raw_super->segment_count);
	segment_count_main = le32_to_cpu(raw_super->segment_count_main);
	segs_per_sec = le32_to_cpu(raw_super->segs_per_sec);
	secs_per_zone = le32_to_cpu(raw_super->secs_per_zone);
	total_sections = le32_to_cpu(raw_super->section_count);

	/* blocks_per_seg should be 512, given the above check */
	blocks_per_seg = 1 << le32_to_cpu(raw_super->log_blocks_per_seg);

	if (segment_count > F2FS_MAX_SEGMENT ||
				segment_count < F2FS_MIN_SEGMENTS) {
		f2fs_info(sbi, "Invalid segment count (%u)", segment_count);
		return -EFSCORRUPTED;
	}

	if (total_sections > segment_count_main || total_sections < 1 ||
			segs_per_sec > segment_count || !segs_per_sec) {
		f2fs_info(sbi, "Invalid segment/section count (%u, %u x %u)",
			  segment_count, total_sections, segs_per_sec);
		return -EFSCORRUPTED;
	}

	if (segment_count_main != total_sections * segs_per_sec) {
		f2fs_info(sbi, "Invalid segment/section count (%u != %u * %u)",
			  segment_count_main, total_sections, segs_per_sec);
		return -EFSCORRUPTED;
	}

	if ((segment_count / segs_per_sec) < total_sections) {
		f2fs_info(sbi, "Small segment_count (%u < %u * %u)",
			  segment_count, segs_per_sec, total_sections);
		return -EFSCORRUPTED;
	}

	if (segment_count > (le64_to_cpu(raw_super->block_count) >> 9)) {
		f2fs_info(sbi, "Wrong segment_count / block_count (%u > %llu)",
			  segment_count, le64_to_cpu(raw_super->block_count));
		return -EFSCORRUPTED;
	}

	if (RDEV(0).path[0]) {
		block_t dev_seg_count = le32_to_cpu(RDEV(0).total_segments);
		int i = 1;

		while (i < MAX_DEVICES && RDEV(i).path[0]) {
			dev_seg_count += le32_to_cpu(RDEV(i).total_segments);
			i++;
		}
		if (segment_count != dev_seg_count) {
			f2fs_info(sbi, "Segment count (%u) mismatch with total segments from devices (%u)",
					segment_count, dev_seg_count);
			return -EFSCORRUPTED;
		}
	} else {
		if (__F2FS_HAS_FEATURE(raw_super, F2FS_FEATURE_BLKZONED) &&
					!bdev_is_zoned(sbi->sb->s_bdev)) {
			f2fs_info(sbi, "Zoned block device path is missing");
			return -EFSCORRUPTED;
		}
	}

	if (secs_per_zone > total_sections || !secs_per_zone) {
		f2fs_info(sbi, "Wrong secs_per_zone / total_sections (%u, %u)",
			  secs_per_zone, total_sections);
		return -EFSCORRUPTED;
	}
	if (le32_to_cpu(raw_super->extension_count) > F2FS_MAX_EXTENSION ||
			raw_super->hot_ext_count > F2FS_MAX_EXTENSION ||
			(le32_to_cpu(raw_super->extension_count) +
			raw_super->hot_ext_count) > F2FS_MAX_EXTENSION) {
		f2fs_info(sbi, "Corrupted extension count (%u + %u > %u)",
			  le32_to_cpu(raw_super->extension_count),
			  raw_super->hot_ext_count,
			  F2FS_MAX_EXTENSION);
		return -EFSCORRUPTED;
	}

	if (le32_to_cpu(raw_super->cp_payload) >
				(blocks_per_seg - F2FS_CP_PACKS)) {
		f2fs_info(sbi, "Insane cp_payload (%u > %u)",
			  le32_to_cpu(raw_super->cp_payload),
			  blocks_per_seg - F2FS_CP_PACKS);
		return -EFSCORRUPTED;
	}

	/* check reserved ino info */
	if (le32_to_cpu(raw_super->node_ino) != 1 ||
		le32_to_cpu(raw_super->meta_ino) != 2 ||
		le32_to_cpu(raw_super->root_ino) != 3) {
		f2fs_info(sbi, "Invalid Fs Meta Ino: node(%u) meta(%u) root(%u)",
			  le32_to_cpu(raw_super->node_ino),
			  le32_to_cpu(raw_super->meta_ino),
			  le32_to_cpu(raw_super->root_ino));
		return -EFSCORRUPTED;
	}

	/* check CP/SIT/NAT/SSA/MAIN_AREA area boundary */
	if (sanity_check_area_boundary(sbi, bh))
		return -EFSCORRUPTED;

	return 0;
}

int f2fs_sanity_check_ckpt(struct f2fs_sb_info *sbi)
{
	unsigned int total, fsmeta;
	struct f2fs_super_block *raw_super = F2FS_RAW_SUPER(sbi);
	struct f2fs_checkpoint *ckpt = F2FS_CKPT(sbi);
	unsigned int ovp_segments, reserved_segments;
	unsigned int main_segs, blocks_per_seg;
	unsigned int sit_segs, nat_segs;
	unsigned int sit_bitmap_size, nat_bitmap_size;
	unsigned int log_blocks_per_seg;
	unsigned int segment_count_main;
	unsigned int cp_pack_start_sum, cp_payload;
	block_t user_block_count, valid_user_blocks;
	block_t avail_node_count, valid_node_count;
	int i, j;

	total = le32_to_cpu(raw_super->segment_count);
	fsmeta = le32_to_cpu(raw_super->segment_count_ckpt);
	sit_segs = le32_to_cpu(raw_super->segment_count_sit);
	fsmeta += sit_segs;
	nat_segs = le32_to_cpu(raw_super->segment_count_nat);
	fsmeta += nat_segs;
	fsmeta += le32_to_cpu(ckpt->rsvd_segment_count);
	fsmeta += le32_to_cpu(raw_super->segment_count_ssa);

	if (unlikely(fsmeta >= total))
		return 1;

	ovp_segments = le32_to_cpu(ckpt->overprov_segment_count);
	reserved_segments = le32_to_cpu(ckpt->rsvd_segment_count);

	if (!f2fs_sb_has_readonly(sbi) &&
			unlikely(fsmeta < F2FS_MIN_META_SEGMENTS ||
			ovp_segments == 0 || reserved_segments == 0)) {
		f2fs_err(sbi, "Wrong layout: check mkfs.f2fs version");
		return 1;
	}
	user_block_count = le64_to_cpu(ckpt->user_block_count);
	segment_count_main = le32_to_cpu(raw_super->segment_count_main) +
			(f2fs_sb_has_readonly(sbi) ? 1 : 0);
	log_blocks_per_seg = le32_to_cpu(raw_super->log_blocks_per_seg);
	if (!user_block_count || user_block_count >=
			segment_count_main << log_blocks_per_seg) {
		f2fs_err(sbi, "Wrong user_block_count: %u",
			 user_block_count);
		return 1;
	}

	valid_user_blocks = le64_to_cpu(ckpt->valid_block_count);
	if (valid_user_blocks > user_block_count) {
		f2fs_err(sbi, "Wrong valid_user_blocks: %u, user_block_count: %u",
			 valid_user_blocks, user_block_count);
		return 1;
	}

	valid_node_count = le32_to_cpu(ckpt->valid_node_count);
	avail_node_count = sbi->total_node_count - F2FS_RESERVED_NODE_NUM;
	if (valid_node_count > avail_node_count) {
		f2fs_err(sbi, "Wrong valid_node_count: %u, avail_node_count: %u",
			 valid_node_count, avail_node_count);
		return 1;
	}

	main_segs = le32_to_cpu(raw_super->segment_count_main);
	blocks_per_seg = sbi->blocks_per_seg;

	for (i = 0; i < NR_CURSEG_NODE_TYPE; i++) {
		if (le32_to_cpu(ckpt->cur_node_segno[i]) >= main_segs ||
			le16_to_cpu(ckpt->cur_node_blkoff[i]) >= blocks_per_seg)
			return 1;

		if (f2fs_sb_has_readonly(sbi))
			goto check_data;

		for (j = i + 1; j < NR_CURSEG_NODE_TYPE; j++) {
			if (le32_to_cpu(ckpt->cur_node_segno[i]) ==
				le32_to_cpu(ckpt->cur_node_segno[j])) {
				f2fs_err(sbi, "Node segment (%u, %u) has the same segno: %u",
					 i, j,
					 le32_to_cpu(ckpt->cur_node_segno[i]));
				return 1;
			}
		}
	}
check_data:
	for (i = 0; i < NR_CURSEG_DATA_TYPE; i++) {
		if (le32_to_cpu(ckpt->cur_data_segno[i]) >= main_segs ||
			le16_to_cpu(ckpt->cur_data_blkoff[i]) >= blocks_per_seg)
			return 1;

		if (f2fs_sb_has_readonly(sbi))
			goto skip_cross;

		for (j = i + 1; j < NR_CURSEG_DATA_TYPE; j++) {
			if (le32_to_cpu(ckpt->cur_data_segno[i]) ==
				le32_to_cpu(ckpt->cur_data_segno[j])) {
				f2fs_err(sbi, "Data segment (%u, %u) has the same segno: %u",
					 i, j,
					 le32_to_cpu(ckpt->cur_data_segno[i]));
				return 1;
			}
		}
	}
	for (i = 0; i < NR_CURSEG_NODE_TYPE; i++) {
		for (j = 0; j < NR_CURSEG_DATA_TYPE; j++) {
			if (le32_to_cpu(ckpt->cur_node_segno[i]) ==
				le32_to_cpu(ckpt->cur_data_segno[j])) {
				f2fs_err(sbi, "Node segment (%u) and Data segment (%u) has the same segno: %u",
					 i, j,
					 le32_to_cpu(ckpt->cur_node_segno[i]));
				return 1;
			}
		}
	}
skip_cross:
	sit_bitmap_size = le32_to_cpu(ckpt->sit_ver_bitmap_bytesize);
	nat_bitmap_size = le32_to_cpu(ckpt->nat_ver_bitmap_bytesize);

	if (sit_bitmap_size != ((sit_segs / 2) << log_blocks_per_seg) / 8 ||
		nat_bitmap_size != ((nat_segs / 2) << log_blocks_per_seg) / 8) {
		f2fs_err(sbi, "Wrong bitmap size: sit: %u, nat:%u",
			 sit_bitmap_size, nat_bitmap_size);
		return 1;
	}

	cp_pack_start_sum = __start_sum_addr(sbi);
	cp_payload = __cp_payload(sbi);
	if (cp_pack_start_sum < cp_payload + 1 ||
		cp_pack_start_sum > blocks_per_seg - 1 -
			NR_CURSEG_PERSIST_TYPE) {
		f2fs_err(sbi, "Wrong cp_pack_start_sum: %u",
			 cp_pack_start_sum);
		return 1;
	}

	if (__is_set_ckpt_flags(ckpt, CP_LARGE_NAT_BITMAP_FLAG) &&
		le32_to_cpu(ckpt->checksum_offset) != CP_MIN_CHKSUM_OFFSET) {
		f2fs_warn(sbi, "using deprecated layout of large_nat_bitmap, "
			  "please run fsck v1.13.0 or higher to repair, chksum_offset: %u, "
			  "fixed with patch: \"f2fs-tools: relocate chksum_offset for large_nat_bitmap feature\"",
			  le32_to_cpu(ckpt->checksum_offset));
		return 1;
	}

	if (unlikely(f2fs_cp_error(sbi))) {
		f2fs_err(sbi, "A bug case: need to run fsck");
		return 1;
	}
	return 0;
}

static void init_sb_info(struct f2fs_sb_info *sbi)
{
	struct f2fs_super_block *raw_super = sbi->raw_super;
	int i;

	sbi->log_sectors_per_block =
		le32_to_cpu(raw_super->log_sectors_per_block);
	sbi->log_blocksize = le32_to_cpu(raw_super->log_blocksize);
	sbi->blocksize = 1 << sbi->log_blocksize;
	sbi->log_blocks_per_seg = le32_to_cpu(raw_super->log_blocks_per_seg);
	sbi->blocks_per_seg = 1 << sbi->log_blocks_per_seg;
	sbi->segs_per_sec = le32_to_cpu(raw_super->segs_per_sec);
	sbi->secs_per_zone = le32_to_cpu(raw_super->secs_per_zone);
	sbi->total_sections = le32_to_cpu(raw_super->section_count);
	sbi->total_node_count =
		(le32_to_cpu(raw_super->segment_count_nat) / 2)
			* sbi->blocks_per_seg * NAT_ENTRY_PER_BLOCK;
	F2FS_ROOT_INO(sbi) = le32_to_cpu(raw_super->root_ino);
	F2FS_NODE_INO(sbi) = le32_to_cpu(raw_super->node_ino);
	F2FS_META_INO(sbi) = le32_to_cpu(raw_super->meta_ino);
	sbi->cur_victim_sec = NULL_SECNO;
	sbi->next_victim_seg[BG_GC] = NULL_SEGNO;
	sbi->next_victim_seg[FG_GC] = NULL_SEGNO;
	sbi->max_victim_search = DEF_MAX_VICTIM_SEARCH;
	sbi->migration_granularity = sbi->segs_per_sec;

	sbi->dir_level = DEF_DIR_LEVEL;
	sbi->interval_time[CP_TIME] = DEF_CP_INTERVAL;
	sbi->interval_time[REQ_TIME] = DEF_IDLE_INTERVAL;
	sbi->interval_time[DISCARD_TIME] = DEF_IDLE_INTERVAL;
	sbi->interval_time[GC_TIME] = DEF_IDLE_INTERVAL;
	sbi->interval_time[DISABLE_TIME] = DEF_DISABLE_INTERVAL;
	sbi->interval_time[UMOUNT_DISCARD_TIMEOUT] =
				DEF_UMOUNT_DISCARD_TIMEOUT;
	clear_sbi_flag(sbi, SBI_NEED_FSCK);

	for (i = 0; i < NR_COUNT_TYPE; i++)
		atomic_set(&sbi->nr_pages[i], 0);

	for (i = 0; i < META; i++)
		atomic_set(&sbi->wb_sync_req[i], 0);

	INIT_LIST_HEAD(&sbi->s_list);
	mutex_init(&sbi->umount_mutex);
	init_rwsem(&sbi->io_order_lock);
	spin_lock_init(&sbi->cp_lock);

	sbi->dirty_device = 0;
	spin_lock_init(&sbi->dev_lock);

	init_rwsem(&sbi->sb_lock);
	init_rwsem(&sbi->pin_sem);
}

static int init_percpu_info(struct f2fs_sb_info *sbi)
{
	int err;

	err = percpu_counter_init(&sbi->alloc_valid_block_count, 0, GFP_KERNEL);
	if (err)
		return err;

	err = percpu_counter_init(&sbi->total_valid_inode_count, 0,
								GFP_KERNEL);
	if (err)
		percpu_counter_destroy(&sbi->alloc_valid_block_count);

	return err;
}

#ifdef CONFIG_BLK_DEV_ZONED
static int init_blkz_info(struct f2fs_sb_info *sbi, int devi)
{
	struct block_device *bdev = FDEV(devi).bdev;
	sector_t nr_sectors = bdev->bd_part->nr_sects;
	sector_t sector = 0;
	struct blk_zone *zones;
	unsigned int i, nr_zones;
	unsigned int n = 0;
	int err = -EIO;

	if (!f2fs_sb_has_blkzoned(sbi))
		return 0;

	if (sbi->blocks_per_blkz && sbi->blocks_per_blkz !=
				SECTOR_TO_BLOCK(bdev_zone_sectors(bdev)))
		return -EINVAL;
	sbi->blocks_per_blkz = SECTOR_TO_BLOCK(bdev_zone_sectors(bdev));
	if (sbi->log_blocks_per_blkz && sbi->log_blocks_per_blkz !=
				__ilog2_u32(sbi->blocks_per_blkz))
		return -EINVAL;
	sbi->log_blocks_per_blkz = __ilog2_u32(sbi->blocks_per_blkz);
	FDEV(devi).nr_blkz = SECTOR_TO_BLOCK(nr_sectors) >>
					sbi->log_blocks_per_blkz;
	if (nr_sectors & (bdev_zone_sectors(bdev) - 1))
		FDEV(devi).nr_blkz++;

	FDEV(devi).blkz_seq = f2fs_kvzalloc(sbi,
					BITS_TO_LONGS(FDEV(devi).nr_blkz)
					* sizeof(unsigned long),
					GFP_KERNEL);
	if (!FDEV(devi).blkz_seq)
		return -ENOMEM;

#define F2FS_REPORT_NR_ZONES   4096

	zones = f2fs_kzalloc(sbi,
			     array_size(F2FS_REPORT_NR_ZONES,
					sizeof(struct blk_zone)),
			     GFP_KERNEL);
	if (!zones)
		return -ENOMEM;

	/* Get block zones type */
	while (zones && sector < nr_sectors) {

		nr_zones = F2FS_REPORT_NR_ZONES;
		err = blkdev_report_zones(bdev, sector,
					  zones, &nr_zones,
					  GFP_KERNEL);
		if (err)
			break;
		if (!nr_zones) {
			err = -EIO;
			break;
		}

		for (i = 0; i < nr_zones; i++) {
			if (zones[i].type != BLK_ZONE_TYPE_CONVENTIONAL)
				set_bit(n, FDEV(devi).blkz_seq);
			sector += zones[i].len;
			n++;
		}
	}

	kvfree(zones);

	return err;
}
#endif

/*
 * Read f2fs raw super block.
 * Because we have two copies of super block, so read both of them
 * to get the first valid one. If any one of them is broken, we pass
 * them recovery flag back to the caller.
 */
static int read_raw_super_block(struct f2fs_sb_info *sbi,
			struct f2fs_super_block **raw_super,
			int *valid_super_block, int *recovery)
{
	struct super_block *sb = sbi->sb;
	int block;
	struct buffer_head *bh;
	struct f2fs_super_block *super;
	int err = 0;

	super = kzalloc(sizeof(struct f2fs_super_block), GFP_KERNEL);
	if (!super)
		return -ENOMEM;

	for (block = 0; block < 2; block++) {
		bh = sb_bread(sb, block);
		if (!bh) {
			f2fs_err(sbi, "Unable to read %dth superblock",
				 block + 1);
			err = -EIO;
			*recovery = 1;
			continue;
		}

		/* sanity checking of raw super */
		err = sanity_check_raw_super(sbi, bh);
		if (err) {
			f2fs_err(sbi, "Can't find valid F2FS filesystem in %dth superblock",
				 block + 1);
			brelse(bh);
			*recovery = 1;
			continue;
		}

		if (!*raw_super) {
			memcpy(super, bh->b_data + F2FS_SUPER_OFFSET,
							sizeof(*super));
			*valid_super_block = block;
			*raw_super = super;
		}
		brelse(bh);
	}

	/* No valid superblock */
	if (!*raw_super)
		kfree(super);
	else
		err = 0;

	return err;
}

int f2fs_commit_super(struct f2fs_sb_info *sbi, bool recover)
{
	struct buffer_head *bh;
	__u32 crc = 0;
	int err;

	if ((recover && f2fs_readonly(sbi->sb)) ||
				bdev_read_only(sbi->sb->s_bdev)) {
		set_sbi_flag(sbi, SBI_NEED_SB_WRITE);
		return -EROFS;
	}

	/* we should update superblock crc here */
	if (!recover && f2fs_sb_has_sb_chksum(sbi)) {
		crc = f2fs_crc32(sbi, F2FS_RAW_SUPER(sbi),
				offsetof(struct f2fs_super_block, crc));
		F2FS_RAW_SUPER(sbi)->crc = cpu_to_le32(crc);
	}

	/* write back-up superblock first */
	bh = sb_bread(sbi->sb, sbi->valid_super_block ? 0 : 1);
	if (!bh)
		return -EIO;
	err = __f2fs_commit_super(bh, F2FS_RAW_SUPER(sbi));
	brelse(bh);

	/* if we are in recovery path, skip writing valid superblock */
	if (recover || err)
		return err;

	/* write current valid superblock */
	bh = sb_bread(sbi->sb, sbi->valid_super_block);
	if (!bh)
		return -EIO;
	err = __f2fs_commit_super(bh, F2FS_RAW_SUPER(sbi));
	brelse(bh);
	return err;
}

static int f2fs_scan_devices(struct f2fs_sb_info *sbi)
{
	struct f2fs_super_block *raw_super = F2FS_RAW_SUPER(sbi);
	unsigned int max_devices = MAX_DEVICES;
	int i;

	/* Initialize single device information */
	if (!RDEV(0).path[0]) {
		if (!bdev_is_zoned(sbi->sb->s_bdev))
			return 0;
		max_devices = 1;
	}

	/*
	 * Initialize multiple devices information, or single
	 * zoned block device information.
	 */
	sbi->devs = f2fs_kzalloc(sbi,
				 array_size(max_devices,
					    sizeof(struct f2fs_dev_info)),
				 GFP_KERNEL);
	if (!sbi->devs)
		return -ENOMEM;

	for (i = 0; i < max_devices; i++) {

		if (i > 0 && !RDEV(i).path[0])
			break;

		if (max_devices == 1) {
			/* Single zoned block device mount */
			FDEV(0).bdev =
				blkdev_get_by_dev(sbi->sb->s_bdev->bd_dev,
					sbi->sb->s_mode, sbi->sb->s_type);
		} else {
			/* Multi-device mount */
			memcpy(FDEV(i).path, RDEV(i).path, MAX_PATH_LEN);
			FDEV(i).total_segments =
				le32_to_cpu(RDEV(i).total_segments);
			if (i == 0) {
				FDEV(i).start_blk = 0;
				FDEV(i).end_blk = FDEV(i).start_blk +
				    (FDEV(i).total_segments <<
				    sbi->log_blocks_per_seg) - 1 +
				    le32_to_cpu(raw_super->segment0_blkaddr);
			} else {
				FDEV(i).start_blk = FDEV(i - 1).end_blk + 1;
				FDEV(i).end_blk = FDEV(i).start_blk +
					(FDEV(i).total_segments <<
					sbi->log_blocks_per_seg) - 1;
			}
			FDEV(i).bdev = blkdev_get_by_path(FDEV(i).path,
					sbi->sb->s_mode, sbi->sb->s_type);
		}
		if (IS_ERR(FDEV(i).bdev))
			return PTR_ERR(FDEV(i).bdev);

		/* to release errored devices */
		sbi->s_ndevs = i + 1;

#ifdef CONFIG_BLK_DEV_ZONED
		if (bdev_zoned_model(FDEV(i).bdev) == BLK_ZONED_HM &&
				!f2fs_sb_has_blkzoned(sbi)) {
			f2fs_err(sbi, "Zoned block device feature not enabled");
			return -EINVAL;
		}
		if (bdev_zoned_model(FDEV(i).bdev) != BLK_ZONED_NONE) {
			if (init_blkz_info(sbi, i)) {
				f2fs_err(sbi, "Failed to initialize F2FS blkzone information");
				return -EINVAL;
			}
			if (max_devices == 1)
				break;
			f2fs_info(sbi, "Mount Device [%2d]: %20s, %8u, %8x - %8x (zone: %s)",
				  i, FDEV(i).path,
				  FDEV(i).total_segments,
				  FDEV(i).start_blk, FDEV(i).end_blk,
				  bdev_zoned_model(FDEV(i).bdev) == BLK_ZONED_HA ?
				  "Host-aware" : "Host-managed");
			continue;
		}
#endif
		f2fs_info(sbi, "Mount Device [%2d]: %20s, %8u, %8x - %8x",
			  i, FDEV(i).path,
			  FDEV(i).total_segments,
			  FDEV(i).start_blk, FDEV(i).end_blk);
	}
	f2fs_info(sbi,
		  "IO Block Size: %8d KB", F2FS_IO_SIZE_KB(sbi));
	return 0;
}

static int f2fs_setup_casefold(struct f2fs_sb_info *sbi)
{
#ifdef CONFIG_UNICODE
	if (f2fs_sb_has_casefold(sbi) && !sbi->sb->s_encoding) {
		const struct f2fs_sb_encodings *encoding_info;
		struct unicode_map *encoding;
		__u16 encoding_flags;

		if (f2fs_sb_read_encoding(sbi->raw_super, &encoding_info,
					  &encoding_flags)) {
			f2fs_err(sbi,
				 "Encoding requested by superblock is unknown");
			return -EINVAL;
		}

		encoding = utf8_load(encoding_info->version);
		if (IS_ERR(encoding)) {
			f2fs_err(sbi,
				 "can't mount with superblock charset: %s-%s "
				 "not supported by the kernel. flags: 0x%x.",
				 encoding_info->name, encoding_info->version,
				 encoding_flags);
			return PTR_ERR(encoding);
		}
		f2fs_info(sbi, "Using encoding defined by superblock: "
			 "%s-%s with flags 0x%hx", encoding_info->name,
			 encoding_info->version?:"\b", encoding_flags);

		sbi->sb->s_encoding = encoding;
		sbi->sb->s_encoding_flags = encoding_flags;
	}
#else
	if (f2fs_sb_has_casefold(sbi)) {
		f2fs_err(sbi, "Filesystem with casefold feature cannot be mounted without CONFIG_UNICODE");
		return -EINVAL;
	}
#endif
	return 0;
}

static void f2fs_tuning_parameters(struct f2fs_sb_info *sbi)
{
	struct f2fs_sm_info *sm_i = SM_I(sbi);

	/* adjust parameters according to the volume size */
	if (sm_i->main_segments <= SMALL_VOLUME_SEGMENTS) {
		F2FS_OPTION(sbi).alloc_mode = ALLOC_MODE_REUSE;
		sm_i->dcc_info->discard_granularity = 1;
		sm_i->ipu_policy = 1 << F2FS_IPU_FORCE;
	}

	sbi->readdir_ra = 1;
}

static int f2fs_fill_super(struct super_block *sb, void *data, int silent)
{
	struct f2fs_sb_info *sbi;
	struct f2fs_super_block *raw_super;
	struct inode *root;
	int err;
	bool skip_recovery = false, need_fsck = false;
	char *options = NULL;
	int recovery, i, valid_super_block;
	struct curseg_info *seg_i;
	int retry_cnt = 1;

try_onemore:
	err = -EINVAL;
	raw_super = NULL;
	valid_super_block = -1;
	recovery = 0;

	/* allocate memory for f2fs-specific super block info */
	sbi = kzalloc(sizeof(struct f2fs_sb_info), GFP_KERNEL);
	if (!sbi)
		return -ENOMEM;

	sbi->sb = sb;

	/* Load the checksum driver */
	sbi->s_chksum_driver = crypto_alloc_shash("crc32", 0, 0);
	if (IS_ERR(sbi->s_chksum_driver)) {
		f2fs_err(sbi, "Cannot load crc32 driver.");
		err = PTR_ERR(sbi->s_chksum_driver);
		sbi->s_chksum_driver = NULL;
		goto free_sbi;
	}

	/* set a block size */
	if (unlikely(!sb_set_blocksize(sb, F2FS_BLKSIZE))) {
		f2fs_err(sbi, "unable to set blocksize");
		goto free_sbi;
	}

	err = read_raw_super_block(sbi, &raw_super, &valid_super_block,
								&recovery);
	if (err)
		goto free_sbi;

	sb->s_fs_info = sbi;
	sbi->raw_super = raw_super;

	/* precompute checksum seed for metadata */
	if (f2fs_sb_has_inode_chksum(sbi))
		sbi->s_chksum_seed = f2fs_chksum(sbi, ~0, raw_super->uuid,
						sizeof(raw_super->uuid));

	default_options(sbi);
	/* parse mount options */
	options = kstrdup((const char *)data, GFP_KERNEL);
	if (data && !options) {
		err = -ENOMEM;
		goto free_sb_buf;
	}

	err = parse_options(sb, options, false);
	if (err)
		goto free_options;

	sb->s_maxbytes = max_file_blocks(NULL) <<
				le32_to_cpu(raw_super->log_blocksize);
	sb->s_max_links = F2FS_LINK_MAX;

	err = f2fs_setup_casefold(sbi);
	if (err)
		goto free_options;

#ifdef CONFIG_QUOTA
	sb->dq_op = &f2fs_quota_operations;
	sb->s_qcop = &f2fs_quotactl_ops;
	sb->s_quota_types = QTYPE_MASK_USR | QTYPE_MASK_GRP | QTYPE_MASK_PRJ;

	if (f2fs_sb_has_quota_ino(sbi)) {
		for (i = 0; i < MAXQUOTAS; i++) {
			if (f2fs_qf_ino(sbi->sb, i))
				sbi->nquota_files++;
		}
	}
#endif

	sb->s_op = &f2fs_sops;
#ifdef CONFIG_FS_ENCRYPTION
	sb->s_cop = &f2fs_cryptops;
#endif
#ifdef CONFIG_FS_VERITY
	sb->s_vop = &f2fs_verityops;
#endif
	sb->s_xattr = f2fs_xattr_handlers;
	sb->s_export_op = &f2fs_export_ops;
	sb->s_magic = F2FS_SUPER_MAGIC;
	sb->s_time_gran = 1;
	sb->s_flags = (sb->s_flags & ~MS_POSIXACL) |
		(test_opt(sbi, POSIX_ACL) ? MS_POSIXACL : 0);
	memcpy(&sb->s_uuid, raw_super->uuid, sizeof(raw_super->uuid));
	sb->s_iflags |= SB_I_CGROUPWB;

	/* init f2fs-specific super block info */
	sbi->valid_super_block = valid_super_block;
	init_rwsem(&sbi->gc_lock);
	mutex_init(&sbi->writepages);
	init_rwsem(&sbi->cp_global_sem);
	init_rwsem(&sbi->node_write);
	init_rwsem(&sbi->node_change);

	/* disallow all the data/node/meta page writes */
	set_sbi_flag(sbi, SBI_POR_DOING);
	spin_lock_init(&sbi->stat_lock);

	/* init iostat info */
	spin_lock_init(&sbi->iostat_lock);
	sbi->iostat_enable = false;
	sbi->iostat_period_ms = DEFAULT_IOSTAT_PERIOD_MS;

	for (i = 0; i < NR_PAGE_TYPE; i++) {
		int n = (i == META) ? 1 : NR_TEMP_TYPE;
		int j;

		sbi->write_io[i] =
			f2fs_kmalloc(sbi,
				     array_size(n,
						sizeof(struct f2fs_bio_info)),
				     GFP_KERNEL);
		if (!sbi->write_io[i]) {
			err = -ENOMEM;
			goto free_bio_info;
		}

		for (j = HOT; j < n; j++) {
			init_rwsem(&sbi->write_io[i][j].io_rwsem);
			sbi->write_io[i][j].sbi = sbi;
			sbi->write_io[i][j].bio = NULL;
			spin_lock_init(&sbi->write_io[i][j].io_lock);
			INIT_LIST_HEAD(&sbi->write_io[i][j].io_list);
			INIT_LIST_HEAD(&sbi->write_io[i][j].bio_list);
			init_rwsem(&sbi->write_io[i][j].bio_list_lock);
		}
	}

	init_rwsem(&sbi->cp_rwsem);
	init_rwsem(&sbi->quota_sem);
	init_waitqueue_head(&sbi->cp_wait);
	init_sb_info(sbi);

	err = init_percpu_info(sbi);
	if (err)
		goto free_bio_info;

	if (F2FS_IO_ALIGNED(sbi)) {
		sbi->write_io_dummy =
			mempool_create_page_pool(2 * (F2FS_IO_SIZE(sbi) - 1), 0);
		if (!sbi->write_io_dummy) {
			err = -ENOMEM;
			goto free_percpu;
		}
	}

	/* init per sbi slab cache */
	err = f2fs_init_xattr_caches(sbi);
	if (err)
		goto free_io_dummy;
	err = f2fs_init_page_array_cache(sbi);
	if (err)
		goto free_xattr_cache;

	/* get an inode for meta space */
	sbi->meta_inode = f2fs_iget(sb, F2FS_META_INO(sbi));
	if (IS_ERR(sbi->meta_inode)) {
		f2fs_err(sbi, "Failed to read F2FS meta data inode");
		err = PTR_ERR(sbi->meta_inode);
		goto free_page_array_cache;
	}

	err = f2fs_get_valid_checkpoint(sbi);
	if (err) {
		f2fs_err(sbi, "Failed to get valid F2FS checkpoint");
		goto free_meta_inode;
	}

	if (__is_set_ckpt_flags(F2FS_CKPT(sbi), CP_QUOTA_NEED_FSCK_FLAG))
		set_sbi_flag(sbi, SBI_QUOTA_NEED_REPAIR);
	if (__is_set_ckpt_flags(F2FS_CKPT(sbi), CP_DISABLED_QUICK_FLAG)) {
		set_sbi_flag(sbi, SBI_CP_DISABLED_QUICK);
		sbi->interval_time[DISABLE_TIME] = DEF_DISABLE_QUICK_INTERVAL;
	}

	if (__is_set_ckpt_flags(F2FS_CKPT(sbi), CP_FSCK_FLAG))
		set_sbi_flag(sbi, SBI_NEED_FSCK);

	/* Initialize device list */
	err = f2fs_scan_devices(sbi);
	if (err) {
		f2fs_err(sbi, "Failed to find devices");
		goto free_devices;
	}

	err = f2fs_init_post_read_wq(sbi);
	if (err) {
		f2fs_err(sbi, "Failed to initialize post read workqueue");
		goto free_devices;
	}

	sbi->total_valid_node_count =
				le32_to_cpu(sbi->ckpt->valid_node_count);
	percpu_counter_set(&sbi->total_valid_inode_count,
				le32_to_cpu(sbi->ckpt->valid_inode_count));
	sbi->user_block_count = le64_to_cpu(sbi->ckpt->user_block_count);
	sbi->total_valid_block_count =
				le64_to_cpu(sbi->ckpt->valid_block_count);
	sbi->last_valid_block_count = sbi->total_valid_block_count;
	sbi->reserved_blocks = 0;
	sbi->current_reserved_blocks = 0;
	limit_reserve_root(sbi);
	adjust_unusable_cap_perc(sbi);

	for (i = 0; i < NR_INODE_TYPE; i++) {
		INIT_LIST_HEAD(&sbi->inode_list[i]);
		spin_lock_init(&sbi->inode_lock[i]);
	}
	mutex_init(&sbi->flush_lock);

	f2fs_init_extent_cache_info(sbi);

	f2fs_init_ino_entry_info(sbi);

	f2fs_init_fsync_node_info(sbi);

	/* setup checkpoint request control and start checkpoint issue thread */
	f2fs_init_ckpt_req_control(sbi);
	if (!f2fs_readonly(sb) && !test_opt(sbi, DISABLE_CHECKPOINT) &&
			test_opt(sbi, MERGE_CHECKPOINT)) {
		err = f2fs_start_ckpt_thread(sbi);
		if (err) {
			f2fs_err(sbi,
			    "Failed to start F2FS issue_checkpoint_thread (%d)",
			    err);
			goto stop_ckpt_thread;
		}
	}

	/* setup f2fs internal modules */
	err = f2fs_build_segment_manager(sbi);
	if (err) {
		f2fs_err(sbi, "Failed to initialize F2FS segment manager (%d)",
			 err);
		goto free_sm;
	}
	err = f2fs_build_node_manager(sbi);
	if (err) {
		f2fs_err(sbi, "Failed to initialize F2FS node manager (%d)",
			 err);
		goto free_nm;
	}

	/* For write statistics */
	sbi->sectors_written_start = f2fs_get_sectors_written(sbi);

	/* Read accumulated write IO statistics if exists */
	seg_i = CURSEG_I(sbi, CURSEG_HOT_NODE);
	if (__exist_node_summaries(sbi))
		sbi->kbytes_written =
			le64_to_cpu(seg_i->journal->info.kbytes_written);

	f2fs_build_gc_manager(sbi);

	err = f2fs_build_stats(sbi);
	if (err)
		goto free_nm;

	/* get an inode for node space */
	sbi->node_inode = f2fs_iget(sb, F2FS_NODE_INO(sbi));
	if (IS_ERR(sbi->node_inode)) {
		f2fs_err(sbi, "Failed to read node inode");
		err = PTR_ERR(sbi->node_inode);
		goto free_stats;
	}

	/* read root inode and dentry */
	root = f2fs_iget(sb, F2FS_ROOT_INO(sbi));
	if (IS_ERR(root)) {
		f2fs_err(sbi, "Failed to read root inode");
		err = PTR_ERR(root);
		goto free_node_inode;
	}
	if (!S_ISDIR(root->i_mode) || !root->i_blocks ||
			!root->i_size || !root->i_nlink) {
		iput(root);
		err = -EINVAL;
		goto free_node_inode;
	}

	sb->s_root = d_make_root(root); /* allocate root dentry */
	if (!sb->s_root) {
		err = -ENOMEM;
		goto free_node_inode;
	}

	err = f2fs_init_compress_inode(sbi);
	if (err)
		goto free_root_inode;

	err = f2fs_register_sysfs(sbi);
	if (err)
		goto free_compress_inode;

#ifdef CONFIG_QUOTA
	/* Enable quota usage during mount */
	if (f2fs_sb_has_quota_ino(sbi) && !f2fs_readonly(sb)) {
		err = f2fs_enable_quotas(sb);
		if (err)
			f2fs_err(sbi, "Cannot turn on quotas: error %d", err);
	}
#endif
	/* if there are any orphan inodes, free them */
	err = f2fs_recover_orphan_inodes(sbi);
	if (err)
		goto free_meta;

	if (unlikely(is_set_ckpt_flags(sbi, CP_DISABLED_FLAG)))
		goto reset_checkpoint;

	/* recover fsynced data */
	if (!test_opt(sbi, DISABLE_ROLL_FORWARD) &&
			!test_opt(sbi, NORECOVERY)) {
		/*
		 * mount should be failed, when device has readonly mode, and
		 * previous checkpoint was not done by clean system shutdown.
		 */
		if (f2fs_hw_is_readonly(sbi)) {
			if (!is_set_ckpt_flags(sbi, CP_UMOUNT_FLAG)) {
				err = f2fs_recover_fsync_data(sbi, true);
				if (err > 0) {
					err = -EROFS;
					f2fs_err(sbi, "Need to recover fsync data, but "
						"write access unavailable, please try "
						"mount w/ disable_roll_forward or norecovery");
				}
				if (err < 0)
					goto free_meta;
			}
			f2fs_info(sbi, "write access unavailable, skipping recovery");
			goto reset_checkpoint;
		}

		if (need_fsck)
			set_sbi_flag(sbi, SBI_NEED_FSCK);

		if (skip_recovery)
			goto reset_checkpoint;

		err = f2fs_recover_fsync_data(sbi, false);
		if (err < 0) {
			if (err != -ENOMEM)
				skip_recovery = true;
			need_fsck = true;
			f2fs_err(sbi, "Cannot recover all fsync data errno=%d",
				 err);
			goto free_meta;
		}
	} else {
		err = f2fs_recover_fsync_data(sbi, true);

		if (!f2fs_readonly(sb) && err > 0) {
			err = -EINVAL;
			f2fs_err(sbi, "Need to recover fsync data");
			goto free_meta;
		}
	}
reset_checkpoint:
	f2fs_init_inmem_curseg(sbi);

	/* f2fs_recover_fsync_data() cleared this already */
	clear_sbi_flag(sbi, SBI_POR_DOING);

	if (test_opt(sbi, DISABLE_CHECKPOINT)) {
		err = f2fs_disable_checkpoint(sbi);
		if (err)
			goto sync_free_meta;
	} else if (is_set_ckpt_flags(sbi, CP_DISABLED_FLAG)) {
		f2fs_enable_checkpoint(sbi);
	}

	/*
	 * If filesystem is not mounted as read-only then
	 * do start the gc_thread.
	 */
	if ((F2FS_OPTION(sbi).bggc_mode != BGGC_MODE_OFF ||
		test_opt(sbi, GC_MERGE)) && !f2fs_readonly(sb)) {
		/* After POR, we can run background GC thread.*/
		err = f2fs_start_gc_thread(sbi);
		if (err)
			goto sync_free_meta;
	}
	kvfree(options);

	/* recover broken superblock */
	if (recovery) {
		err = f2fs_commit_super(sbi, true);
		f2fs_info(sbi, "Try to recover %dth superblock, ret: %d",
			  sbi->valid_super_block ? 1 : 2, err);
	}

	f2fs_join_shrinker(sbi);

	f2fs_tuning_parameters(sbi);

	f2fs_notice(sbi, "Mounted with checkpoint version = %llx",
		    cur_cp_version(F2FS_CKPT(sbi)));
	f2fs_update_time(sbi, CP_TIME);
	f2fs_update_time(sbi, REQ_TIME);
	clear_sbi_flag(sbi, SBI_CP_DISABLED_QUICK);
	return 0;

sync_free_meta:
	/* safe to flush all the data */
	sync_filesystem(sbi->sb);
	retry_cnt = 0;

free_meta:
#ifdef CONFIG_QUOTA
	f2fs_truncate_quota_inode_pages(sb);
	if (f2fs_sb_has_quota_ino(sbi) && !f2fs_readonly(sb))
		f2fs_quota_off_umount(sbi->sb);
#endif
	/*
	 * Some dirty meta pages can be produced by f2fs_recover_orphan_inodes()
	 * failed by EIO. Then, iput(node_inode) can trigger balance_fs_bg()
	 * followed by f2fs_write_checkpoint() through f2fs_write_node_pages(), which
	 * falls into an infinite loop in f2fs_sync_meta_pages().
	 */
	truncate_inode_pages_final(META_MAPPING(sbi));
	/* evict some inodes being cached by GC */
	evict_inodes(sb);
	f2fs_unregister_sysfs(sbi);
free_compress_inode:
	f2fs_destroy_compress_inode(sbi);
free_root_inode:
	dput(sb->s_root);
	sb->s_root = NULL;
free_node_inode:
	f2fs_release_ino_entry(sbi, true);
	truncate_inode_pages_final(NODE_MAPPING(sbi));
	iput(sbi->node_inode);
	sbi->node_inode = NULL;
free_stats:
	f2fs_destroy_stats(sbi);
free_nm:
	f2fs_destroy_node_manager(sbi);
free_sm:
	f2fs_destroy_segment_manager(sbi);
	f2fs_destroy_post_read_wq(sbi);
stop_ckpt_thread:
	f2fs_stop_ckpt_thread(sbi);
free_devices:
	destroy_device_list(sbi);
	kvfree(sbi->ckpt);
free_meta_inode:
	make_bad_inode(sbi->meta_inode);
	iput(sbi->meta_inode);
	sbi->meta_inode = NULL;
free_page_array_cache:
	f2fs_destroy_page_array_cache(sbi);
free_xattr_cache:
	f2fs_destroy_xattr_caches(sbi);
free_io_dummy:
	mempool_destroy(sbi->write_io_dummy);
free_percpu:
	destroy_percpu_info(sbi);
free_bio_info:
	for (i = 0; i < NR_PAGE_TYPE; i++)
		kvfree(sbi->write_io[i]);

#ifdef CONFIG_UNICODE
	utf8_unload(sb->s_encoding);
<<<<<<< HEAD
=======
	sb->s_encoding = NULL;
>>>>>>> 99698cfc
#endif
free_options:
#ifdef CONFIG_QUOTA
	for (i = 0; i < MAXQUOTAS; i++)
		kfree(F2FS_OPTION(sbi).s_qf_names[i]);
#endif
	fscrypt_free_dummy_context(&F2FS_OPTION(sbi).dummy_enc_ctx);
	kvfree(options);
free_sb_buf:
	kfree(raw_super);
free_sbi:
	if (sbi->s_chksum_driver)
		crypto_free_shash(sbi->s_chksum_driver);
	kfree(sbi);

	/* give only one another chance */
	if (retry_cnt > 0 && skip_recovery) {
		retry_cnt--;
		shrink_dcache_sb(sb);
		goto try_onemore;
	}
	return err;
}

static struct dentry *f2fs_mount(struct file_system_type *fs_type, int flags,
			const char *dev_name, void *data)
{
	return mount_bdev(fs_type, flags, dev_name, data, f2fs_fill_super);
}

static void kill_f2fs_super(struct super_block *sb)
{
	if (sb->s_root) {
		struct f2fs_sb_info *sbi = F2FS_SB(sb);

		set_sbi_flag(sbi, SBI_IS_CLOSE);
		f2fs_stop_gc_thread(sbi);
		f2fs_stop_discard_thread(sbi);

#ifdef CONFIG_F2FS_FS_COMPRESSION
		/*
		 * latter evict_inode() can bypass checking and invalidating
		 * compress inode cache.
		 */
		if (test_opt(sbi, COMPRESS_CACHE))
			truncate_inode_pages_final(COMPRESS_MAPPING(sbi));
#endif

		if (is_sbi_flag_set(sbi, SBI_IS_DIRTY) ||
				!is_set_ckpt_flags(sbi, CP_UMOUNT_FLAG)) {
			struct cp_control cpc = {
				.reason = CP_UMOUNT,
			};
			f2fs_write_checkpoint(sbi, &cpc);
		}

		if (is_sbi_flag_set(sbi, SBI_IS_RECOVERED) && f2fs_readonly(sb))
			sb->s_flags &= ~SB_RDONLY;
	}
	kill_block_super(sb);
}

static struct file_system_type f2fs_fs_type = {
	.owner		= THIS_MODULE,
	.name		= "f2fs",
	.mount		= f2fs_mount,
	.kill_sb	= kill_f2fs_super,
	.fs_flags	= FS_REQUIRES_DEV,
};
MODULE_ALIAS_FS("f2fs");

static int __init init_inodecache(void)
{
	f2fs_inode_cachep = kmem_cache_create("f2fs_inode_cache",
			sizeof(struct f2fs_inode_info), 0,
			SLAB_RECLAIM_ACCOUNT|SLAB_ACCOUNT, NULL);
	if (!f2fs_inode_cachep)
		return -ENOMEM;
	return 0;
}

static void destroy_inodecache(void)
{
	/*
	 * Make sure all delayed rcu free inodes are flushed before we
	 * destroy cache.
	 */
	rcu_barrier();
	kmem_cache_destroy(f2fs_inode_cachep);
}

static int __init init_f2fs_fs(void)
{
	int err;

	if (PAGE_SIZE != F2FS_BLKSIZE) {
		printk("F2FS not supported on PAGE_SIZE(%lu) != %d\n",
				PAGE_SIZE, F2FS_BLKSIZE);
		return -EINVAL;
	}

	err = init_inodecache();
	if (err)
		goto fail;
	err = f2fs_create_node_manager_caches();
	if (err)
		goto free_inodecache;
	err = f2fs_create_segment_manager_caches();
	if (err)
		goto free_node_manager_caches;
	err = f2fs_create_checkpoint_caches();
	if (err)
		goto free_segment_manager_caches;
	err = f2fs_create_recovery_cache();
	if (err)
		goto free_checkpoint_caches;
	err = f2fs_create_extent_cache();
	if (err)
		goto free_recovery_cache;
	err = f2fs_create_garbage_collection_cache();
	if (err)
		goto free_extent_cache;
	err = f2fs_init_sysfs();
	if (err)
		goto free_garbage_collection_cache;
	err = register_shrinker(&f2fs_shrinker_info);
	if (err)
		goto free_sysfs;
	err = register_filesystem(&f2fs_fs_type);
	if (err)
		goto free_shrinker;
	f2fs_create_root_stats();
	err = f2fs_init_post_read_processing();
	if (err)
		goto free_root_stats;
	err = f2fs_init_bio_entry_cache();
	if (err)
		goto free_post_read;
	err = f2fs_init_bioset();
	if (err)
		goto free_bio_enrty_cache;
	err = f2fs_init_compress_mempool();
	if (err)
		goto free_bioset;
	err = f2fs_init_compress_cache();
	if (err)
		goto free_compress_mempool;
	err = f2fs_create_casefold_cache();
	if (err)
		goto free_compress_cache;
	return 0;
free_compress_cache:
	f2fs_destroy_compress_cache();
free_compress_mempool:
	f2fs_destroy_compress_mempool();
free_bioset:
	f2fs_destroy_bioset();
free_bio_enrty_cache:
	f2fs_destroy_bio_entry_cache();
free_post_read:
	f2fs_destroy_post_read_processing();
free_root_stats:
	f2fs_destroy_root_stats();
	unregister_filesystem(&f2fs_fs_type);
free_shrinker:
	unregister_shrinker(&f2fs_shrinker_info);
free_sysfs:
	f2fs_exit_sysfs();
free_garbage_collection_cache:
	f2fs_destroy_garbage_collection_cache();
free_extent_cache:
	f2fs_destroy_extent_cache();
free_recovery_cache:
	f2fs_destroy_recovery_cache();
free_checkpoint_caches:
	f2fs_destroy_checkpoint_caches();
free_segment_manager_caches:
	f2fs_destroy_segment_manager_caches();
free_node_manager_caches:
	f2fs_destroy_node_manager_caches();
free_inodecache:
	destroy_inodecache();
fail:
	return err;
}

static void __exit exit_f2fs_fs(void)
{
	f2fs_destroy_casefold_cache();
	f2fs_destroy_compress_cache();
	f2fs_destroy_compress_mempool();
	f2fs_destroy_bioset();
	f2fs_destroy_bio_entry_cache();
	f2fs_destroy_post_read_processing();
	f2fs_destroy_root_stats();
	unregister_filesystem(&f2fs_fs_type);
	unregister_shrinker(&f2fs_shrinker_info);
	f2fs_exit_sysfs();
	f2fs_destroy_garbage_collection_cache();
	f2fs_destroy_extent_cache();
	f2fs_destroy_recovery_cache();
	f2fs_destroy_checkpoint_caches();
	f2fs_destroy_segment_manager_caches();
	f2fs_destroy_node_manager_caches();
	destroy_inodecache();
}

module_init(init_f2fs_fs)
module_exit(exit_f2fs_fs)

MODULE_AUTHOR("Samsung Electronics's Praesto Team");
MODULE_DESCRIPTION("Flash Friendly File System");
MODULE_LICENSE("GPL");
MODULE_SOFTDEP("pre: crc32");
<|MERGE_RESOLUTION|>--- conflicted
+++ resolved
@@ -4204,10 +4204,7 @@
 
 #ifdef CONFIG_UNICODE
 	utf8_unload(sb->s_encoding);
-<<<<<<< HEAD
-=======
 	sb->s_encoding = NULL;
->>>>>>> 99698cfc
 #endif
 free_options:
 #ifdef CONFIG_QUOTA
