--- conflicted
+++ resolved
@@ -256,12 +256,6 @@
 
 	if (IS_ERR(array))
 		return PTR_ERR(array);
-<<<<<<< HEAD
-	ret = -ENOSPC;
-	if (array->size >= MAX_READDIR_ARRAY)
-		goto out;
-=======
->>>>>>> cf7d7e5a
 
 	cache_entry = &array->array[array->size];
 
@@ -493,11 +487,8 @@
 				status = 0;
 			break;
 		}
-<<<<<<< HEAD
-=======
 
 		count++;
->>>>>>> cf7d7e5a
 
 		if (desc->plus == 1)
 			nfs_prime_dcache(desc->file->f_path.dentry, entry);
@@ -513,12 +504,8 @@
 			array->eof_index = array->size;
 			status = 0;
 			nfs_readdir_release_array(page);
-<<<<<<< HEAD
-		}
-=======
 		} else
 			status = PTR_ERR(array);
->>>>>>> cf7d7e5a
 	}
 	return status;
 }
@@ -714,15 +701,10 @@
 	struct nfs_cache_array *array = NULL;
 
 	array = nfs_readdir_get_array(desc->page);
-<<<<<<< HEAD
-	if (IS_ERR(array))
-		return PTR_ERR(array);
-=======
 	if (IS_ERR(array)) {
 		res = PTR_ERR(array);
 		goto out;
 	}
->>>>>>> cf7d7e5a
 
 	for (i = desc->cache_entry_index; i < array->size; i++) {
 		struct nfs_cache_array_entry *ent;
