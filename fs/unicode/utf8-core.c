/* SPDX-License-Identifier: GPL-2.0 */
#include <linux/module.h>
#include <linux/kernel.h>
#include <linux/string.h>
#include <linux/slab.h>
#include <linux/parser.h>
#include <linux/errno.h>
#include <linux/unicode.h>
#include <linux/stringhash.h>

#include "utf8n.h"

int utf8_validate(const struct unicode_map *um, const struct qstr *str)
{
	const struct utf8data *data = utf8nfdi(um->version);

	if (utf8nlen(data, str->name, str->len) < 0)
		return -1;
	return 0;
}
EXPORT_SYMBOL(utf8_validate);

int utf8_strncmp(const struct unicode_map *um,
		 const struct qstr *s1, const struct qstr *s2)
{
	const struct utf8data *data = utf8nfdi(um->version);
	struct utf8cursor cur1, cur2;
	int c1, c2;

	if (utf8ncursor(&cur1, data, s1->name, s1->len) < 0)
		return -EINVAL;

	if (utf8ncursor(&cur2, data, s2->name, s2->len) < 0)
		return -EINVAL;

	do {
		c1 = utf8byte(&cur1);
		c2 = utf8byte(&cur2);

		if (c1 < 0 || c2 < 0)
			return -EINVAL;
		if (c1 != c2)
			return 1;
	} while (c1);

	return 0;
}
EXPORT_SYMBOL(utf8_strncmp);

int utf8_strncasecmp(const struct unicode_map *um,
		     const struct qstr *s1, const struct qstr *s2)
{
	const struct utf8data *data = utf8nfdicf(um->version);
	struct utf8cursor cur1, cur2;
	int c1, c2;

	if (utf8ncursor(&cur1, data, s1->name, s1->len) < 0)
		return -EINVAL;

	if (utf8ncursor(&cur2, data, s2->name, s2->len) < 0)
		return -EINVAL;

	do {
		c1 = utf8byte(&cur1);
		c2 = utf8byte(&cur2);

		if (c1 < 0 || c2 < 0)
			return -EINVAL;
		if (c1 != c2)
			return 1;
	} while (c1);

	return 0;
}
EXPORT_SYMBOL(utf8_strncasecmp);

/* String cf is expected to be a valid UTF-8 casefolded
 * string.
 */
int utf8_strncasecmp_folded(const struct unicode_map *um,
			    const struct qstr *cf,
			    const struct qstr *s1)
{
	const struct utf8data *data = utf8nfdicf(um->version);
	struct utf8cursor cur1;
	int c1, c2;
	int i = 0;

	if (utf8ncursor(&cur1, data, s1->name, s1->len) < 0)
		return -EINVAL;

	do {
		c1 = utf8byte(&cur1);
		c2 = cf->name[i++];
		if (c1 < 0)
			return -EINVAL;
		if (c1 != c2)
			return 1;
	} while (c1);

	return 0;
}
EXPORT_SYMBOL(utf8_strncasecmp_folded);

int utf8_casefold(const struct unicode_map *um, const struct qstr *str,
		  unsigned char *dest, size_t dlen)
{
	const struct utf8data *data = utf8nfdicf(um->version);
	struct utf8cursor cur;
	size_t nlen = 0;

	if (utf8ncursor(&cur, data, str->name, str->len) < 0)
		return -EINVAL;

	for (nlen = 0; nlen < dlen; nlen++) {
		int c = utf8byte(&cur);

		dest[nlen] = c;
		if (!c)
			return nlen;
		if (c == -1)
			break;
	}
	return -EINVAL;
}
EXPORT_SYMBOL(utf8_casefold);

int utf8_casefold_hash(const struct unicode_map *um, const void *salt,
		       struct qstr *str)
{
	const struct utf8data *data = utf8nfdicf(um->version);
	struct utf8cursor cur;
	int c;
	unsigned long hash = init_name_hash(salt);

	if (utf8ncursor(&cur, data, str->name, str->len) < 0)
		return -EINVAL;

	while ((c = utf8byte(&cur))) {
		if (c < 0)
<<<<<<< HEAD
			return c;
=======
			return -EINVAL;
>>>>>>> 99698cfc
		hash = partial_name_hash((unsigned char)c, hash);
	}
	str->hash = end_name_hash(hash);
	return 0;
}
EXPORT_SYMBOL(utf8_casefold_hash);

int utf8_normalize(const struct unicode_map *um, const struct qstr *str,
		   unsigned char *dest, size_t dlen)
{
	const struct utf8data *data = utf8nfdi(um->version);
	struct utf8cursor cur;
	ssize_t nlen = 0;

	if (utf8ncursor(&cur, data, str->name, str->len) < 0)
		return -EINVAL;

	for (nlen = 0; nlen < dlen; nlen++) {
		int c = utf8byte(&cur);

		dest[nlen] = c;
		if (!c)
			return nlen;
		if (c == -1)
			break;
	}
	return -EINVAL;
}

EXPORT_SYMBOL(utf8_normalize);

static int utf8_parse_version(const char *version, unsigned int *maj,
			      unsigned int *min, unsigned int *rev)
{
	substring_t args[3];
	char version_string[12];
	const struct match_token token[] = {
		{1, "%d.%d.%d"},
		{0, NULL}
	};

	strncpy(version_string, version, sizeof(version_string));

	if (match_token(version_string, token, args) != 1)
		return -EINVAL;

	if (match_int(&args[0], maj) || match_int(&args[1], min) ||
	    match_int(&args[2], rev))
		return -EINVAL;

	return 0;
}

struct unicode_map *utf8_load(const char *version)
{
	struct unicode_map *um = NULL;
	int unicode_version;

	if (version) {
		unsigned int maj, min, rev;

		if (utf8_parse_version(version, &maj, &min, &rev) < 0)
			return ERR_PTR(-EINVAL);

		if (!utf8version_is_supported(maj, min, rev))
			return ERR_PTR(-EINVAL);

		unicode_version = UNICODE_AGE(maj, min, rev);
	} else {
		unicode_version = utf8version_latest();
		printk(KERN_WARNING"UTF-8 version not specified. "
		       "Assuming latest supported version (%d.%d.%d).",
		       (unicode_version >> 16) & 0xff,
		       (unicode_version >> 8) & 0xff,
		       (unicode_version & 0xff));
	}

	um = kzalloc(sizeof(struct unicode_map), GFP_KERNEL);
	if (!um)
		return ERR_PTR(-ENOMEM);

	um->charset = "UTF-8";
	um->version = unicode_version;

	return um;
}
EXPORT_SYMBOL(utf8_load);

void utf8_unload(struct unicode_map *um)
{
	kfree(um);
}
EXPORT_SYMBOL(utf8_unload);

MODULE_LICENSE("GPL v2");<|MERGE_RESOLUTION|>--- conflicted
+++ resolved
@@ -138,11 +138,7 @@
 
 	while ((c = utf8byte(&cur))) {
 		if (c < 0)
-<<<<<<< HEAD
-			return c;
-=======
-			return -EINVAL;
->>>>>>> 99698cfc
+			return -EINVAL;
 		hash = partial_name_hash((unsigned char)c, hash);
 	}
 	str->hash = end_name_hash(hash);
