--- conflicted
+++ resolved
@@ -612,7 +612,6 @@
 	return tunables;
 }
 
-<<<<<<< HEAD
 static void sugov_tunables_save(struct cpufreq_policy *policy,
 		struct sugov_tunables *tunables)
 {
@@ -635,10 +634,7 @@
 	cached->down_rate_limit_us = tunables->down_rate_limit_us;
 }
 
-static void sugov_tunables_free(struct sugov_tunables *tunables)
-=======
 static void sugov_clear_global_tunables(void)
->>>>>>> a1cff1b4
 {
 	if (!have_governor_per_policy())
 		global_tunables = NULL;
@@ -751,15 +747,10 @@
 
 	count = gov_attr_set_put(&tunables->attr_set, &sg_policy->tunables_hook);
 	policy->governor_data = NULL;
-<<<<<<< HEAD
 	if (!count) {
 		sugov_tunables_save(policy, tunables);
-		sugov_tunables_free(tunables);
-	}
-=======
-	if (!count)
 		sugov_clear_global_tunables();
->>>>>>> a1cff1b4
+	}
 
 	mutex_unlock(&global_tunables_lock);
 
