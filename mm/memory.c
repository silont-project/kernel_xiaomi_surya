--- conflicted
+++ resolved
@@ -1172,19 +1172,10 @@
 			continue;
 		}
 
-<<<<<<< HEAD
-		/* If details->check_mapping, we leave swap entries. */
-		if (unlikely(details))
-			continue;
-
-		if (!non_swap_entry(entry))
-=======
-		entry = pte_to_swp_entry(ptent);
 		if (!non_swap_entry(entry)) {
 			/* Genuine swap entry, hence a private anon page */
 			if (!should_zap_cows(details))
 				continue;
->>>>>>> b296bf0c
 			rss[MM_SWAPENTS]--;
 		} else if (is_migration_entry(entry)) {
 			struct page *page;
