--- conflicted
+++ resolved
@@ -3728,13 +3728,6 @@
 	}
 
 	regcache_cache_only(wm8962->regmap, false);
-<<<<<<< HEAD
-
-	wm8962_reset(wm8962);
-
-	regcache_sync(wm8962->regmap);
-=======
->>>>>>> 9450d57e
 
 	wm8962_reset(wm8962);
 
